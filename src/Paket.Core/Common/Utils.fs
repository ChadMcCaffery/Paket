--- conflicted
+++ resolved
@@ -61,32 +61,17 @@
 
 let internal memoizeAsyncEx (f: 'iext -> 'i -> Async<'o * 'oext>) =
     let cache = System.Collections.Concurrent.ConcurrentDictionary<'i, System.Threading.Tasks.Task<'o>>()
-<<<<<<< HEAD
-    let handle (ex:'iext) (x:'i) : Choice<'o, Async<'o * 'oext>> =
-    //fun (ex:'iext) (x: 'i) -> // task.Result serialization to sync after done.
-        let mutable result = None
-        let task = cache.GetOrAdd(x, fun x ->
-=======
     let handle (ex:'iext) (x:'i) : Choice<System.Threading.Tasks.Task<'o>, Async<'o * 'oext>> =
     //fun (ex:'iext) (x: 'i) -> // task.Result serialization to sync after done.
         let mutable result = None
         let mutable wasAdded = false
         let task = cache.GetOrAdd(x, fun x ->
                 wasAdded <- true
->>>>>>> 82275d35
                 async {
                     let! o, oext = f ex x
                     result <- Some oext
                     return o
                 } |> Async.StartAsTask) // |> Async.AwaitTask
-<<<<<<< HEAD
-        if task.IsCompleted then
-            Choice1Of2 task.Result
-        else
-            async {
-                let! res = task |> Async.AwaitTask
-                return res, result.Value
-=======
         if not wasAdded then
             Choice1Of2 task
         else
@@ -95,7 +80,6 @@
                 match result with
                 | Some ext -> return res, ext
                 | None -> return failwithf "Expected an result at this place."
->>>>>>> 82275d35
             }
             |> Choice2Of2
     handle
@@ -105,8 +89,6 @@
     let cache = System.Collections.Concurrent.ConcurrentDictionary<'a, System.Threading.Tasks.Task<'b>>()
     fun (x: 'a) -> // task.Result serialization to sync after done.
         cache.GetOrAdd(x, fun x -> f(x) |> Async.StartAsTask) |> Async.AwaitTask
-
-
 
 type Auth = 
     | Credentials of Username : string * Password : string
