﻿namespace Paket

open System.IO
open System
open System.Diagnostics
open Logging


/// The .NET Standard version.
// Each time a new version is added NuGetPackageCache.CurrentCacheVersion should be bumped.
[<RequireQualifiedAccess>]
type DotNetStandardVersion =
    | V1_0
    | V1_1
    | V1_2
    | V1_3
    | V1_4
    | V1_5
    | V1_6
    | V2_0
    | V2_1
    override this.ToString() =
        match this with
        | V1_0 -> "v1.0"
        | V1_1 -> "v1.1"
        | V1_2 -> "v1.2"
        | V1_3 -> "v1.3"
        | V1_4 -> "v1.4"
        | V1_5 -> "v1.5"
        | V1_6 -> "v1.6"
        | V2_0 -> "v2.0"
        | V2_1 -> "v2.1"
    member this.ShortString() =
        match this with
        | DotNetStandardVersion.V1_0 -> "1.0"
        | DotNetStandardVersion.V1_1 -> "1.1"
        | DotNetStandardVersion.V1_2 -> "1.2"
        | DotNetStandardVersion.V1_3 -> "1.3"
        | DotNetStandardVersion.V1_4 -> "1.4"
        | DotNetStandardVersion.V1_5 -> "1.5"
        | DotNetStandardVersion.V1_6 -> "1.6"
        | DotNetStandardVersion.V2_0 -> "2.0"
        | DotNetStandardVersion.V2_1 -> "2.1"
    static member TryParse s =
        match s with
        | ""
        | "1"   -> Some(DotNetStandardVersion.V1_0)
        | "1.1" -> Some(DotNetStandardVersion.V1_1)
        | "1.2" -> Some(DotNetStandardVersion.V1_2)
        | "1.3" -> Some(DotNetStandardVersion.V1_3)
        | "1.4" -> Some(DotNetStandardVersion.V1_4)
        | "1.5" -> Some(DotNetStandardVersion.V1_5)
        | "1.6" -> Some(DotNetStandardVersion.V1_6)
        | "2"   -> Some(DotNetStandardVersion.V2_0)
        | "2.1" -> Some(DotNetStandardVersion.V2_1)
        | _ -> None

[<RequireQualifiedAccess>]
type Net5WindowsVersion =
    | V7_0
    | V8_0
    | V10_0_17763_0
    | V10_0_18362_0
    | V10_0_19041_0
    override this.ToString() =
        match this with
        | V7_0 -> "7.0"
        | V8_0 -> "8.0"
        | V10_0_17763_0 -> "10.0.17763.0"
        | V10_0_18362_0 -> "10.0.18362.0"
        | V10_0_19041_0 -> "10.0.19041.0"

    static member TryParse s =
        match s with
        | "" | "7.0" | "7" -> Some Net5WindowsVersion.V7_0
        | "8.0" | "8" -> Some Net5WindowsVersion.V8_0
        | "10.0.17763.0" | "10.0.17763" -> Some Net5WindowsVersion.V10_0_17763_0
        | "10.0.18362.0" | "10.0.18362" -> Some Net5WindowsVersion.V10_0_18362_0
        | "10.0.19041.0" | "10.0.19041" -> Some Net5WindowsVersion.V10_0_19041_0
        | _ -> None

[<RequireQualifiedAccess>]
type Net6WindowsVersion =
    | V7_0
    | V8_0
    | V10_0_17763_0
    | V10_0_18362_0
    | V10_0_19041_0
    override this.ToString() =
        match this with
        | V7_0 -> "7.0"
        | V8_0 -> "8.0"
        | V10_0_17763_0 -> "10.0.17763.0"
        | V10_0_18362_0 -> "10.0.18362.0"
        | V10_0_19041_0 -> "10.0.19041.0"

    static member TryParse s =
        match s with
        | "" | "7.0" | "7" -> Some Net6WindowsVersion.V7_0
        | "8.0" | "8" -> Some Net6WindowsVersion.V8_0
        | "10.0.17763.0" | "10.0.17763" -> Some Net6WindowsVersion.V10_0_17763_0
        | "10.0.18362.0" | "10.0.18362" -> Some Net6WindowsVersion.V10_0_18362_0
        | "10.0.19041.0" | "10.0.19041" -> Some Net6WindowsVersion.V10_0_19041_0
        | _ -> None

[<RequireQualifiedAccess>]
type Net5Os =
    | Android
    | IOs
    | MacOs
    | TvOs
    | WatchOs
    override this.ToString() =
        match this with
        | Android -> "android"
        | IOs -> "ios"
        | MacOs -> "macos"
        | TvOs -> "tvos"
        | WatchOs -> "watchos"
    
    static member TryParse s =
        match s with
        | "android" -> Some Net5Os.Android
        | "ios" -> Some Net5Os.IOs
        | "macos" -> Some Net5Os.MacOs
        | "tvos" -> Some Net5Os.TvOs
        | "watchos" -> Some Net5Os.WatchOs
        | _ -> None

[<RequireQualifiedAccess>]
type Net6Os =
    | Android
    | IOs
    | MacOs
    | TvOs
    | WatchOs
    override this.ToString() =
        match this with
        | Android -> "android"
        | IOs -> "ios"
        | MacOs -> "macos"
        | TvOs -> "tvos"
        | WatchOs -> "watchos"
    
    static member TryParse (s:string) =
        [
           ("android",Net6Os.Android)
           ("ios",Net6Os.IOs)
           ("macos",Net6Os.MacOs)
           ("tvos",Net6Os.TvOs)
           ("watchos",Net6Os.WatchOs)
         ] |> Seq.tryFind(fun (k,_) -> s.StartsWith k)
           |> Option.map snd
       


[<RequireQualifiedAccess>]
/// The Framework version.
// Each time a new version is added NuGetPackageCache.CurrentCacheVersion should be bumped.
type FrameworkVersion =
    | V1
    | V1_1
    | V2
    | V3
    | V3_5
    | V4
    | V4_0_3
    | V4_5
    | V4_5_1
    | V4_5_2
    | V4_5_3
    | V4_6
    | V4_6_1
    | V4_6_2
    | V4_6_3
    | V4_7
    | V4_7_1
    | V4_7_2
    | V4_8
    | V5
    | V6
    override this.ToString() =
        match this with
        | V1        -> "v1.0"
        | V1_1      -> "v1.1"
        | V2        -> "v2.0"
        | V3        -> "v3.0"
        | V3_5      -> "v3.5"
        | V4        -> "v4.0"
        | V4_0_3    -> "v4.0.3"
        | V4_5      -> "v4.5"
        | V4_5_1    -> "v4.5.1"
        | V4_5_2    -> "v4.5.2"
        | V4_5_3    -> "v4.5.3"
        | V4_6      -> "v4.6"
        | V4_6_1    -> "v4.6.1"
        | V4_6_2    -> "v4.6.2"
        | V4_6_3    -> "v4.6.3"
        | V4_7      -> "v4.7"
        | V4_7_1    -> "v4.7.1"
        | V4_7_2    -> "v4.7.2"
        | V4_8      -> "v4.8"
        | V5        -> "v5.0"
        | V6        -> "v6.0"

    member this.ShortString() =
        match this with
        | FrameworkVersion.V1 -> "10"
        | FrameworkVersion.V1_1 -> "11"
        | FrameworkVersion.V2 -> "20"
        | FrameworkVersion.V3 -> "30"
        | FrameworkVersion.V3_5 -> "35"
        | FrameworkVersion.V4 -> "40"
        | FrameworkVersion.V4_0_3 -> "403"
        | FrameworkVersion.V4_5 -> "45"
        | FrameworkVersion.V4_5_1 -> "451"
        | FrameworkVersion.V4_5_2 -> "452"
        | FrameworkVersion.V4_5_3 -> "453"
        | FrameworkVersion.V4_6 -> "46"
        | FrameworkVersion.V4_6_1 -> "461"
        | FrameworkVersion.V4_6_2 -> "462"
        | FrameworkVersion.V4_6_3 -> "463"
        | FrameworkVersion.V4_7 -> "47"
        | FrameworkVersion.V4_7_1 -> "471"
        | FrameworkVersion.V4_7_2 -> "472"
        | FrameworkVersion.V4_8 -> "48"
        | FrameworkVersion.V5 -> "5.0"
        | FrameworkVersion.V6 -> "6.0"

    static member TryParse s =
        match s with
        | "" | "1" -> Some FrameworkVersion.V1
        | "1.1" -> Some FrameworkVersion.V1_1
        | "2" -> Some FrameworkVersion.V2
        | "3" -> Some FrameworkVersion.V3
        | "3.5" -> Some FrameworkVersion.V3_5
        | "4" -> Some FrameworkVersion.V4
        | "4.0.3" -> Some FrameworkVersion.V4_0_3
        | "4.5" -> Some FrameworkVersion.V4_5
        | "4.5.1" -> Some FrameworkVersion.V4_5_1
        | "4.5.2" -> Some FrameworkVersion.V4_5_2
        | "4.5.3" -> Some FrameworkVersion.V4_5_3
        | "4.6" -> Some FrameworkVersion.V4_6
        | "4.6.1" -> Some FrameworkVersion.V4_6_1
        | "4.6.2" -> Some FrameworkVersion.V4_6_2
        | "4.6.3" -> Some FrameworkVersion.V4_6_3
        | "4.7" -> Some FrameworkVersion.V4_7
        | "4.7.1" -> Some FrameworkVersion.V4_7_1
        | "4.7.2" -> Some FrameworkVersion.V4_7_2
        | "4.8" -> Some FrameworkVersion.V4_8
        | "5" -> Some FrameworkVersion.V5
        | "6" -> Some FrameworkVersion.V6
        | _ -> None

[<RequireQualifiedAccess>]
/// The UAP version.
// Each time a new version is added NuGetPackageCache.CurrentCacheVersion should be bumped.
type UAPVersion =
    | V10
    | V10_0_10240
    | V10_0_14393
    | V10_0_15138
    | V10_0_16299
    | V10_0_16300
    | V10_0_18362
    | V10_1
    override this.ToString() =
        match this with
        | V10 -> "10.0"
        | V10_0_10240 -> "10.0.10240"
        | V10_0_14393 -> "10.0.14393"
        | V10_0_15138 -> "10.0.15138"
        | V10_0_16299 -> "10.0.16299"
        | V10_0_16300 -> "10.0.16300"
        | V10_0_18362 -> "10.0.18362"
        | V10_1 -> "10.1"

    member this.ShortString() =
        match this with
        | UAPVersion.V10 -> "10.0"
        | UAPVersion.V10_0_10240 -> "10.0.10240"
        | UAPVersion.V10_0_14393 -> "10.0.14393"
        | UAPVersion.V10_0_15138 -> "10.0.15138"
        | UAPVersion.V10_0_16299 -> "10.0.16299"
        | UAPVersion.V10_0_16300 -> "10.0.16300"
        | UAPVersion.V10_0_18362 -> "10.0.18362"
        | UAPVersion.V10_1 -> "10.1"

    member this.NetCoreVersion =
        // WTF: https://github.com/onovotny/MSBuildSdkExtras/blob/8d2d4ad63b552481da06e646dbb6504abc415260/src/build/platforms/Windows.targets
        match this with
        // Assumed from C:\Program Files (x86)\Reference Assemblies\Microsoft\Framework\.NETCore
        | UAPVersion.V10
        | UAPVersion.V10_0_10240
        | UAPVersion.V10_0_14393
        | UAPVersion.V10_0_15138
        | UAPVersion.V10_0_16299
        | UAPVersion.V10_0_16300
        | UAPVersion.V10_0_18362 -> "v5.0"
        // No idea, for now use 5.0 to keep project files constant
        // If someone starts complaining fix this and update the baselines.
        | UAPVersion.V10_1 -> "v5.0"

    static member TryParse s =
        match s with
        | "" | "1" | "10" -> Some UAPVersion.V10
        | "10.0.10240" -> Some UAPVersion.V10_1
        | "10.0.14393" -> Some UAPVersion.V10_1
        | "10.0.15138" -> Some UAPVersion.V10_1
        | "10.0.16299" -> Some UAPVersion.V10_1
        | "10.0.16300" -> Some UAPVersion.V10_1
        | "10.0.18362" -> Some UAPVersion.V10_1
        | "10.1" -> Some UAPVersion.V10_1
        | _ -> None

[<RequireQualifiedAccess>]
/// The .NET Standard version.
// Each time a new version is added NuGetPackageCache.CurrentCacheVersion should be bumped.
type DotNetCoreAppVersion =
    | V1_0
    | V1_1
    | V2_0
    | V2_1
    | V2_2
    | V3_0
    | V3_1

    member private this.NumKey =
        match this with
        | V1_0 -> 0
        | V1_1 -> 1
        | V2_0 -> 2
        | V2_1 -> 3
        | V2_2 -> 4
        | V3_0 -> 5
        | V3_1 -> 6

    static member private FromNum num =
        match num with
        | 0 -> V1_0
        | 1 -> V1_1
        | 2 -> V2_0
        | 3 -> V2_1
        | 4 -> V2_2
        | 5 -> V3_0
        | 6 -> V3_1
        | _   -> failwithf "'%i' has no corresponding framework version" num

    static member (<->) (lower:DotNetCoreAppVersion,upper:DotNetCoreAppVersion) =
        if lower.NumKey < upper.NumKey then
            [ lower.NumKey .. upper.NumKey ]
        else
            [ lower.NumKey .. -1 .. upper.NumKey ]
        |> List.map DotNetCoreAppVersion.FromNum

    override this.ToString() =
        match this with
        | V1_0 -> "v1.0"
        | V1_1 -> "v1.1"
        | V2_0 -> "v2.0"
        | V2_1 -> "v2.1"
        | V2_2 -> "v2.2"
        | V3_0 -> "v3.0"
        | V3_1 -> "v3.1"

    member this.ShortString() =
        match this with
        | DotNetCoreAppVersion.V1_0 -> "1.0"
        | DotNetCoreAppVersion.V1_1 -> "1.1"
        | DotNetCoreAppVersion.V2_0 -> "2.0"
        | DotNetCoreAppVersion.V2_1 -> "2.1"
        | DotNetCoreAppVersion.V2_2 -> "2.2"
        | DotNetCoreAppVersion.V3_0 -> "3.0"
        | DotNetCoreAppVersion.V3_1 -> "3.1"

    static member TryParse s =
        match s with
        | _ when s = "" || s = "1" -> Some DotNetCoreAppVersion.V1_0
        | _ when s = "1.1" -> Some DotNetCoreAppVersion.V1_1
        | _ when s = "2" || s = "2.0" -> Some DotNetCoreAppVersion.V2_0
        | _ when s = "2.1" -> Some DotNetCoreAppVersion.V2_1
        | _ when s = "2.2" -> Some DotNetCoreAppVersion.V2_2
        | _ when s = "3" || s = "3.0" -> Some DotNetCoreAppVersion.V3_0
        | _ when s = "3.1" -> Some DotNetCoreAppVersion.V3_1
        | _ -> None

[<RequireQualifiedAccess>]
/// The Framework version.
// Each time a new version is added NuGetPackageCache.CurrentCacheVersion should be bumped.
type DotNetUnityVersion =
    | V3_5_Web
    | V3_5_Micro
    | V3_5_Subset
    | V3_5_Full
    override this.ToString() =
        match this with
        | V3_5_Web    -> "net35-Unity Web v3.5"
        | V3_5_Micro  -> "net35-Unity Micro v3.5"
        | V3_5_Subset -> "net35-Unity Subset v3.5"
        | V3_5_Full   -> "net35-Unity Full v3.5"

    member this.ShortString() =
        match this with
        | DotNetUnityVersion.V3_5_Web -> "35-Unity Web v3.5"
        | DotNetUnityVersion.V3_5_Micro -> "35-Unity Micro v3.5"
        | DotNetUnityVersion.V3_5_Subset -> "35-Unity Subset v3.5"
        | DotNetUnityVersion.V3_5_Full -> "35-Unity Full v3.5"

[<RequireQualifiedAccess>]
type XCodeVersion =
    | V10
    | V11
    override this.ToString() =
        match this with
        | V10 -> "XCODE10"
        | V11 -> "XCODE11"

    member this.ShortString() =
        match this with
        | XCodeVersion.V10 -> "XCODE10"
        | XCodeVersion.V11 -> "XCODE11"

    static member TryParse s =
        match s with
        | "1" -> Some XCodeVersion.V10
        | "10" -> Some XCodeVersion.V10
        | "1.1" -> Some XCodeVersion.V11
        | "11" -> Some XCodeVersion.V11
        | _ -> None


module KnownAliases =
    let Data =
        [".netframework", "net"
         ".netcore", "netcore"
         ".netplatform", "dotnet"
         ".netportable", "portable"
         "netframework", "net"
         "netplatform", "dotnet"
         "winrt", "netcore"
         "silverlight", "sl"
         "windowsphoneapp", "wpa"
         "windowsphone", "wp"
         "windows", "win"
         "xamarin.", "xamarin"
         "netportable", "portable"
         ".net", "net"
         " ", "" ]
        |> List.map (fun (p,r) -> p.ToLower(),r.ToLower())
    let normalizeFramework (path:string) =
        let sb = new Text.StringBuilder(path.ToLower())
        for pattern,replacement in Data do
            sb.Replace(pattern,replacement) |> ignore
        sb.ToString()

type BuildMode =
    | Debug
    | Release
    | NoBuildMode
    | UnknownBuildMode of string
    member x.AsString =
        match x with
        | Debug -> "Debug"
        | Release -> "Release"
        | NoBuildMode -> ""
        | UnknownBuildMode s -> s
    override x.ToString() = x.AsString

type Platform =
    | Arm
    | X64
    | Win32
    | NoPlatform
    | UnknownPlatform of string
    member x.AsString =
        match x with
        | Arm -> "arm"
        | X64 -> "x64"
        | Win32 -> "Win32"
        | NoPlatform -> ""
        | UnknownPlatform s -> s
    override x.ToString() = x.AsString

[<RequireQualifiedAccess>]
type WindowsPhoneVersion =
    | V7
    | V7_1
    | V7_5
    | V8
    | V8_1
    member this.ShortString() =
        match this with
        | WindowsPhoneVersion.V7 -> "7"
        | WindowsPhoneVersion.V7_1 -> "71"
        | WindowsPhoneVersion.V7_5 -> "75"
        | WindowsPhoneVersion.V8 -> "8"
        | WindowsPhoneVersion.V8_1 -> "81"
    override this.ToString() =
        match this with
        | WindowsPhoneVersion.V7 -> "v7.0"
        | WindowsPhoneVersion.V7_1 -> "v7.1"
        | WindowsPhoneVersion.V7_5 -> "v7.5"
        | WindowsPhoneVersion.V8 -> "v8.0"
        | WindowsPhoneVersion.V8_1 -> "v8.1"
    static member TryParse s =
        match s with
        | "" | "7" -> Some WindowsPhoneVersion.V7
        | "7.1" -> Some WindowsPhoneVersion.V7_1
        | "7.5" -> Some WindowsPhoneVersion.V7_5
        | "8" -> Some WindowsPhoneVersion.V8
        | "8.1" -> Some WindowsPhoneVersion.V8_1
        | _ -> None
[<RequireQualifiedAccess>]
type WindowsPhoneAppVersion =
    | V8_1
    member this.ShortString() =
        match this with
        | WindowsPhoneAppVersion.V8_1 -> "81"
    override this.ToString() =
        match this with
        | WindowsPhoneAppVersion.V8_1 -> "v8.1"
    static member TryParse s =
        match s with
        | "" | "8.1" -> Some WindowsPhoneAppVersion.V8_1
        | _ -> None
[<RequireQualifiedAccess>]
type SilverlightVersion =
    | V3
    | V4
    | V5
    member this.ShortString() =
        match this with
        | SilverlightVersion.V3 -> "3"
        | SilverlightVersion.V4 -> "4"
        | SilverlightVersion.V5 -> "5"
    override this.ToString() =
        match this with
        | SilverlightVersion.V3 -> "v3.0"
        | SilverlightVersion.V4 -> "v4.0"
        | SilverlightVersion.V5 -> "v5.0"
    static member TryParse s =
        match s with
        | ""  | "3" -> Some SilverlightVersion.V3
        | "4" -> Some SilverlightVersion.V4
        | "5"  -> Some SilverlightVersion.V5
        | _ -> None
[<RequireQualifiedAccess>]
type MonoAndroidVersion =
    | V1
    | V2_2
    | V2_3
    | V4_0_3
    | V4_1
    | V4_2
    | V4_3
    | V4_4
    | V5
    | V5_1
    | V6
    | V7
    | V7_1
    | V8
    | V8_1
    | V9
    | V10
    member this.ShortString() =
        match this with
        | MonoAndroidVersion.V1    -> ""
        | MonoAndroidVersion.V2_2   -> "2.2"
        | MonoAndroidVersion.V2_3   -> "2.3"
        | MonoAndroidVersion.V4_0_3  -> "4.0.3"
        | MonoAndroidVersion.V4_1   -> "4.1"
        | MonoAndroidVersion.V4_2   -> "4.2"
        | MonoAndroidVersion.V4_3   -> "4.3"
        | MonoAndroidVersion.V4_4   -> "4.4"
        | MonoAndroidVersion.V5    -> "5.0"
        | MonoAndroidVersion.V5_1   -> "5.1"
        | MonoAndroidVersion.V6    -> "6.0"
        | MonoAndroidVersion.V7    -> "7.0"
        | MonoAndroidVersion.V7_1   -> "7.1"
        | MonoAndroidVersion.V8   -> "8.0"
        | MonoAndroidVersion.V8_1   -> "8.1"
        | MonoAndroidVersion.V9   -> "9.0"
        | MonoAndroidVersion.V10 -> "10.0"
    override this.ToString() =
        match this with
        | MonoAndroidVersion.V1    -> "v1.0"
        | MonoAndroidVersion.V2_2   -> "v2.2"
        | MonoAndroidVersion.V2_3   -> "v2.3"
        | MonoAndroidVersion.V4_0_3  -> "v4.0.3"
        | MonoAndroidVersion.V4_1   -> "v4.1"
        | MonoAndroidVersion.V4_2   -> "v4.2"
        | MonoAndroidVersion.V4_3   -> "v4.3"
        | MonoAndroidVersion.V4_4   -> "v4.4"
        | MonoAndroidVersion.V5    -> "v5.0"
        | MonoAndroidVersion.V5_1    -> "v5.1"
        | MonoAndroidVersion.V6    -> "v6.0"
        | MonoAndroidVersion.V7    -> "v7.0"
        | MonoAndroidVersion.V7_1   -> "v7.1"
        | MonoAndroidVersion.V8   -> "v8.0"
        | MonoAndroidVersion.V8_1   -> "v8.1"
        | MonoAndroidVersion.V9   -> "v9.0"
        | MonoAndroidVersion.V10 -> "v10.0"

    static member TryParse s =
        match s with
        | "" | "1" -> Some MonoAndroidVersion.V1
        | "2.2" -> Some MonoAndroidVersion.V2_2
        | "2.3" -> Some MonoAndroidVersion.V2_3
        | "4.0.3" -> Some MonoAndroidVersion.V4_0_3
        | "4.1" -> Some MonoAndroidVersion.V4_1
        | "4.2" -> Some MonoAndroidVersion.V4_2
        | "4.3" -> Some MonoAndroidVersion.V4_3
        | "4.4" -> Some MonoAndroidVersion.V4_4
        | "5" -> Some MonoAndroidVersion.V5
        | "5.1" -> Some MonoAndroidVersion.V5_1
        | "6" -> Some MonoAndroidVersion.V6
        | "7"
        | "7.0" -> Some MonoAndroidVersion.V7
        | "7.1" -> Some MonoAndroidVersion.V7_1
        | "8"
        | "8.0" -> Some MonoAndroidVersion.V8
        | "8.1" -> Some MonoAndroidVersion.V8_1
        | "9"
        | "9.0" -> Some MonoAndroidVersion.V9
        | "10"
        | "10.0" -> Some MonoAndroidVersion.V10
        | _ -> None

[<RequireQualifiedAccess>]
type WindowsVersion =
    | V8
    | V8_1
    | V10
    member this.NetCoreVersion =
        // WTF: https://github.com/onovotny/MSBuildSdkExtras/blob/8d2d4ad63b552481da06e646dbb6504abc415260/src/build/platforms/Windows.targets
        match this with
        | WindowsVersion.V8 -> "v4.5"
        | WindowsVersion.V8_1 -> "v4.5.1"
        // Assumed from C:\Program Files (x86)\Reference Assemblies\Microsoft\Framework\.NETCore
        | WindowsVersion.V10 -> "v5.0"
    member this.ShortString() =
        match this with
        | WindowsVersion.V8 -> "8"
        | WindowsVersion.V8_1 -> "81"
        | WindowsVersion.V10 -> "10"
    override this.ToString() =
        match this with
        | WindowsVersion.V8 -> "v8.0"
        | WindowsVersion.V8_1 -> "v8.1"
        | WindowsVersion.V10 -> "v10.0"

[<RequireQualifiedAccess>]
type TizenVersion =
    V3 | V4
    member this.ShortString() =
        match this with
        | V3 -> "3.0"
        | V4 -> "4.0"
    override this.ToString() =
        match this with
        | V3 -> "v3.0"
        | V4 -> "v4.0"
    static member TryParse s =
        match s with
        | "" | "3" -> Some TizenVersion.V3
        | "4" -> Some TizenVersion.V4
        | _ -> None

/// Framework Identifier type.
// Each time a new version is added NuGetPackageCache.CurrentCacheVersion should be bumped.
type FrameworkIdentifier =
    | DotNetFramework of FrameworkVersion
    | DotNet6WithOs of Net6Os
    | DotNet6Windows of Net6WindowsVersion
    | DotNet5WithOs of Net5Os
    | DotNet5Windows of Net5WindowsVersion
    | UAP of UAPVersion
    | DotNetStandard of DotNetStandardVersion
    | DotNetCoreApp of DotNetCoreAppVersion
    | DotNetUnity of DotNetUnityVersion
    | MonoAndroid of MonoAndroidVersion
    | MonoTouch
    | MonoMac
    | Native of BuildMode * Platform
    | XamarinTV
    | XamarinWatch
    | XamariniOS
    | XamarinMac
    | Windows of WindowsVersion
    | WindowsPhone of WindowsPhoneVersion
    | WindowsPhoneApp of WindowsPhoneAppVersion
    | Silverlight of SilverlightVersion
    | Tizen of TizenVersion
    | XCode of XCodeVersion
    | Unsupported of string

    override x.ToString() =
        match x with
        | DotNetFramework v -> "net" + v.ShortString()
        | DotNet6WithOs o -> "net6.0-" + o.ToString()
        | DotNet6Windows v -> "net6.0-windows" + v.ToString()
        | DotNet5WithOs o -> "net5.0-" + o.ToString()
        | DotNet5Windows v -> "net5.0-windows" + v.ToString()
        | DotNetStandard v -> "netstandard" + v.ShortString()
        | DotNetCoreApp v -> "netcoreapp" + v.ShortString()
        | DotNetUnity v -> "net" + v.ShortString()
        | MonoAndroid v -> "monoandroid" + v.ShortString()
        | MonoTouch -> "monotouch"
        | MonoMac -> "monomac"
        | Native(BuildMode.NoBuildMode, Platform.NoPlatform) -> "native"
        | Native(mode, platform) -> sprintf "native(%s,%s)" mode.AsString platform.AsString
        | XamarinTV -> "xamarintvos"
        | XamarinWatch -> "xamarinwatchos"
        | XamariniOS -> "xamarinios"
        | UAP v -> "uap" + v.ShortString()
        | XamarinMac -> "xamarinmac"
        | Windows v -> "win" + v.ShortString()
        | WindowsPhone v -> "wp" + v.ShortString()
        | WindowsPhoneApp v -> "wpa" + v.ShortString()
        | Silverlight v -> "sl" + v.ShortString()
        | Tizen v -> "tizen" + v.ShortString()
        | XCode v -> "xcode" + v.ShortString()
        | Unsupported s -> s


    member internal x.RawSupportedPlatformsTransitive =
        let findNewPlats (known:FrameworkIdentifier list) (lastStep:FrameworkIdentifier list) =
            lastStep
            |> List.collect (fun k -> k.RawSupportedPlatforms)
            |> List.filter (fun k -> known |> Seq.contains k |> not)

        Seq.initInfinite (fun _ -> 1)
        |> Seq.scan (fun state _ ->
            match state with
            | Some (known, lastStep) ->
                match findNewPlats known lastStep with
                | [] -> None
                | items -> Some (known @ items, items)
            | None -> None) (Some ([x], [x]))
        |> Seq.takeWhile (fun i -> i.IsSome)
        |> Seq.choose id
        |> Seq.last
        |> fst

    // returns a list of compatible platforms that this platform also supports
    member internal x.RawSupportedPlatforms =
        match x with
        | MonoAndroid MonoAndroidVersion.V1 -> []
        | MonoAndroid MonoAndroidVersion.V2_2 -> [ MonoAndroid MonoAndroidVersion.V1 ]
        | MonoAndroid MonoAndroidVersion.V2_3 -> [ MonoAndroid MonoAndroidVersion.V2_2 ]
        | MonoAndroid MonoAndroidVersion.V4_0_3 -> [ MonoAndroid MonoAndroidVersion.V2_3 ]
        | MonoAndroid MonoAndroidVersion.V4_1 -> [ MonoAndroid MonoAndroidVersion.V4_0_3 ]
        | MonoAndroid MonoAndroidVersion.V4_2 -> [ MonoAndroid MonoAndroidVersion.V4_1 ]
        | MonoAndroid MonoAndroidVersion.V4_3 -> [ MonoAndroid MonoAndroidVersion.V4_2 ]
        | MonoAndroid MonoAndroidVersion.V4_4 -> [ MonoAndroid MonoAndroidVersion.V4_3 ]
        //https://stackoverflow.com/questions/28170345/what-exactly-is-android-4-4w-vs-4-4-and-what-about-5-0-1
        //| MonoAndroid MonoAndroidVersion.V44W -> [ MonoAndroid MonoAndroidVersion.V44 ]
        | MonoAndroid MonoAndroidVersion.V5 -> [ MonoAndroid MonoAndroidVersion.V4_4]
        | MonoAndroid MonoAndroidVersion.V5_1 -> [ MonoAndroid MonoAndroidVersion.V5 ]
        | MonoAndroid MonoAndroidVersion.V6 -> [ MonoAndroid MonoAndroidVersion.V5_1 ]
        | MonoAndroid MonoAndroidVersion.V7 -> [ MonoAndroid MonoAndroidVersion.V6; DotNetStandard DotNetStandardVersion.V1_6 ]
        | MonoAndroid MonoAndroidVersion.V7_1 -> [ MonoAndroid MonoAndroidVersion.V7 ]
        | MonoAndroid MonoAndroidVersion.V8 -> [ MonoAndroid MonoAndroidVersion.V7_1; DotNetStandard DotNetStandardVersion.V2_0 ]
        | MonoAndroid MonoAndroidVersion.V8_1 -> [ MonoAndroid MonoAndroidVersion.V8 ]
        | MonoAndroid MonoAndroidVersion.V9 -> [ MonoAndroid MonoAndroidVersion.V8_1 ]
        | MonoAndroid MonoAndroidVersion.V10 -> [ MonoAndroid MonoAndroidVersion.V9; DotNetStandard DotNetStandardVersion.V2_1 ]
        | MonoTouch -> [ DotNetStandard DotNetStandardVersion.V1_6 ]
        | MonoMac -> [ DotNetStandard DotNetStandardVersion.V1_6 ]
<<<<<<< HEAD
        | Native(_) -> [ ]
        | XamariniOS -> [ DotNetStandard DotNetStandardVersion.V1_6; DotNetStandard DotNetStandardVersion.V2_0; DotNetStandard DotNetStandardVersion.V2_1 ]
        | XamarinMac -> [ DotNetStandard DotNetStandardVersion.V1_6; DotNetStandard DotNetStandardVersion.V2_0; DotNetStandard DotNetStandardVersion.V2_1 ]
=======
        | Native _ -> [ ]
        | XamariniOS -> [ DotNetStandard DotNetStandardVersion.V1_6; DotNetStandard DotNetStandardVersion.V2_0 ]
        | XamarinMac -> [ DotNetStandard DotNetStandardVersion.V1_6; DotNetStandard DotNetStandardVersion.V2_0]
>>>>>>> 2d1620f8
        | XamarinTV -> [ DotNetStandard DotNetStandardVersion.V1_6 ]
        | XamarinWatch -> [ DotNetStandard DotNetStandardVersion.V1_6 ]
        | UAP UAPVersion.V10 -> [ Windows WindowsVersion.V8_1; WindowsPhoneApp WindowsPhoneAppVersion.V8_1; DotNetStandard DotNetStandardVersion.V1_4  ]
        | UAP UAPVersion.V10_0_10240 -> [ UAP UAPVersion.V10 ]
        | UAP UAPVersion.V10_0_14393 -> [ UAP UAPVersion.V10 ]
        | UAP UAPVersion.V10_0_15138 -> [ UAP UAPVersion.V10 ]
        | UAP UAPVersion.V10_0_16299 -> [ UAP UAPVersion.V10; DotNetStandard DotNetStandardVersion.V2_0 ]
        | UAP UAPVersion.V10_0_16300 -> [ UAP UAPVersion.V10; DotNetStandard DotNetStandardVersion.V2_0 ]
        | UAP UAPVersion.V10_0_18362 -> [ UAP UAPVersion.V10; DotNetStandard DotNetStandardVersion.V2_0 ]
        | UAP UAPVersion.V10_1 -> [ UAP UAPVersion.V10_0_15138 ]
        | DotNetFramework FrameworkVersion.V1 -> [ ]
        | DotNetFramework FrameworkVersion.V1_1 -> [ DotNetFramework FrameworkVersion.V1 ]
        | DotNetFramework FrameworkVersion.V2 -> [ DotNetFramework FrameworkVersion.V1_1 ]
        | DotNetFramework FrameworkVersion.V3 -> [ DotNetFramework FrameworkVersion.V2 ]
        | DotNetFramework FrameworkVersion.V3_5 -> [ DotNetFramework FrameworkVersion.V3 ]
        | DotNetFramework FrameworkVersion.V4 -> [ DotNetFramework FrameworkVersion.V3_5 ]
        | DotNetFramework FrameworkVersion.V4_0_3 -> [ DotNetFramework FrameworkVersion.V4 ]
        | DotNetFramework FrameworkVersion.V4_5 -> [ DotNetFramework FrameworkVersion.V4_0_3; DotNetStandard DotNetStandardVersion.V1_1 ]
        | DotNetFramework FrameworkVersion.V4_5_1 -> [ DotNetFramework FrameworkVersion.V4_5; DotNetStandard DotNetStandardVersion.V1_2 ]
        | DotNetFramework FrameworkVersion.V4_5_2 -> [ DotNetFramework FrameworkVersion.V4_5_1; DotNetStandard DotNetStandardVersion.V1_2 ]
        | DotNetFramework FrameworkVersion.V4_5_3 -> [ DotNetFramework FrameworkVersion.V4_5_2; DotNetStandard DotNetStandardVersion.V1_2 ]
        | DotNetFramework FrameworkVersion.V4_6 -> [ DotNetFramework FrameworkVersion.V4_5_3; DotNetStandard DotNetStandardVersion.V1_3 ]
        | DotNetFramework FrameworkVersion.V4_6_1 -> [ DotNetFramework FrameworkVersion.V4_6; DotNetStandard DotNetStandardVersion.V1_4 ]
        | DotNetFramework FrameworkVersion.V4_6_2 -> [ DotNetFramework FrameworkVersion.V4_6_1; DotNetStandard DotNetStandardVersion.V1_5 ]
        | DotNetFramework FrameworkVersion.V4_6_3 -> [ DotNetFramework FrameworkVersion.V4_6_2 ]
        | DotNetFramework FrameworkVersion.V4_7 -> [ DotNetFramework FrameworkVersion.V4_6_3]
        | DotNetFramework FrameworkVersion.V4_7_1 -> [ DotNetFramework FrameworkVersion.V4_7; DotNetStandard DotNetStandardVersion.V2_0 ]
        | DotNetFramework FrameworkVersion.V4_7_2 -> [ DotNetFramework FrameworkVersion.V4_7_1 ]
        | DotNetFramework FrameworkVersion.V4_8 -> [ DotNetFramework FrameworkVersion.V4_7_2 ]
        | DotNetFramework FrameworkVersion.V5 -> [ DotNetCoreApp DotNetCoreAppVersion.V3_1; DotNetStandard DotNetStandardVersion.V2_1 ]
        | DotNetFramework FrameworkVersion.V6 -> [ DotNetFramework FrameworkVersion.V5 ]
        | DotNet5WithOs Net5Os.Android -> [ DotNetFramework FrameworkVersion.V5; MonoAndroid MonoAndroidVersion.V10 ]
        | DotNet5WithOs Net5Os.IOs -> [ DotNetFramework FrameworkVersion.V5; XamariniOS ]
        | DotNet5WithOs Net5Os.MacOs -> [ DotNetFramework FrameworkVersion.V5; XamarinMac ]
        | DotNet5WithOs Net5Os.TvOs -> [ DotNetFramework FrameworkVersion.V5; XamarinTV ]
        | DotNet5WithOs Net5Os.WatchOs -> [ DotNetFramework FrameworkVersion.V5; XamarinWatch ]
        | DotNet5Windows Net5WindowsVersion.V7_0 -> [ DotNetFramework FrameworkVersion.V5 ]
        | DotNet5Windows Net5WindowsVersion.V8_0 -> [ DotNetFramework FrameworkVersion.V5; DotNet5Windows Net5WindowsVersion.V7_0 ]
        | DotNet5Windows Net5WindowsVersion.V10_0_17763_0 -> [ DotNetFramework FrameworkVersion.V5; DotNet5Windows Net5WindowsVersion.V8_0 ]
        | DotNet5Windows Net5WindowsVersion.V10_0_18362_0 -> [ DotNetFramework FrameworkVersion.V5; DotNet5Windows Net5WindowsVersion.V10_0_17763_0 ]
        | DotNet5Windows Net5WindowsVersion.V10_0_19041_0 -> [ DotNetFramework FrameworkVersion.V5; DotNet5Windows Net5WindowsVersion.V10_0_18362_0 ]
        | DotNet6WithOs  Net6Os.Android -> [ DotNetFramework FrameworkVersion.V6; MonoAndroid MonoAndroidVersion.V10 ]
        | DotNet6WithOs  Net6Os.IOs     -> [ DotNetFramework FrameworkVersion.V6; XamariniOS ]
        | DotNet6WithOs  Net6Os.MacOs   -> [ DotNetFramework FrameworkVersion.V6; XamarinMac ]
        | DotNet6WithOs  Net6Os.TvOs    -> [ DotNetFramework FrameworkVersion.V6; XamarinTV ]
        | DotNet6WithOs  Net6Os.WatchOs -> [ DotNetFramework FrameworkVersion.V6; XamarinWatch ]
        | DotNet6Windows Net6WindowsVersion.V7_0          -> [ DotNetFramework FrameworkVersion.V6 ]
        | DotNet6Windows Net6WindowsVersion.V8_0          -> [ DotNetFramework FrameworkVersion.V6; DotNet6Windows Net6WindowsVersion.V7_0 ]
        | DotNet6Windows Net6WindowsVersion.V10_0_17763_0 -> [ DotNetFramework FrameworkVersion.V6; DotNet6Windows Net6WindowsVersion.V8_0 ]
        | DotNet6Windows Net6WindowsVersion.V10_0_18362_0 -> [ DotNetFramework FrameworkVersion.V6; DotNet6Windows Net6WindowsVersion.V10_0_17763_0 ]
        | DotNet6Windows Net6WindowsVersion.V10_0_19041_0 -> [ DotNetFramework FrameworkVersion.V6; DotNet6Windows Net6WindowsVersion.V10_0_18362_0 ]
        | DotNetStandard DotNetStandardVersion.V1_0 -> [  ]
        | DotNetStandard DotNetStandardVersion.V1_1 -> [ DotNetStandard DotNetStandardVersion.V1_0 ]
        | DotNetStandard DotNetStandardVersion.V1_2 -> [ DotNetStandard DotNetStandardVersion.V1_1 ]
        | DotNetStandard DotNetStandardVersion.V1_3 -> [ DotNetStandard DotNetStandardVersion.V1_2 ]
        | DotNetStandard DotNetStandardVersion.V1_4 -> [ DotNetStandard DotNetStandardVersion.V1_3 ]
        | DotNetStandard DotNetStandardVersion.V1_5 -> [ DotNetStandard DotNetStandardVersion.V1_4 ]
        | DotNetStandard DotNetStandardVersion.V1_6 -> [ DotNetStandard DotNetStandardVersion.V1_5 ]
        | DotNetStandard DotNetStandardVersion.V2_0 -> [ DotNetStandard DotNetStandardVersion.V1_6 ]
        | DotNetStandard DotNetStandardVersion.V2_1 -> [ DotNetStandard DotNetStandardVersion.V2_0 ]
        | DotNetCoreApp DotNetCoreAppVersion.V1_0 -> [ DotNetStandard DotNetStandardVersion.V1_6 ]
        | DotNetCoreApp DotNetCoreAppVersion.V1_1 -> [ DotNetCoreApp DotNetCoreAppVersion.V1_0 ]
        | DotNetCoreApp DotNetCoreAppVersion.V2_0 -> [ DotNetCoreApp DotNetCoreAppVersion.V1_1; DotNetStandard DotNetStandardVersion.V2_0 ]
        | DotNetCoreApp DotNetCoreAppVersion.V2_1 -> [ DotNetCoreApp DotNetCoreAppVersion.V2_0 ]
        | DotNetCoreApp DotNetCoreAppVersion.V2_2 -> [ DotNetCoreApp DotNetCoreAppVersion.V2_1 ]
        | DotNetCoreApp DotNetCoreAppVersion.V3_0 -> [ DotNetCoreApp DotNetCoreAppVersion.V2_2; DotNetStandard DotNetStandardVersion.V2_1 ]
        | DotNetCoreApp DotNetCoreAppVersion.V3_1 -> [ DotNetCoreApp DotNetCoreAppVersion.V3_0 ]
        | DotNetUnity DotNetUnityVersion.V3_5_Full -> [ ]
        | DotNetUnity DotNetUnityVersion.V3_5_Subset -> [ ]
        | DotNetUnity DotNetUnityVersion.V3_5_Micro -> [ ]
        | DotNetUnity DotNetUnityVersion.V3_5_Web -> [ ]
        | Silverlight SilverlightVersion.V3 -> [ ]
        | Silverlight SilverlightVersion.V4 -> [ Silverlight SilverlightVersion.V3 ]
        | Silverlight SilverlightVersion.V5 -> [ Silverlight SilverlightVersion.V4 ]
        | Windows WindowsVersion.V8 -> [ ]
        | Windows WindowsVersion.V8_1 -> [ Windows WindowsVersion.V8 ]
        | Windows WindowsVersion.V10 -> [ Windows WindowsVersion.V8_1 ]
        | WindowsPhoneApp WindowsPhoneAppVersion.V8_1 -> [ DotNetStandard DotNetStandardVersion.V1_2 ]
        | WindowsPhone WindowsPhoneVersion.V7 -> [ ]
        | WindowsPhone WindowsPhoneVersion.V7_1 -> [ WindowsPhone WindowsPhoneVersion.V7 ]
        | WindowsPhone WindowsPhoneVersion.V7_5 -> [ WindowsPhone WindowsPhoneVersion.V7_1 ]
        | WindowsPhone WindowsPhoneVersion.V8 -> [ WindowsPhone WindowsPhoneVersion.V7_5; DotNetStandard DotNetStandardVersion.V1_0 ]
        | WindowsPhone WindowsPhoneVersion.V8_1 -> [ WindowsPhone WindowsPhoneVersion.V8 ]
        | Tizen TizenVersion.V3 -> [ DotNetStandard DotNetStandardVersion.V1_6 ]
        | Tizen TizenVersion.V4 -> [ DotNetStandard DotNetStandardVersion.V1_6 ]
        | XCode XCodeVersion.V10 -> [ DotNetStandard DotNetStandardVersion.V1_6 ]
        | XCode XCodeVersion.V11 -> [ DotNetStandard DotNetStandardVersion.V1_6 ]
        | Unsupported _ -> []

module FrameworkDetection =

    /// Used for script generation
    let resolveEnvironmentFramework = lazy (
        // HACK: resolve .net version based on environment
        // list of match is incomplete / inaccurate
    #if DOTNETCORE
        // Environment.Version is not supported
        //dunno what is used for, using a default
        DotNetFramework FrameworkVersion.V4_5
    #else
        let version = Environment.Version
        match version.Major, version.Minor, version.Build, version.Revision with
        | 4, 0, 30319, 42000 -> DotNetFramework FrameworkVersion.V4_6
        | 4, 0, 30319, _ -> DotNetFramework FrameworkVersion.V4_5
        | _ -> DotNetFramework FrameworkVersion.V4_5 // paket.exe is compiled for framework 4.5
    #endif
        )


    open Logging

    /// parse a string to construct a Netframework, NetCore, NetStandard, or other dotnet identifier
    let internal internalExtract =
        memoize
          (fun (path:string) ->
            let path = KnownAliases.normalizeFramework path
            let rec removeTrailingZeros (s:string) =
                if s.EndsWith ".0" then removeTrailingZeros (s.Substring(0, s.Length - 2))
                else s
            let tryNormalizeVersion (s:string) =
                // XYZ -> X.Y.Z
                // XX.Y.Z -> XX.Y.Z
                // XX.Y.0 -> XX.Y
                // 0X.Y.Z -> X.Y.Z
                // 0X.0Y.Z -> X.Y.Z
                let isValid = s |> Seq.forall(fun d -> (d >= '0' && d <= '9') || d = '.')
                let simplify s =
                    s
                    |> removeTrailingZeros
                    |> fun s -> if s = "0" then "" else s
                if isValid then
                    let versionString =
                        if s.Contains "." then
                            s
                        else
                            if s.Length = 1 || s.Length = 0 then s
                            else
                                s
                                |> Seq.map(fun d -> d.ToString() + ".")
                                |> Seq.collect id
                                |> Seq.take (s.Length * 2 - 1)
                                |> Seq.toArray
                                |> fun cs -> new String(cs)
                    if simplify versionString = "" then Some ""
                    else
                        let v = new Version(if versionString.Contains "." then versionString else sprintf "%s.0" versionString)
                        Some (v.ToString() |> simplify)
                else None

            let (|MatchTfm|_|) (tfmStart: string) tryParseVersion (s:string) =
                if s.StartsWith tfmStart then
                    let versionPart = s.Substring tfmStart.Length
                    tryNormalizeVersion versionPart
                    |> Option.bind tryParseVersion
                else
                    None
            let (|MatchNetXDashOs|_|) dotnetVersionX tryParseSecondPart (s:string) =
                let parts = s.Split('-')
                if parts.Length = 2 && s.StartsWith "net" then
                    let versionPart = parts.[0].Substring 3
                    tryNormalizeVersion versionPart
                    |> function
                    | Some "5" when dotnetVersionX = 5 -> tryParseSecondPart parts.[1]
                    | Some "6" when dotnetVersionX = 6  -> tryParseSecondPart parts.[1]
                    | _ -> None
                else
                    None
            let (|MatchNetXDashWindows|_|) dotnetVersionX tryParseVersion (s:string) =
                let parts = s.Split('-')
                if parts.Length = 2 && s.StartsWith "net" && parts.[1].StartsWith "win" then
                    let netVersionPart = parts.[0].Substring 3
                    let winVersionPart = parts.[1].Substring 3
                    tryNormalizeVersion netVersionPart
                    |> function
                    | Some "5"  when dotnetVersionX = 5 -> tryParseVersion winVersionPart
                    | Some "6"  when dotnetVersionX = 6 -> tryParseVersion winVersionPart
                    | _ -> None
                else
                    None
            let (|MatchTfms|_|) (tfmStarts: string seq) tryParseVersion (s:string) =
                tfmStarts
                |> Seq.tryPick (fun tfmStart ->
                    match s with
                    | MatchTfm tfmStart (tryParseVersion tfmStart) fw -> Some fw
                    | _ -> None)
            let (|ModifyMatchTfm|_|) f tfmStart tryParseVersion (s:string) =
                match f s with
                | MatchTfm tfmStart tryParseVersion fw -> Some fw
                | _ -> None
            let Bind f = (fun _ -> f)
            let skipFullAndClient (s:string) =
                if s.EndsWith "-full" then s.Substring(0, s.Length - 5)
                elif s.EndsWith "-client" then s.Substring(0, s.Length - 7)
                else s
            let parseWindows tfmStart v =
                match tfmStart with
                | "win" | "windows" ->
                    match v with
                    | ""| "8" -> Some WindowsVersion.V8
                    | "8.1" -> Some WindowsVersion.V8_1
                    | _ -> None
                | "winv" | "netcore" ->
                    match v with
                    | "" | "4.5" -> Some WindowsVersion.V8
                    | "4.5.1" | "4.6" -> Some WindowsVersion.V8_1
                    | _ -> None
                | _ -> failwithf "unknown tfm '%s'" tfmStart
            let allowVersions l v =
                if l |> Seq.contains v then
                    Some ()
                else None
            // Each time the parsing is changed, NuGetPackageCache.CurrentCacheVersion should be bumped.
            // http://nugettoolsdev.azurewebsites.net/4.0.0/parse-framework?framework=.NETPortable%2CVersion%3Dv0.0%2CProfile%3DProfile2
            let result =
                match path with
                | "netcoreapp5.0" -> Some (DotNetFramework FrameworkVersion.V5)
                | "net35-Unity Web v3.5" ->  Some (DotNetUnity DotNetUnityVersion.V3_5_Web)
                | "net35-Unity Micro v3.5" -> Some (DotNetUnity DotNetUnityVersion.V3_5_Micro)
                | "net35-Unity Subset v3.5" -> Some (DotNetUnity DotNetUnityVersion.V3_5_Subset)
                | "net35-Unity Full v3.5" -> Some (DotNetUnity DotNetUnityVersion.V3_5_Full)
                | MatchNetXDashWindows 5 Net5WindowsVersion.TryParse fm -> Some (DotNet5Windows fm)
                | MatchNetXDashWindows 6 Net6WindowsVersion.TryParse fm -> Some (DotNet6Windows fm)
                | MatchNetXDashOs 5 Net5Os.TryParse fm -> Some (DotNet5WithOs fm)
                | MatchNetXDashOs 6 Net6Os.TryParse fm -> Some (DotNet6WithOs fm)
                | ModifyMatchTfm skipFullAndClient "net" FrameworkVersion.TryParse fm -> Some (DotNetFramework fm)
                // Backwards compat quirk (2017-08-20).
                | "uap101" -> Some (UAP UAPVersion.V10_1)
                | MatchTfm "uap" UAPVersion.TryParse fm -> Some (UAP fm)
                | MatchTfm "monotouch" (allowVersions ["";"1"]) () -> Some MonoTouch
                | MatchTfm "monoandroid" MonoAndroidVersion.TryParse fm -> Some (MonoAndroid fm)
                | MatchTfm "monomac" (allowVersions ["";"1"]) () -> Some MonoMac
                | MatchTfm "xamarinios" (allowVersions ["";"1"]) () -> Some XamariniOS
                | MatchTfm "xamarinwatchos" (allowVersions ["";"1"]) () -> Some XamarinWatch
                | MatchTfm "xamarintvos" (allowVersions ["";"1"]) () -> Some XamarinTV
                | MatchTfm "xamarinmac" (allowVersions ["";"1";"2"]) () -> Some XamarinMac
                | "native/x86/debug" -> Some(Native(Debug,Win32))
                | "native/x64/debug" -> Some(Native(Debug,X64))
                | "native/arm/debug" -> Some(Native(Debug,Arm))
                | "native/x86/release" -> Some(Native(Release,Win32))
                | "native/x64/release" -> Some(Native(Release,X64))
                | "native/arm/release" -> Some(Native(Release,Arm))
                | "native/address-model-32" -> Some(Native(NoBuildMode,Win32))
                | "native/address-model-64" -> Some(Native(NoBuildMode,X64))
                | "native" -> Some(Native(NoBuildMode,NoPlatform))
                | MatchTfm "sl" SilverlightVersion.TryParse fm -> Some (Silverlight fm)
                | MatchTfms ["win"; "windows"; "netcore"; "winv"] parseWindows fm -> Some (Windows fm)
                | "sl4-wp7" | "sl4-wp70" | "sl4-wp7.0" -> Some (WindowsPhone WindowsPhoneVersion.V7)
                | "sl4-wp71" | "sl4-wp7.1" | "sl4-wp"-> Some (WindowsPhone WindowsPhoneVersion.V7_1)
                | "sl4-wp75" | "sl4-wp7.5" -> Some (WindowsPhone WindowsPhoneVersion.V7_5)
                | MatchTfms ["wp";"wpv"] (Bind WindowsPhoneVersion.TryParse) fm -> Some (WindowsPhone fm)
                | MatchTfms ["wpa";"wpav";"wpapp"] (Bind WindowsPhoneAppVersion.TryParse) fm -> Some (WindowsPhoneApp fm)
                | MatchTfm "netstandard" DotNetStandardVersion.TryParse fm -> Some (DotNetStandard fm)
                // "netcore" is for backwards compat (2017-08-20), we wrote this incorrectly into the lockfile.
                | MatchTfms ["netcoreapp";"netcore"] (Bind DotNetCoreAppVersion.TryParse) fm -> Some (DotNetCoreApp fm)
                // "dnxcore" and "dotnet" is for backwards compat (2019-03-26), we wrote this into the lockfile.
                | MatchTfm "dnx" (allowVersions ["";"4.5.1"]) () -> Some (Unsupported path)
                | MatchTfms ["dnxcore";"netplatform";"netcore";"aspnetcore";"aspnet";"dotnet"] (Bind (allowVersions ["";"5"]))
                    () -> Some (Unsupported path)
                | v when v.StartsWith "dotnet" -> Some (Unsupported path)
                | MatchTfm "tizen" TizenVersion.TryParse fm -> Some (Tizen fm)
                | MatchTfm "xcode" XCodeVersion.TryParse fm -> Some (XCode fm)
                // Default is full framework, for example "35"
                | MatchTfm "" FrameworkVersion.TryParse fm -> Some (DotNetFramework fm)
                | _ -> None
            result)

    /// parse a string to construct a Netframework, NetCore, NetStandard, or other dotnet identifier
    [<Obsolete "Use PlatformMatching.extractPlatforms instead">]
    let Extract path = internalExtract path

    let DetectFromPath(path : string) : FrameworkIdentifier option =
        let path = path.Replace("\\", "/").ToLower()
        let fi = new FileInfo(path)

        if String.containsIgnoreCase ("lib/" + fi.Name) path then Some(DotNetFramework(FrameworkVersion.V1))
        else
            let startPos = path.LastIndexOf("lib/")
            let endPos = path.LastIndexOf(fi.Name,StringComparison.OrdinalIgnoreCase)
            if startPos < 0 || endPos < 0 then None
            else
                internalExtract(path.Substring(startPos + 4, endPos - startPos - 5))


type PortableProfileType =
    | UnsupportedProfile of FrameworkIdentifier list
    /// portable-net40+sl4+win8+wp7
    | Profile2
    /// portable-net40+sl4
    | Profile3
    /// portable-net45+sl4+win8+wp7
    | Profile4
    /// portable-net40+win8
    | Profile5
    /// portable-net403+win8
    | Profile6
    /// portable-net45+win8
    | Profile7
    /// portable-net40+sl5
    | Profile14
    /// portable-net403+sl4
    | Profile18
    /// portable-net403+sl5
    | Profile19
    /// portable-net45+sl4
    | Profile23
    /// portable-net45+sl5
    | Profile24
    /// portable-win81+wp81
    | Profile31
    /// portable-win81+wpa81
    | Profile32
    /// portable-net40+sl4+win8+wp8
    | Profile36
    /// portable-net40+sl5+win8
    | Profile37
    /// portable-net403+sl4+win8
    | Profile41
    /// portable-net403+sl5+win8
    | Profile42
    /// portable-net451+win81
    | Profile44
    /// portable-net45+sl4+win8
    | Profile46
    /// portable-net45+sl5+win8
    | Profile47
    /// portable-net45+wp8
    | Profile49
    /// portable-net45+win8+wp8
    | Profile78
    /// portable-wp81+wpa81
    | Profile84
    /// portable-net40+sl4+win8+wp75
    | Profile88
    /// portable-net40+win8+wpa81
    | Profile92
    /// portable-net403+sl4+win8+wp7
    | Profile95
    /// portable-net403+sl4+win8+wp75
    | Profile96
    /// portable-net403+win8+wpa81
    | Profile102
    /// portable-net45+sl4+win8+wp75
    | Profile104
    /// portable-net45+win8+wpa81
    | Profile111
    /// portable-net40+sl5+win8+wp8
    | Profile136
    /// portable-net403+sl4+win8+wp8
    | Profile143
    /// portable-net403+sl5+win8+wp8
    | Profile147
    /// portable-net451+win81+wpa81
    | Profile151
    /// portable-net45+sl4+win8+wp8
    | Profile154
    /// portable-win81+wp81+wpa81
    | Profile157
    /// portable-net45+sl5+win8+wp8
    | Profile158
    /// portable-net40+sl5+win8+wpa81
    | Profile225
    /// portable-net403+sl5+win8+wpa81
    | Profile240
    /// portable-net45+sl5+win8+wpa81
    | Profile255
    /// portable-net45+win8+wp8+wpa81
    | Profile259
    /// portable-net40+sl5+win8+wp8+wpa81
    | Profile328
    /// portable-net403+sl5+win8+wp8+wpa81
    | Profile336
    /// portable-net45+sl5+win8+wp8+wpa81
    | Profile344
    member x.IsUnsupprted =
        match x with
        | UnsupportedProfile _ -> true
        | _ -> false

    member x.ProfileName =
        match x with
        | UnsupportedProfile fws -> x.FolderName
        | Profile2   -> "Profile2"
        | Profile3   -> "Profile3"
        | Profile4   -> "Profile4"
        | Profile5   -> "Profile5"
        | Profile6   -> "Profile6"
        | Profile7   -> "Profile7"
        | Profile14  -> "Profile14"
        | Profile18  -> "Profile18"
        | Profile19  -> "Profile19"
        | Profile23  -> "Profile23"
        | Profile24  -> "Profile24"
        | Profile31  -> "Profile31"
        | Profile32  -> "Profile32"
        | Profile36  -> "Profile36"
        | Profile37  -> "Profile37"
        | Profile41  -> "Profile41"
        | Profile42  -> "Profile42"
        | Profile44  -> "Profile44"
        | Profile46  -> "Profile46"
        | Profile47  -> "Profile47"
        | Profile49  -> "Profile49"
        | Profile78  -> "Profile78"
        | Profile84  -> "Profile84"
        | Profile88  -> "Profile88"
        | Profile92  -> "Profile92"
        | Profile95  -> "Profile95"
        | Profile96  -> "Profile96"
        | Profile102 -> "Profile102"
        | Profile104 -> "Profile104"
        | Profile111 -> "Profile111"
        | Profile136 -> "Profile136"
        | Profile143 -> "Profile143"
        | Profile147 -> "Profile147"
        | Profile151 -> "Profile151"
        | Profile154 -> "Profile154"
        | Profile157 -> "Profile157"
        | Profile158 -> "Profile158"
        | Profile225 -> "Profile225"
        | Profile240 -> "Profile240"
        | Profile255 -> "Profile255"
        | Profile259 -> "Profile259"
        | Profile328 -> "Profile328"
        | Profile336 -> "Profile336"
        | Profile344 -> "Profile344"

    member x.Frameworks =
        // http://nugettoolsdev.azurewebsites.net/4.0.0/parse-framework?framework=.NETPortable%2CVersion%3Dv0.0%2CProfile%3DProfile3
        match x with
        | UnsupportedProfile fws -> fws
        | Profile2   -> [ DotNetFramework FrameworkVersion.V4; Silverlight SilverlightVersion.V4; Windows WindowsVersion.V8; WindowsPhone WindowsPhoneVersion.V7 ]
        | Profile3   -> [ DotNetFramework FrameworkVersion.V4; Silverlight SilverlightVersion.V4 ]
        | Profile4   -> [ DotNetFramework FrameworkVersion.V4_5; Silverlight SilverlightVersion.V4; Windows  WindowsVersion.V8; WindowsPhone WindowsPhoneVersion.V7 ]
        | Profile5   -> [ DotNetFramework FrameworkVersion.V4; Windows WindowsVersion.V8 ]
        | Profile6   -> [ DotNetFramework FrameworkVersion.V4_0_3; Windows WindowsVersion.V8 ]
        | Profile7   -> [ DotNetFramework FrameworkVersion.V4_5; Windows WindowsVersion.V8 ]
        | Profile14  -> [ DotNetFramework FrameworkVersion.V4; Silverlight SilverlightVersion.V5 ]
        | Profile18  -> [ DotNetFramework FrameworkVersion.V4_0_3; Silverlight SilverlightVersion.V4 ]
        | Profile19  -> [ DotNetFramework FrameworkVersion.V4_0_3; Silverlight SilverlightVersion.V5 ]
        | Profile23  -> [ DotNetFramework FrameworkVersion.V4_5; Silverlight SilverlightVersion.V4 ]
        | Profile24  -> [ DotNetFramework FrameworkVersion.V4_5; Silverlight SilverlightVersion.V5 ]
        | Profile31  -> [ Windows WindowsVersion.V8_1; WindowsPhone WindowsPhoneVersion.V8_1 ]
        | Profile32  -> [ Windows WindowsVersion.V8_1; WindowsPhoneApp WindowsPhoneAppVersion.V8_1 ]
        | Profile36  -> [ DotNetFramework FrameworkVersion.V4; Silverlight SilverlightVersion.V4; Windows WindowsVersion.V8; WindowsPhone WindowsPhoneVersion.V8 ]
        | Profile37  -> [ DotNetFramework FrameworkVersion.V4; Silverlight SilverlightVersion.V5; Windows WindowsVersion.V8 ]
        | Profile41  -> [ DotNetFramework FrameworkVersion.V4_0_3; Silverlight SilverlightVersion.V4; Windows WindowsVersion.V8 ]
        | Profile42  -> [ DotNetFramework FrameworkVersion.V4_0_3; Silverlight SilverlightVersion.V5; Windows WindowsVersion.V8 ]
        | Profile44  -> [ DotNetFramework FrameworkVersion.V4_5_1; Windows WindowsVersion.V8_1 ]
        | Profile46  -> [ DotNetFramework FrameworkVersion.V4_5; Silverlight SilverlightVersion.V4; Windows WindowsVersion.V8 ]
        | Profile47  -> [ DotNetFramework FrameworkVersion.V4_5; Silverlight SilverlightVersion.V5; Windows WindowsVersion.V8 ]
        | Profile49  -> [ DotNetFramework FrameworkVersion.V4_5; WindowsPhone WindowsPhoneVersion.V8 ]
        | Profile78  -> [ DotNetFramework FrameworkVersion.V4_5; Windows WindowsVersion.V8; WindowsPhone WindowsPhoneVersion.V8 ]
        | Profile84  -> [ WindowsPhone WindowsPhoneVersion.V8_1; WindowsPhoneApp WindowsPhoneAppVersion.V8_1 ]
        | Profile88  -> [ DotNetFramework FrameworkVersion.V4; Silverlight SilverlightVersion.V4; Windows WindowsVersion.V8; WindowsPhone WindowsPhoneVersion.V7_5 ]
        | Profile92  -> [ DotNetFramework FrameworkVersion.V4; Windows WindowsVersion.V8; WindowsPhoneApp WindowsPhoneAppVersion.V8_1 ]
        | Profile95  -> [ DotNetFramework FrameworkVersion.V4_0_3; Silverlight SilverlightVersion.V4; Windows WindowsVersion.V8; WindowsPhone WindowsPhoneVersion.V7 ]
        | Profile96  -> [ DotNetFramework FrameworkVersion.V4_0_3; Silverlight SilverlightVersion.V4; Windows WindowsVersion.V8; WindowsPhone WindowsPhoneVersion.V7_5 ]
        | Profile102 -> [ DotNetFramework FrameworkVersion.V4_0_3; Windows WindowsVersion.V8; WindowsPhoneApp WindowsPhoneAppVersion.V8_1 ]
        | Profile104 -> [ DotNetFramework FrameworkVersion.V4_5; Silverlight SilverlightVersion.V4; Windows WindowsVersion.V8; WindowsPhone WindowsPhoneVersion.V7_5 ]
        | Profile111 -> [ DotNetFramework FrameworkVersion.V4_5; Windows WindowsVersion.V8; WindowsPhoneApp WindowsPhoneAppVersion.V8_1 ]
        | Profile136 -> [ DotNetFramework FrameworkVersion.V4; Silverlight SilverlightVersion.V5; Windows WindowsVersion.V8; WindowsPhone WindowsPhoneVersion.V8 ]
        | Profile143 -> [ DotNetFramework FrameworkVersion.V4_0_3; Silverlight SilverlightVersion.V4; Windows WindowsVersion.V8; WindowsPhone WindowsPhoneVersion.V8 ]
        | Profile147 -> [ DotNetFramework FrameworkVersion.V4_0_3; Silverlight SilverlightVersion.V5; Windows WindowsVersion.V8; WindowsPhone WindowsPhoneVersion.V8 ]
        | Profile151 -> [ DotNetFramework FrameworkVersion.V4_5_1; Windows WindowsVersion.V8_1; WindowsPhoneApp WindowsPhoneAppVersion.V8_1 ]
        | Profile154 -> [ DotNetFramework FrameworkVersion.V4_5; Silverlight SilverlightVersion.V4; Windows WindowsVersion.V8; WindowsPhone WindowsPhoneVersion.V8 ]
        | Profile157 -> [ Windows WindowsVersion.V8_1; WindowsPhoneApp WindowsPhoneAppVersion.V8_1; WindowsPhone WindowsPhoneVersion.V8_1 ]
        | Profile158 -> [ DotNetFramework FrameworkVersion.V4_5; Silverlight SilverlightVersion.V5; Windows WindowsVersion.V8; WindowsPhone WindowsPhoneVersion.V8 ]
        | Profile225 -> [ DotNetFramework  FrameworkVersion.V4; Silverlight SilverlightVersion.V5; Windows WindowsVersion.V8; WindowsPhoneApp WindowsPhoneAppVersion.V8_1 ]
        | Profile240 -> [ DotNetFramework FrameworkVersion.V4_0_3; Silverlight SilverlightVersion.V5; Windows WindowsVersion.V8; WindowsPhoneApp WindowsPhoneAppVersion.V8_1 ]
        | Profile255 -> [ DotNetFramework FrameworkVersion.V4_5; Silverlight SilverlightVersion.V5; Windows WindowsVersion.V8; WindowsPhoneApp WindowsPhoneAppVersion.V8_1 ]
        | Profile259 -> [ DotNetFramework FrameworkVersion.V4_5; Windows WindowsVersion.V8; WindowsPhone WindowsPhoneVersion.V8; WindowsPhoneApp WindowsPhoneAppVersion.V8_1 ]
        | Profile328 -> [ DotNetFramework FrameworkVersion.V4; Silverlight SilverlightVersion.V5; Windows WindowsVersion.V8; WindowsPhone WindowsPhoneVersion.V8; WindowsPhoneApp WindowsPhoneAppVersion.V8_1 ]
        | Profile336 -> [ DotNetFramework FrameworkVersion.V4_0_3; Silverlight SilverlightVersion.V5; Windows WindowsVersion.V8; WindowsPhone WindowsPhoneVersion.V8; WindowsPhoneApp WindowsPhoneAppVersion.V8_1 ]
        | Profile344 -> [ DotNetFramework FrameworkVersion.V4_5; Silverlight SilverlightVersion.V5; Windows WindowsVersion.V8; WindowsPhone WindowsPhoneVersion.V8; WindowsPhoneApp WindowsPhoneAppVersion.V8_1 ]
    member x.FolderName =
       match x with
        | Profile2 -> "portable-net40+sl4+win8+wp7"
        | Profile3 -> "portable-net40+sl4"
        | Profile4 -> "portable-net45+sl4+win8+wp7"
        | Profile5 -> "portable-net40+win8"
        | Profile6 -> "portable-net403+win8"
        | Profile7 -> "portable-net45+win8"
        | Profile14 -> "portable-net40+sl5"
        | Profile18 -> "portable-net403+sl4"
        | Profile19 -> "portable-net403+sl5"
        | Profile23 -> "portable-net45+sl4"
        | Profile24 -> "portable-net45+sl5"
        | Profile31 -> "portable-win81+wp81"
        | Profile32 -> "portable-win81+wpa81"
        | Profile36 -> "portable-net40+sl4+win8+wp8"
        | Profile37 -> "portable-net40+sl5+win8"
        | Profile41 -> "portable-net403+sl4+win8"
        | Profile42 -> "portable-net403+sl5+win8"
        | Profile44 -> "portable-net451+win81"
        | Profile46 -> "portable-net45+sl4+win8"
        | Profile47 -> "portable-net45+sl5+win8"
        | Profile49 -> "portable-net45+wp8"
        | Profile78 -> "portable-net45+win8+wp8"
        | Profile84 -> "portable-wp81+wpa81"
        | Profile88 -> "portable-net40+sl4+win8+wp75"
        | Profile92 -> "portable-net40+win8+wpa81"
        | Profile95 -> "portable-net403+sl4+win8+wp7"
        | Profile96 -> "portable-net403+sl4+win8+wp75"
        | Profile102 -> "portable-net403+win8+wpa81"
        | Profile104 -> "portable-net45+sl4+win8+wp75"
        | Profile111 -> "portable-net45+win8+wpa81"
        | Profile136 -> "portable-net40+sl5+win8+wp8"
        | Profile143 -> "portable-net403+sl4+win8+wp8"
        | Profile147 -> "portable-net403+sl5+win8+wp8"
        | Profile151 -> "portable-net451+win81+wpa81"
        | Profile154 -> "portable-net45+sl4+win8+wp8"
        | Profile157 -> "portable-win81+wp81+wpa81"
        | Profile158 -> "portable-net45+sl5+win8+wp8"
        | Profile225 -> "portable-net40+sl5+win8+wpa81"
        | Profile240 -> "portable-net403+sl5+win8+wpa81"
        | Profile255 -> "portable-net45+sl5+win8+wpa81"
        | Profile259 -> "portable-net45+win8+wp8+wpa81"
        | Profile328 -> "portable-net40+sl5+win8+wp8+wpa81"
        | Profile336 -> "portable-net403+sl5+win8+wp8+wpa81"
        | Profile344 -> "portable-net45+sl5+win8+wp8+wpa81"
        | UnsupportedProfile _ ->
            "portable-" +
            String.Join ("+",
                x.Frameworks
                |> List.sort
                |> List.map (fun fw -> fw.ToString()))

type TargetProfileRaw =
    | SinglePlatformP of FrameworkIdentifier
    | PortableProfileP of PortableProfileType

    override this.ToString() =
        match this with
        | SinglePlatformP x -> x.ToString()
        | PortableProfileP p -> p.FolderName

    member x.IsUnsupportedPortable =
        match x with
        | PortableProfileP p -> p.IsUnsupprted
        | _ -> false

[<CustomEquality; CustomComparison>]
type TargetProfile =
    { RawTargetProfile : TargetProfileRaw; CompareString : string }
    override x.ToString() = x.CompareString
    member x.IsUnsupportedPortable = x.RawTargetProfile.IsUnsupportedPortable

    override x.Equals(y) =
        match y with
        | :? TargetProfile as r -> x.CompareString.Equals(r.CompareString)
        | _ -> false
    override x.GetHashCode() = x.CompareString.GetHashCode()
    interface System.IComparable with
        member x.CompareTo(y) =
            match y with
            | :? TargetProfile as r -> x.CompareString.CompareTo(r.CompareString)
            | _ -> failwith "wrong type"

module TargetProfile =
    let (|SinglePlatform|PortableProfile|) profile =
        match profile.RawTargetProfile with
        | SinglePlatformP x -> SinglePlatform x
        | PortableProfileP p -> PortableProfile p
    let OfPlatform p = { RawTargetProfile = p; CompareString = p.ToString() }
    let SinglePlatform s = OfPlatform (SinglePlatformP s)
    let PortableProfile s = OfPlatform (PortableProfileP s)

module KnownTargetProfiles =
    // These lists are used primarily when calculating stuff which requires iterating over ALL profiles
    //  - Restriction System: "NOT" function
    //  - Generation of Project-File Conditions
    //  - Penalty system (to calculate best matching framework)
    // For this reason there is a test to ensure those lists are up2date.

    let DotNetFrameworkVersions = [
        FrameworkVersion.V1
        FrameworkVersion.V1_1
        FrameworkVersion.V2
        FrameworkVersion.V3
        FrameworkVersion.V3_5
        FrameworkVersion.V4
        FrameworkVersion.V4_0_3
        FrameworkVersion.V4_5
        FrameworkVersion.V4_5_1
        FrameworkVersion.V4_5_2
        FrameworkVersion.V4_5_3
        FrameworkVersion.V4_6
        FrameworkVersion.V4_6_1
        FrameworkVersion.V4_6_2
        FrameworkVersion.V4_6_3
        FrameworkVersion.V4_7
        FrameworkVersion.V4_7_1
        FrameworkVersion.V4_7_2
        FrameworkVersion.V4_8
        FrameworkVersion.V5
        FrameworkVersion.V6
    ]

    let DotNetFrameworkIdentifiers =
       DotNetFrameworkVersions
       |> List.map DotNetFramework

    let DotNetFrameworkProfiles =
       DotNetFrameworkIdentifiers
       |> List.map TargetProfile.SinglePlatform

    let DotNet5OperatingSystems = [
        Net5Os.Android
        Net5Os.IOs
        Net5Os.MacOs
        Net5Os.TvOs
        Net5Os.WatchOs
    ]

    let DotNet5WithOsProfiles =
        DotNet5OperatingSystems
        |> List.map (DotNet5WithOs >> TargetProfile.SinglePlatform)

    let DotNet5WindowsVersions = [
        Net5WindowsVersion.V7_0
        Net5WindowsVersion.V8_0
        Net5WindowsVersion.V10_0_17763_0
        Net5WindowsVersion.V10_0_18362_0
        Net5WindowsVersion.V10_0_19041_0
    ]

    let DotNet5WindowsProfiles = 
        DotNet5WindowsVersions
        |> List.map (DotNet5Windows >> TargetProfile.SinglePlatform)

    let DotNet6OperatingSystems = [
        Net6Os.Android
        Net6Os.IOs
        Net6Os.MacOs
        Net6Os.TvOs
        Net6Os.WatchOs
    ]

    let DotNet6WithOsProfiles =
        DotNet6OperatingSystems
        |> List.map (DotNet6WithOs >> TargetProfile.SinglePlatform)

    let DotNet6WindowsVersions = [
        Net6WindowsVersion.V7_0
        Net6WindowsVersion.V8_0
        Net6WindowsVersion.V10_0_17763_0
        Net6WindowsVersion.V10_0_18362_0
        Net6WindowsVersion.V10_0_19041_0
    ]

    let DotNet6WindowsProfiles = 
        DotNet6WindowsVersions
        |> List.map (DotNet6Windows >> TargetProfile.SinglePlatform)

    let DotNetStandardVersions = [
        DotNetStandardVersion.V1_0
        DotNetStandardVersion.V1_1
        DotNetStandardVersion.V1_2
        DotNetStandardVersion.V1_3
        DotNetStandardVersion.V1_4
        DotNetStandardVersion.V1_5
        DotNetStandardVersion.V1_6
        DotNetStandardVersion.V2_0
        DotNetStandardVersion.V2_1
    ]

    let DotNetStandardProfiles =
       DotNetStandardVersions
       |> List.map (DotNetStandard >> TargetProfile.SinglePlatform)

    let DotNetCoreAppVersions = [
        DotNetCoreAppVersion.V1_0
        DotNetCoreAppVersion.V1_1
        DotNetCoreAppVersion.V2_0
        DotNetCoreAppVersion.V2_1
        DotNetCoreAppVersion.V2_2
        DotNetCoreAppVersion.V3_0
        DotNetCoreAppVersion.V3_1
    ]

    let DotNetUnityVersions = [
        DotNetUnityVersion.V3_5_Full
        DotNetUnityVersion.V3_5_Subset
        DotNetUnityVersion.V3_5_Micro
        DotNetUnityVersion.V3_5_Web
    ]

    let DotNetCoreProfiles =
       DotNetCoreAppVersions
       |> List.map (DotNetCoreApp >> TargetProfile.SinglePlatform)

    let WindowsVersions = [
        WindowsVersion.V8
        WindowsVersion.V8_1
        WindowsVersion.V10
    ]

    let WindowsProfiles =
       WindowsVersions
       |> List.map (Windows >> TargetProfile.SinglePlatform)

    let DotNetUnityProfiles =
       DotNetUnityVersions
       |> List.map (DotNetUnity >> TargetProfile.SinglePlatform)

    let SilverlightVersions = [
        SilverlightVersion.V3
        SilverlightVersion.V4
        SilverlightVersion.V5
    ]

    let SilverlightProfiles =
       SilverlightVersions
       |> List.map (Silverlight >> TargetProfile.SinglePlatform)

    let MonoAndroidVersions = [
        MonoAndroidVersion.V1
        MonoAndroidVersion.V2_2
        MonoAndroidVersion.V2_3
        MonoAndroidVersion.V4_0_3
        MonoAndroidVersion.V4_1
        MonoAndroidVersion.V4_2
        MonoAndroidVersion.V4_3
        MonoAndroidVersion.V4_4
        MonoAndroidVersion.V5
        MonoAndroidVersion.V5_1
        MonoAndroidVersion.V6
        MonoAndroidVersion.V7
        MonoAndroidVersion.V7_1
        MonoAndroidVersion.V8
        MonoAndroidVersion.V8_1
        MonoAndroidVersion.V9
        MonoAndroidVersion.V10
    ]

    let MonoAndroidProfiles =
       MonoAndroidVersions
       |> List.map (MonoAndroid >> TargetProfile.SinglePlatform)

    let UAPVersions = [
        UAPVersion.V10
        UAPVersion.V10_0_10240
        UAPVersion.V10_0_14393
        UAPVersion.V10_0_15138
        UAPVersion.V10_0_16299
        UAPVersion.V10_0_16300
        UAPVersion.V10_0_18362
        UAPVersion.V10_1
    ]

    let UAPProfiles =
       UAPVersions
       |> List.map (UAP >> TargetProfile.SinglePlatform)

    let WindowsPhoneVersions = [
        WindowsPhoneVersion.V7
        WindowsPhoneVersion.V7_1
        WindowsPhoneVersion.V7_5
        WindowsPhoneVersion.V8
        WindowsPhoneVersion.V8_1
    ]

    let WindowsPhoneSilverlightProfiles =
       WindowsPhoneVersions
       |> List.map (WindowsPhone >> TargetProfile.SinglePlatform)

    let WindowsPhoneAppVersions = [
        WindowsPhoneAppVersion.V8_1
    ]

    let WindowsPhoneAppProfiles =
       WindowsPhoneAppVersions
       |> List.map (WindowsPhoneApp >> TargetProfile.SinglePlatform)

    // http://nugettoolsdev.azurewebsites.net/4.0.0/parse-framework?framework=.NETPortable%2CVersion%3Dv0.0%2CProfile%3DProfile3
    let AllPortableProfiles =
       [PortableProfileType.Profile2
        PortableProfileType.Profile3
        PortableProfileType.Profile4
        PortableProfileType.Profile5
        PortableProfileType.Profile6
        PortableProfileType.Profile7
        PortableProfileType.Profile14
        PortableProfileType.Profile18
        PortableProfileType.Profile19
        PortableProfileType.Profile23
        PortableProfileType.Profile24
        PortableProfileType.Profile31
        PortableProfileType.Profile32
        PortableProfileType.Profile36
        PortableProfileType.Profile37
        PortableProfileType.Profile41
        PortableProfileType.Profile42
        PortableProfileType.Profile44
        PortableProfileType.Profile46
        PortableProfileType.Profile47
        PortableProfileType.Profile49
        PortableProfileType.Profile78
        PortableProfileType.Profile84
        PortableProfileType.Profile88
        PortableProfileType.Profile92
        PortableProfileType.Profile95
        PortableProfileType.Profile96
        PortableProfileType.Profile102
        PortableProfileType.Profile104
        PortableProfileType.Profile111
        PortableProfileType.Profile136
        PortableProfileType.Profile143
        PortableProfileType.Profile147
        PortableProfileType.Profile151
        PortableProfileType.Profile154
        PortableProfileType.Profile157
        PortableProfileType.Profile158
        PortableProfileType.Profile225
        PortableProfileType.Profile240
        PortableProfileType.Profile255
        PortableProfileType.Profile259
        PortableProfileType.Profile328
        PortableProfileType.Profile336
        PortableProfileType.Profile344 ]

    let AllDotNetProfiles =
       DotNetFrameworkProfiles @
       DotNet6WithOsProfiles @
       DotNet6WindowsProfiles @
       DotNet5WithOsProfiles @
       DotNet5WindowsProfiles @
       DotNetUnityProfiles @
       WindowsProfiles @
       WindowsPhoneAppProfiles @
       UAPProfiles @
       SilverlightProfiles @
       WindowsPhoneSilverlightProfiles @
       MonoAndroidProfiles @
       [TargetProfile.SinglePlatform(MonoTouch)
        TargetProfile.SinglePlatform(XamariniOS)
        TargetProfile.SinglePlatform(XamarinMac)
        TargetProfile.SinglePlatform(XamarinTV)
        TargetProfile.SinglePlatform(XamarinWatch)] @
       (AllPortableProfiles |> List.map TargetProfile.PortableProfile)

    let AllDotNetStandardAndCoreProfiles =
       DotNetStandardProfiles @
       DotNetCoreProfiles
       // only used in "should understand aot in runtimes" test
       // We don't support that anymore, if we add this here paket will create corresponding
       // XML elements to compile for DNXCore...
       //[SinglePlatform (DNXCore FrameworkVersion.V5_0)]

    let AllNativeProfiles =
        [ Native(NoBuildMode,NoPlatform)
          Native(NoBuildMode,Win32)
          Native(NoBuildMode,X64)
          Native(NoBuildMode,Arm)
          Native(Debug,Win32)
          Native(Debug,Arm)
          Native(Debug,X64)
          Native(Release,Win32)
          Native(Release,X64)
          Native(Release,Arm)]

    let isSupportedProfile profile =
        match profile with
        | FrameworkIdentifier.Unsupported _ -> false
        | _ -> true

    let AllProfiles =
        (AllNativeProfiles |> List.map TargetProfile.SinglePlatform) @
          AllDotNetStandardAndCoreProfiles @
          AllDotNetProfiles
        |> Set.ofList

    let TryFindPortableProfile (name:string) =
        let lowerName = name.ToLowerInvariant()
        AllProfiles
        |> Set.toSeq
        |> Seq.tryPick (function
            | TargetProfile.PortableProfile p when p.ProfileName.ToLowerInvariant() = lowerName -> Some (TargetProfile.PortableProfile p)
            | _ -> None)

    let FindPortableProfile name =
        match TryFindPortableProfile name with
        | Some s -> s
        | None -> failwithf "tried to find portable profile '%s' but it is unknown to paket" name

module SupportCalculation =
    let isSupportedNotEqual (portable:PortableProfileType) (other:PortableProfileType) =
        let name, tfs = portable.ProfileName, portable.Frameworks

        let otherName, otherfws = other.ProfileName, other.Frameworks
        let weSupport =
            tfs
            |> List.collect (fun tf -> tf.RawSupportedPlatformsTransitive)

        let relevantFrameworks =
            otherfws
            |> Seq.filter (fun fw ->
                weSupport |> List.exists ((=) fw))
            |> Seq.length
        relevantFrameworks >= tfs.Length && portable <> other

    let getSupported (portable:PortableProfileType) =
        let name, tfs = portable.ProfileName, portable.Frameworks
        KnownTargetProfiles.AllPortableProfiles
        |> List.filter (fun p -> p.ProfileName <> name)
        |> List.filter (fun other -> isSupportedNotEqual portable other)
        |> List.map TargetProfile.PortableProfile
    type SupportMap = System.Collections.Concurrent.ConcurrentDictionary<PortableProfileType,PortableProfileType list>
    let ofSeq s = s|> dict |> System.Collections.Concurrent.ConcurrentDictionary
    let toSeq s = s|> Seq.map (fun (kv:System.Collections.Generic.KeyValuePair<_,_>) -> kv.Key, kv.Value)
    let rec buildSupportMap (supportMap:SupportMap) p =
        let directMap = supportMap.[p]
        directMap
        |> List.append (directMap |> List.collect (buildSupportMap supportMap))

    let filterMap pos (supportMap:SupportMap) : SupportMap =
        supportMap
        |> toSeq
        |> Seq.map (fun (profile, supported) ->
            profile,
            if supported.Length < pos + 1 then
                supported
            else
                // try to optimize on the 'pos' position
                let curPos = supported.[pos]
                let supportList = buildSupportMap supportMap curPos
                (supported |> List.take pos |> List.filter (fun s -> supportList |> List.contains s |> not))
                @ [curPos] @
                (supported
                 |> List.skip (pos + 1)
                 |> List.filter (fun s -> supportList |> List.contains s |> not))
            )
        |> ofSeq

    // Optimize support map, ie remove entries which are not needed
    let optimizeSupportMap (supportMap:SupportMap) =
        let mutable sup = supportMap
        let mutable hasChanged = true
        while hasChanged do
            hasChanged <- false
            let maxNum =  sup.Values |> Seq.map (fun l -> l.Length) |> Seq.max
            for i in 0 .. maxNum - 1 do
                let old = sup
                sup <- filterMap i sup
                if old.Count <> sup.Count then
                    hasChanged <- true
        sup

    let private getSupportedPortables p =
        getSupported p
        |> List.choose (function TargetProfile.PortableProfile p -> Some p | _ -> failwithf "Expected portable")

    let createInitialSupportMap () =
        KnownTargetProfiles.AllPortableProfiles
        |> List.map (fun p -> p, getSupportedPortables p)
        |> ofSeq

    let mutable private supportMap: SupportMap option = None

    let private getSupportMap () =
        match supportMap with
        | Some supportMap ->
            supportMap
        | None ->
            supportMap <- Some (optimizeSupportMap (createInitialSupportMap()))
            supportMap.Value

    let getSupportedPreCalculated (p:PortableProfileType) =
        match getSupportMap().TryGetValue p with
        | true, v -> v
        | _ ->
            match p with
            | UnsupportedProfile _ ->
                match getSupportMap().TryGetValue p with
                | true, v -> v
                | _ ->
                    let clone = getSupportMap() |> toSeq |> ofSeq
                    clone.[p] <- getSupportedPortables p
                    let opt = optimizeSupportMap clone
                    let result = opt.[p]
                    supportMap <- Some opt
                    result
            | _ -> failwithf "Expected that default profiles are already created."

    let private findPortablePriv =
        memoize (fun (fws: _ list) ->
            if fws.Length = 0 then failwithf "can not find portable for an empty list (Details: Empty lists need to be handled earlier with a warning)!"
            let fallback = TargetProfile.PortableProfile (UnsupportedProfile (fws |> List.sort))
            let minimal =
                fws
                |> List.filter (function
                    | MonoTouch
                    | UAP _
                    | MonoAndroid _
                    | XamariniOS
                    | XamarinTV
                    | XamarinWatch
                    | DotNetCoreApp _
                    | DotNetStandard _
                    | Unsupported _
                    | XamarinMac -> false
                    | XCode _
                    | Tizen _ -> failwithf "Unexpected framework while trying to resolve PCL Profile"
                    | _ -> true)
            if minimal.Length > 0 then
                let firstMatch =
                    KnownTargetProfiles.AllPortableProfiles
                    |> List.filter (fun p ->
                        let otherFws = p.Frameworks
                        minimal |> List.forall(fun mfw -> otherFws |> Seq.contains mfw))
                    |> List.sortBy (fun p -> p.Frameworks.Length)
                    |> List.tryHead
                match firstMatch with
                | Some p -> TargetProfile.PortableProfile p
                | None ->
                    fallback
            else
                fallback)

    let findPortable warn fws =
        let result = findPortablePriv fws
        if warn && result.IsUnsupportedPortable then
            traceWarnfn "The profile '%O' is not a known profile. Please tell the package author." result
        result

    let getSupportedPlatforms x =
        match x with
        | TargetProfile.SinglePlatform tf ->
            let rawSupported =
                tf.RawSupportedPlatforms
                |> List.map TargetProfile.SinglePlatform
            let profilesSupported =
                // See https://docs.microsoft.com/en-us/dotnet/articles/standard/library
                // NOTE: This is explicit in NuGet world (ie users explicitely need to add "imports")
                // we prefer users to build for netstandard and don't allow netstandard to be used in
                // portable projects...
                match tf with
                | DotNetStandard DotNetStandardVersion.V1_0 ->
                    [ Profile31
                      Profile49
                      Profile78
                      Profile84
                      Profile157
                      Profile259 ]
                | DotNetStandard DotNetStandardVersion.V1_1 ->
                    [ Profile7
                      Profile111 ]
                | DotNetStandard DotNetStandardVersion.V1_2 ->
                    [ Profile32
                      Profile44
                      Profile151 ]
                | MonoTouch
                | MonoAndroid _
                | XamariniOS
                | XamarinTV
                | XamarinWatch
                | XamarinMac ->
                    // http://danrigby.com/2014/05/14/supported-pcl-profiles-xamarin-for-visual-studio-2/
                    [ Profile5
                      Profile6
                      Profile7
                      Profile14
                      Profile19
                      Profile24
                      Profile37
                      Profile42
                      Profile44
                      Profile47
                      Profile49
                      Profile78
                      Profile92
                      Profile102
                      Profile111
                      Profile136
                      Profile147
                      Profile151
                      Profile158
                      Profile225
                      Profile259
                      Profile328
                      Profile336
                      Profile344 ]
                | _ ->
                    // Regular supported logic is to enumerate all profiles and select compatible ones
                    let profiles =
                        KnownTargetProfiles.AllPortableProfiles
                        |> List.filter (fun p ->
                            // Portable profile is compatible as soon as if contains us
                            p.Frameworks
                            |> List.exists (fun fw -> fw = tf))
                    profiles
                |> List.map TargetProfile.PortableProfile
            rawSupported @ profilesSupported
        | TargetProfile.PortableProfile p ->
            getSupportedPreCalculated p
            |> List.map TargetProfile.PortableProfile
        |> Set.ofList

    let getSupportedPlatformsTransitive =
        let findNewPlats (known:TargetProfile Set) (lastStep:TargetProfile Set) =
            lastStep
            |> Seq.map (fun k -> Set.difference (getSupportedPlatforms k) known)
            |> Set.unionMany

        memoize (fun x ->
            Seq.initInfinite (fun _ -> 1)
            |> Seq.scan (fun state _ ->
                match state with
                | Some (known, lastStep) ->
                    match findNewPlats known lastStep with
                    | s when s.IsEmpty -> None
                    | items -> Some (Set.union known items, items)
                | None -> None) (Some (Set.singleton x, Set.singleton x))
            |> Seq.takeWhile (fun i -> i.IsSome)
            |> Seq.choose id
            |> Seq.last
            |> fst
        )

    /// true when x is supported by y, for example netstandard15 is supported by netcore10
    let isSupportedBy x y =
        match x with
        | TargetProfile.PortableProfile (PortableProfileType.UnsupportedProfile xs' as x') ->
            // custom profiles are not in our lists -> custom logic
            match y with
            | TargetProfile.PortableProfile y' ->
                x' = y' ||
                isSupportedNotEqual y' x'
            | TargetProfile.SinglePlatform y' ->
                y'.RawSupportedPlatformsTransitive |> Seq.exists (fun y'' ->
                    xs' |> Seq.contains y'')
        | _ ->
            x = y ||
              (getSupportedPlatformsTransitive y |> Set.contains x)

    let getPlatformsSupporting =
        // http://nugettoolsdev.azurewebsites.net
        let calculate (x:TargetProfile) =
            KnownTargetProfiles.AllProfiles
            |> Set.filter (fun plat -> isSupportedBy x plat)
        memoize calculate

type TargetProfile with
    member p.Frameworks =
        match p with
        | TargetProfile.SinglePlatform fw -> [fw]
        | TargetProfile.PortableProfile p -> p.Frameworks
    static member FindPortable warnWhenUnsupported (fws: _ list) = SupportCalculation.findPortable warnWhenUnsupported fws

    member inline x.PlatformsSupporting = SupportCalculation.getPlatformsSupporting x

    /// true when x is supported by y, for example netstandard15 is supported by netcore10
    member inline x.IsSupportedBy y =
        SupportCalculation.isSupportedBy x y
    /// true when x is at least (>=) y ie when y is supported by x, for example netcore10 >= netstandard15 as netstandard15 is supported by netcore10.
    /// Note that this relation is not complete, for example for WindowsPhoneSilverlightv7.0 and Windowsv4.5 both <= and >= are false from this definition as
    /// no platform supports the other.
    member inline x.IsAtLeast (y:TargetProfile) =
        y.IsSupportedBy x

    /// Get all platforms y for which x >= y holds
    member inline x.SupportedPlatformsTransitive =
        SupportCalculation.getSupportedPlatformsTransitive x

    member inline x.SupportedPlatforms : TargetProfile Set =
        SupportCalculation.getSupportedPlatforms x

    /// x < y, see y >= x && x <> y
    member inline x.IsSmallerThan y =
        x.IsSupportedBy y && x <> y

    member inline x.IsSmallerThanOrEqual y =
        x.IsSupportedBy y

    /// Note that this returns true only when a >= x and x < b holds.
    member x.IsBetween(a,b) = x.IsAtLeast a && x.IsSmallerThan b<|MERGE_RESOLUTION|>--- conflicted
+++ resolved
@@ -767,15 +767,9 @@
         | MonoAndroid MonoAndroidVersion.V10 -> [ MonoAndroid MonoAndroidVersion.V9; DotNetStandard DotNetStandardVersion.V2_1 ]
         | MonoTouch -> [ DotNetStandard DotNetStandardVersion.V1_6 ]
         | MonoMac -> [ DotNetStandard DotNetStandardVersion.V1_6 ]
-<<<<<<< HEAD
-        | Native(_) -> [ ]
+        | Native _ -> [ ]
         | XamariniOS -> [ DotNetStandard DotNetStandardVersion.V1_6; DotNetStandard DotNetStandardVersion.V2_0; DotNetStandard DotNetStandardVersion.V2_1 ]
         | XamarinMac -> [ DotNetStandard DotNetStandardVersion.V1_6; DotNetStandard DotNetStandardVersion.V2_0; DotNetStandard DotNetStandardVersion.V2_1 ]
-=======
-        | Native _ -> [ ]
-        | XamariniOS -> [ DotNetStandard DotNetStandardVersion.V1_6; DotNetStandard DotNetStandardVersion.V2_0 ]
-        | XamarinMac -> [ DotNetStandard DotNetStandardVersion.V1_6; DotNetStandard DotNetStandardVersion.V2_0]
->>>>>>> 2d1620f8
         | XamarinTV -> [ DotNetStandard DotNetStandardVersion.V1_6 ]
         | XamarinWatch -> [ DotNetStandard DotNetStandardVersion.V1_6 ]
         | UAP UAPVersion.V10 -> [ Windows WindowsVersion.V8_1; WindowsPhoneApp WindowsPhoneAppVersion.V8_1; DotNetStandard DotNetStandardVersion.V1_4  ]
