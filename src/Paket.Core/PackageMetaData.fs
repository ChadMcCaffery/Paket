﻿module internal Paket.PackageMetaData

open Paket
open System
open System.IO
open System.Reflection
open Paket.Domain
open Paket.Logging
open System.Collections.Generic
open Paket.Requirements
open Paket.Xml
open InstallProcess

let (|CompleteTemplate|IncompleteTemplate|) templateFile = 
    match templateFile with
    | { Contents = (CompleteInfo(core, optional)) } -> CompleteTemplate(core, optional)
    | _ -> IncompleteTemplate

let (|Title|Description|Version|InformationalVersion|Company|Ignore|) (attributeName:string,attributeValue:string) = 
    try
        match attributeName with
        | "AssemblyCompanyAttribute" -> Company attributeValue
        | "AssemblyDescriptionAttribute" -> Description attributeValue
        | "AssemblyTitleAttribute" -> Title attributeValue
        | "AssemblyVersionAttribute" -> Version(attributeValue |> SemVer.Parse)
        | "AssemblyInformationalVersionAttribute" -> InformationalVersion(attributeValue|> SemVer.Parse)
        | _ -> Ignore
    with
    | _ -> Ignore

let getId (assembly : Assembly) (md : ProjectCoreInfo) = { md with Id = Some(assembly.GetName().Name) }

let getVersion versionFromAssembly attributes = 
    let informational = 
        attributes 
        |> Seq.tryPick (function InformationalVersion v -> Some v | _ -> None)
    match informational with
    | Some v -> informational
    | None -> 
        let fromAssembly = 
            match versionFromAssembly with
            | None -> None
            | Some v -> Some(SemVer.Parse(v.ToString()))
        match fromAssembly with
        | Some v -> fromAssembly
        | None -> 
            attributes 
            |> Seq.tryPick (function Version v -> Some v | _ -> None)

let getAuthors attributes = 
    attributes
    |> Seq.tryPick (function Company a -> Some a | _ -> None)
    |> Option.map (fun a -> 
            a.Split(',')
            |> Array.map (fun s -> s.Trim())
            |> List.ofArray)

let getTitle attributes = 
    attributes 
    |> Seq.tryPick (function Title t -> Some t | _ -> None) 

let getDescription attributes = 
    attributes 
    |> Seq.tryPick (function Description d -> Some d | _ -> None) 

let readAssembly fileName =
    traceVerbose <| sprintf "Loading assembly metadata for %s" fileName
    let assemblyReader = 
        ProviderImplementation.AssemblyReader.ILModuleReaderAfterReadingAllBytes(
            fileName, 
            ProviderImplementation.AssemblyReader.mkILGlobals ProviderImplementation.AssemblyReader.ecmaMscorlibScopeRef, 
            true)
   
    let versionFromAssembly = assemblyReader.ILModuleDef.ManifestOfAssembly.Version
    let id = assemblyReader.ILModuleDef.ManifestOfAssembly.Name
    assemblyReader,id,versionFromAssembly,fileName


let readAssemblyFromProjFile buildConfig buildPlatform (projectFile : ProjectType) = 
    match projectFile with
    | ProjectType.Project projectFile ->
        FileInfo(
            Path.Combine
                (Path.GetDirectoryName projectFile.FileName, projectFile.GetOutputDirectory buildConfig buildPlatform, 
                    projectFile.GetAssemblyName()) 
            |> normalizePath).FullName
        |> readAssembly

let loadAssemblyAttributes (assemblyReader:ProviderImplementation.AssemblyReader.CacheValue) = 
    [for inp in assemblyReader.ILModuleDef.ManifestOfAssembly.CustomAttrs.Elements do 
         match ProviderImplementation.AssemblyReader.decodeILCustomAttribData assemblyReader.ILGlobals inp with
         | [] -> ()
         | args -> yield (inp.Method.EnclosingType.BasicQualifiedName, Seq.head [ for (_,arg) in args -> if isNull arg then "" else arg.ToString()]) ]


let (|Valid|Invalid|) md = 
    match md with
    | { ProjectCoreInfo.Id = Some id'; Version = Some v; Authors = Some a; Description = Some d; Symbols = s } -> 
        Valid { CompleteCoreInfo.Id = id'
                Version = Some v
                Authors = a
                Description = d
                Symbols = s }
    | _ -> Invalid

let addDependency (templateFile : TemplateFile) (dependency : PackageName * VersionRequirement) = 
    match templateFile with
    | CompleteTemplate(core, opt) -> 
        let newDeps = 
            match opt.Dependencies |> List.tryFind (fun (n,_) -> n = fst dependency) with
            | None -> dependency :: opt.Dependencies
            | _ -> opt.Dependencies
        { FileName = templateFile.FileName
          Contents = CompleteInfo(core, { opt with Dependencies = newDeps }) }
    | IncompleteTemplate -> 
        failwith "You should only try to add dependencies to template files with complete metadata."

let toFile config platform (p : ProjectFile) = 
    Path.Combine(Path.GetDirectoryName p.FileName, p.GetOutputDirectory config platform, p.GetAssemblyName())

let addFile (source : string) (target : string) (templateFile : TemplateFile) = 
    match templateFile with
    | CompleteTemplate(core, opt) -> 
        { FileName = templateFile.FileName
          Contents = CompleteInfo(core, { opt with Files = (source,target) :: opt.Files }) }
    | IncompleteTemplate -> 
        failwith "You should only try and add files to template files with complete metadata."

let findDependencies (dependenciesFile : DependenciesFile) config platform (template : TemplateFile) (projectType : ProjectType) lockDependencies minimumFromLockFile (map : Map<string, TemplateFile * ProjectType>) includeReferencedProjects (version :SemVerInfo option) specificVersions =
    match projectType with
    | ProjectType.Project project -> 
        let targetDir = 
            match project.OutputType with
            | ProjectOutputType.Exe -> "tools/"
            | ProjectOutputType.Library -> sprintf "lib/%O/" (project.GetTargetProfile())
    
        let projectDir = Path.GetDirectoryName project.FileName

        let getPreReleaseStatus (v:SemVerInfo) =
            match v.PreRelease with
            | None -> PreReleaseStatus.No
            | _ -> PreReleaseStatus.All
    
        let deps, files = 
            let interProjectDeps = if includeReferencedProjects then projectType.GetAllInterProjectDependenciesWithoutProjectTemplates 
                                   else projectType.GetAllInterProjectDependenciesWithProjectTemplates 

            interProjectDeps()
            |> Seq.toList
            |> List.filter (fun proj -> proj <> projectType)
            |> List.fold (fun (deps, files) p -> 
                match Map.tryFind p.FileName map with
                | Some packagedRef -> packagedRef :: deps, files
                | None -> 
                    let p = 
                        match ProjectFile.TryLoad p.FileName with
                        | Some p -> p
                        | _ -> failwithf "Missing project reference in proj file %s" p.FileName
                    
                    deps, p :: files) ([], [])
    
        // Add the assembly + pdb + dll from this project
        let templateWithOutput =
            let additionalFiles = 
                let assemblyNames = 
                    if includeReferencedProjects then projectType.GetAllInterProjectDependenciesWithoutProjectTemplates() |> Seq.toList else [ projectType ]
                    |> List.map (fun proj -> proj.GetAssemblyName())
            
                assemblyNames
                |> Seq.collect (fun assemblyFileName -> 
                                    let assemblyfi = FileInfo(assemblyFileName)
                                    let name = Path.GetFileNameWithoutExtension assemblyfi.Name

                                    let projectdir = Path.GetDirectoryName(Path.GetFullPath(project.FileName))
                                    let path = Path.Combine(projectDir, project.GetOutputDirectory config platform)
                                    let files = Directory.GetFiles(path, name + ".*")
                                    files 
                                    |> Array.map (fun f -> FileInfo f)
                                    |> Array.filter (fun fi -> 
                                                        let isSameFileName = (Path.GetFileNameWithoutExtension fi.Name) = name
                                                        let validExtensions = match template.Contents with
                                                                              | CompleteInfo(core, optional) ->
                                                                                  if core.Symbols || optional.IncludePdbs then [".xml"; ".dll"; ".exe"; ".pdb"; ".mdb"]
                                                                                  else [".xml"; ".dll"; ".exe";]
                                                                              | ProjectInfo(core, optional) ->
                                                                                  if core.Symbols  || optional.IncludePdbs then [".xml"; ".dll"; ".exe"; ".pdb"; ".mdb"]
                                                                                  else [".xml"; ".dll"; ".exe";]
                                                        let isValidExtension = 
                                                            validExtensions
                                                            |> List.exists (String.equalsIgnoreCase fi.Extension)
                                                        isSameFileName && isValidExtension)
                               )
                |> Seq.toArray

            additionalFiles
            |> Array.fold (fun template file -> addFile file.FullName targetDir template) template
    
        // If project refs will also be packaged, add dependency
        let withDeps = 
            deps
            |> List.map (fun (templateFile, _) -> 
                   match templateFile with
                   | CompleteTemplate(core, opt) -> 
                       match core.Version with
                       | Some v -> 
                           let versionConstraint = if not lockDependencies then Minimum v else Specific v
                           PackageName core.Id, VersionRequirement(versionConstraint, getPreReleaseStatus v)
                       | None -> failwithf "There was no version given for %s." templateFile.FileName
                   | IncompleteTemplate -> 
                       failwithf "You cannot create a dependency on a template file (%s) with incomplete metadata." templateFile.FileName)
            |> List.fold addDependency templateWithOutput
    
        // If project refs will not be packaged, add the assembly to the package
        let withDepsAndIncluded = 
            files
            |> List.fold (fun templatefile file -> addFile (toFile config platform file) targetDir templatefile) withDeps

        let lockFile = 
            dependenciesFile.FindLockfile().FullName
            |> LockFile.LoadFrom

        let allReferences = 
            let getPackages (proj:ProjectType) = 
                match proj.FindReferencesFile () with
                | Some f -> 
                    let refFile = ReferencesFile.FromFile f
                    refFile.Groups
                    |> Seq.map (fun kv -> kv.Value.NugetPackages |> List.map (fun p -> Some kv.Key, p))
                    |> List.concat
                | None -> []
          
            [if includeReferencedProjects then
                for proj in projectType.GetAllReferencedProjects() |> Seq.filter ((<>) projectType) do
                    match proj.FindTemplatesFile() with
                    | Some templateFileName when TemplateFile.IsProjectType templateFileName ->
                        match TemplateFile.Load(templateFileName, lockFile, None, Seq.empty |> Map.ofSeq).Contents with
                        | CompleteInfo(core, optional) ->
                            yield! getPackages proj
                        | ProjectInfo(core, optional) ->
                            let name = 
                                match core.Id with
                                | Some name -> name
                                | None -> proj.GetAssemblyName().Replace(".dll","").Replace(".exe","")
                            
                            yield None, { Name = PackageName name; Settings = InstallSettings.Default }
                    | _ -> yield! getPackages proj

             yield! getPackages projectType]
    
<<<<<<< HEAD
        match allReferences with
        | [] -> withDepsAndIncluded
        | _ -> 
            let deps =
                allReferences
                |> List.filter (fun (group, np) ->
                    match group with
                    | None ->  true
                    | Some groupName ->
                        try
                            // TODO: it would be nice if this data would be in the NuGet OData feed,
                            // then we would not need to parse every nuspec here
                            let info =
                                lockFile.Groups.[groupName].Resolution
                                |> Map.tryFind np.Name
                            match info with
                            | None -> true
                            | Some rp ->
                                let nuspec = Nuspec.Load(dependenciesFile.RootPath,groupName,rp.Version,defaultArg rp.Settings.IncludeVersionInPath false,np.Name)
                                not nuspec.IsDevelopmentDependency
                        with
                        | _ -> true)
                |> List.map (fun (group, np) ->
                    match group with
                    | None ->
                        match version with
                        | Some v -> 
                            np.Name,VersionRequirement.Parse (v.ToString())
                        | None -> 
                            if minimumFromLockFile then
                                let group =
                                    lockFile.GetDependencyLookupTable()
                                    |> Seq.filter (fun m -> snd m.Key = np.Name)
                                    |> Seq.map (fun m -> m.Key)
                                    |> Seq.head
                                    |> fst
                                    |> lockFile.GetGroup
=======
    // filter out any references that are transient
    let distinctRefs = allReferences |> List.distinct
    let refs = 
        distinctRefs
        |> List.filter (fun (group, settings: Paket.PackageInstallSettings) ->
            let isDependencyOfAnyOtherDependency packageName =
                distinctRefs 
                |> List.exists (fun (group, settings2) -> 
                    settings2.Name <> packageName && 
                        match group with
                        | Some groupName ->
                            match lockFile.GetAllDependenciesOfSafe(groupName, settings2.Name) with
                            | Some packages -> packages.Contains packageName
                            | _ -> false
                        | None -> false)

            match group with
            | None -> true
            | Some groupName -> 
                match dependenciesFile.Groups |> Map.tryFind groupName with
                | None -> true
                | Some group ->
                    group.Packages |> List.exists (fun p -> p.Name = settings.Name) ||
                      isDependencyOfAnyOtherDependency settings.Name |> not)
        |> List.sortByDescending (fun (group, settings) -> settings.Name)

    match refs with
    | [] -> withDepsAndIncluded
    | _ -> 
        let deps =
            refs
            |> List.filter (fun (group, np) ->
                match group with
                | None ->  true
                | Some groupName ->
                    try
                        // TODO: it would be nice if this data would be in the NuGet OData feed,
                        // then we would not need to parse every nuspec here
                        let info =
                            lockFile.Groups.[groupName].Resolution
                            |> Map.tryFind np.Name
                        match info with
                        | None -> true
                        | Some rp ->
                            let nuspec = Nuspec.Load(dependenciesFile.RootPath,groupName,rp.Version,defaultArg rp.Settings.IncludeVersionInPath false,np.Name)
                            not nuspec.IsDevelopmentDependency
                    with
                    | _ -> true)
            |> List.map (fun (group, np) ->
                match group with
                | None ->
                    match version with
                    | Some v -> 
                        np.Name,VersionRequirement.Parse (v.ToString())
                    | None -> 
                        if minimumFromLockFile then
                            let group =
                                lockFile.GetDependencyLookupTable()
                                |> Seq.filter (fun m -> snd m.Key = np.Name)
                                |> Seq.map (fun m -> m.Key)
                                |> Seq.head
                                |> fst
                                |> lockFile.GetGroup
>>>>>>> 06f034a0

                                let lockedVersion = 
                                    match Map.tryFind np.Name group.Resolution with
                                    | Some resolvedPackage -> VersionRequirement(GreaterThan resolvedPackage.Version, getPreReleaseStatus resolvedPackage.Version)
                                    | None -> VersionRequirement.AllReleases

                                np.Name,lockedVersion
                            else
                                np.Name,VersionRequirement.AllReleases
                    | Some groupName ->
                        let dependencyVersionRequirement =
                            if not lockDependencies then
                                match dependenciesFile.Groups |> Map.tryFind groupName with
                                | None -> None
                                | Some group ->
                                    match List.tryFind (fun r -> r.Name = np.Name) group.Packages with
                                    | Some requirement -> 
                                        if minimumFromLockFile then
                                            match lockFile.Groups |> Map.tryFind groupName with
                                            | None -> Some requirement.VersionRequirement
                                            | Some group ->
                                                match Map.tryFind np.Name group.Resolution with
                                                | Some resolvedPackage -> 
                                                    let pre = getPreReleaseStatus resolvedPackage.Version
                                                    match requirement.VersionRequirement.Range with 
                                                    | OverrideAll v -> 
                                                        if v <> resolvedPackage.Version then
                                                            failwithf "Versions in %s and %s are not identical for package %O." lockFile.FileName dependenciesFile.FileName np.Name
                                                        Some(VersionRequirement(Specific resolvedPackage.Version,pre))
                                                    | Specific v -> 
                                                        if v <> resolvedPackage.Version then
                                                            failwithf "Versions in %s and %s are not identical for package %O." lockFile.FileName dependenciesFile.FileName np.Name
                                                        Some(VersionRequirement(Specific resolvedPackage.Version,pre))
                                                    | Maximum v ->
                                                        if v = resolvedPackage.Version then
                                                            Some(VersionRequirement(Specific resolvedPackage.Version,pre))
                                                        else
                                                            Some(VersionRequirement(VersionRange.Range(VersionRangeBound.Including,resolvedPackage.Version,v,VersionRangeBound.Including),pre))
                                                    | Range(lb,v,v2,ub) ->
                                                        Some(VersionRequirement(VersionRange.Range(VersionRangeBound.Including,resolvedPackage.Version,v2,ub),pre))
                                                    | _ -> Some(VersionRequirement(Minimum resolvedPackage.Version,pre))
                                                | None -> Some requirement.VersionRequirement
                                        else
                                            Some requirement.VersionRequirement
                                    | None ->
                                        match lockFile.Groups |> Map.tryFind groupName with
                                        | None -> None
                                        | Some group ->
                                            // If it's a transient dependency, try to
                                            // find it in `paket.lock` and set min version
                                            // to current locked version
                                            group.Resolution
                                            |> Map.tryFind np.Name
                                            |> Option.map (fun transient -> VersionRequirement(Minimum transient.Version, getPreReleaseStatus transient.Version))
                                else
                                    match lockFile.Groups |> Map.tryFind groupName with
                                    | None -> None
                                    | Some group ->
                                        Map.tryFind np.Name group.Resolution
                                        |> Option.map (fun resolvedPackage -> resolvedPackage.Version)
                                        |> Option.map (fun version -> VersionRequirement(Specific version, getPreReleaseStatus version))
                        let dep =
                            match dependencyVersionRequirement with
                            | Some installed -> installed
                            | None -> failwithf "No package with id '%O' installed in group %O." np.Name groupName
                        np.Name, dep)
            deps |> List.fold addDependency withDepsAndIncluded<|MERGE_RESOLUTION|>--- conflicted
+++ resolved
@@ -247,12 +247,37 @@
 
              yield! getPackages projectType]
     
-<<<<<<< HEAD
-        match allReferences with
+        // filter out any references that are transient
+        let distinctRefs = allReferences |> List.distinct
+        let refs = 
+            distinctRefs
+            |> List.filter (fun (group, settings: Paket.PackageInstallSettings) ->
+                let isDependencyOfAnyOtherDependency packageName =
+                    distinctRefs 
+                    |> List.exists (fun (group, settings2) -> 
+                        settings2.Name <> packageName && 
+                            match group with
+                            | Some groupName ->
+                                match lockFile.GetAllDependenciesOfSafe(groupName, settings2.Name) with
+                                | Some packages -> packages.Contains packageName
+                                | _ -> false
+                            | None -> false)
+
+                match group with
+                | None -> true
+                | Some groupName -> 
+                    match dependenciesFile.Groups |> Map.tryFind groupName with
+                    | None -> true
+                    | Some group ->
+                        group.Packages |> List.exists (fun p -> p.Name = settings.Name) ||
+                          isDependencyOfAnyOtherDependency settings.Name |> not)
+            |> List.sortByDescending (fun (group, settings) -> settings.Name)
+
+        match refs with
         | [] -> withDepsAndIncluded
         | _ -> 
             let deps =
-                allReferences
+                refs
                 |> List.filter (fun (group, np) ->
                     match group with
                     | None ->  true
@@ -285,71 +310,6 @@
                                     |> Seq.head
                                     |> fst
                                     |> lockFile.GetGroup
-=======
-    // filter out any references that are transient
-    let distinctRefs = allReferences |> List.distinct
-    let refs = 
-        distinctRefs
-        |> List.filter (fun (group, settings: Paket.PackageInstallSettings) ->
-            let isDependencyOfAnyOtherDependency packageName =
-                distinctRefs 
-                |> List.exists (fun (group, settings2) -> 
-                    settings2.Name <> packageName && 
-                        match group with
-                        | Some groupName ->
-                            match lockFile.GetAllDependenciesOfSafe(groupName, settings2.Name) with
-                            | Some packages -> packages.Contains packageName
-                            | _ -> false
-                        | None -> false)
-
-            match group with
-            | None -> true
-            | Some groupName -> 
-                match dependenciesFile.Groups |> Map.tryFind groupName with
-                | None -> true
-                | Some group ->
-                    group.Packages |> List.exists (fun p -> p.Name = settings.Name) ||
-                      isDependencyOfAnyOtherDependency settings.Name |> not)
-        |> List.sortByDescending (fun (group, settings) -> settings.Name)
-
-    match refs with
-    | [] -> withDepsAndIncluded
-    | _ -> 
-        let deps =
-            refs
-            |> List.filter (fun (group, np) ->
-                match group with
-                | None ->  true
-                | Some groupName ->
-                    try
-                        // TODO: it would be nice if this data would be in the NuGet OData feed,
-                        // then we would not need to parse every nuspec here
-                        let info =
-                            lockFile.Groups.[groupName].Resolution
-                            |> Map.tryFind np.Name
-                        match info with
-                        | None -> true
-                        | Some rp ->
-                            let nuspec = Nuspec.Load(dependenciesFile.RootPath,groupName,rp.Version,defaultArg rp.Settings.IncludeVersionInPath false,np.Name)
-                            not nuspec.IsDevelopmentDependency
-                    with
-                    | _ -> true)
-            |> List.map (fun (group, np) ->
-                match group with
-                | None ->
-                    match version with
-                    | Some v -> 
-                        np.Name,VersionRequirement.Parse (v.ToString())
-                    | None -> 
-                        if minimumFromLockFile then
-                            let group =
-                                lockFile.GetDependencyLookupTable()
-                                |> Seq.filter (fun m -> snd m.Key = np.Name)
-                                |> Seq.map (fun m -> m.Key)
-                                |> Seq.head
-                                |> fst
-                                |> lockFile.GetGroup
->>>>>>> 06f034a0
 
                                 let lockedVersion = 
                                     match Map.tryFind np.Name group.Resolution with
