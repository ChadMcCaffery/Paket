--- conflicted
+++ resolved
@@ -258,12 +258,8 @@
     | CopyLocal of bool
     | SpecificVersion of bool
     | CopyContentToOutputDir of CopyToOutputDirectorySettings
-<<<<<<< HEAD
     | Redirects of BindingRedirectsSettings option
-=======
-    | Redirects of bool option
     | StorageConfig of PackagesFolderGroupConfig option
->>>>>>> 98901983
     | ReferenceCondition of string
     | DirectDependenciesResolverStrategy of ResolverStrategy option
     | TransitiveDependenciesResolverStrategy of ResolverStrategy option
