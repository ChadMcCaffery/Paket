--- conflicted
+++ resolved
@@ -19,18 +19,12 @@
         environment.Projects
         |> List.map fst
         |> List.iter (fun project ->
-<<<<<<< HEAD
             match project with
             | ProjectType.Project project -> 
                 let relativePath = createRelativePath project.FileName paketTargetsPath
                 project.AddImportForPaketTargets(relativePath)
-                project.Save()
+                project.Save(true)
             | _ -> ()
-=======
-            let relativePath = createRelativePath project.FileName paketTargetsPath
-            project.AddImportForPaketTargets(relativePath)
-            project.Save(true)
->>>>>>> eb074c96
         )
     } 
 
@@ -45,17 +39,11 @@
         environment.Projects
         |> List.map fst
         |> List.iter (fun project ->
-<<<<<<< HEAD
             match project with
             | ProjectType.Project project -> 
                 let relativePath = createRelativePath project.FileName paketTargetsPath
                 project.RemoveImportForPaketTargets(relativePath)
-                project.Save()
+                project.Save(true)
             | _ -> ()
-=======
-            let relativePath = createRelativePath project.FileName paketTargetsPath
-            project.RemoveImportForPaketTargets(relativePath)
-            project.Save(true)
->>>>>>> eb074c96
         )
     }