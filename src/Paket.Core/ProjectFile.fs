namespace Paket

open Paket.Domain
open Paket.Logging
open System
open System.IO
open System.Xml
open System.Collections.Generic
open Paket.Xml
open Paket.Requirements

[<RequireQualifiedAccess>]
type BuildAction =
    | Compile | Content | Reference

    override this.ToString() = 
        match this with
        | Compile -> "Compile"
        | Content -> "Content"
        | Reference -> "Reference"

/// File item inside of project files.
type FileItem = 
    { BuildAction : BuildAction
      Include : string
      Link : string option }

/// Project references inside of project files.
type ProjectReference = 
    { Path : string
      RelativePath : string
      Name : string
      GUID : Guid }

/// Compile items inside of project files.
type CompileItem = 
    { Include : string
      Link : string option }

/// Project output type.
[<RequireQualifiedAccess>]
type ProjectOutputType =
| Exe 
| Library

type ProjectLanguage = Unknown | CSharp | FSharp | VisualBasic | WiX | Nemerle

module LanguageEvaluation =
    let private extractProjectTypeGuids (projectDocument:XmlDocument) =
        projectDocument
        |> getDescendants "PropertyGroup"
        |> List.filter(fun g -> g.Attributes.Count = 0)
        |> List.collect(fun g -> g |> getDescendants "ProjectTypeGuids") 
        |> List.filter(fun pt -> pt.Attributes.Count = 0)
        |> List.collect(fun pt -> pt.InnerText.Split ';' |> List.ofArray)
        |> List.distinct
        |> List.choose(fun guid -> match Guid.TryParse guid with | (true, g) -> Some g | _ -> None)

    let private csharpGuids =
        [
            "{FAE04EC0-301F-11D3-BF4B-00C04F79EFBC}" // C#
            "{BF6F8E12-879D-49E7-ADF0-5503146B24B8}" // Dynamics 2012 AX C# in AOT
            "{20D4826A-C6FA-45DB-90F4-C717570B9F32}" // Legacy (2003) Smart Device (C#)
            "{593B0543-81F6-4436-BA1E-4747859CAAE2}" // SharePoint (C#)
            "{4D628B5B-2FBC-4AA6-8C16-197242AEB884}" // Smart Device (C#)
            "{FAE04EC0-301F-11D3-BF4B-00C04F79EFBC}" // Windows (C#)
            "{C089C8C0-30E0-4E22-80C0-CE093F111A43}" // Windows Phone 8/8.1 App (C#)
            "{14822709-B5A1-4724-98CA-57A101D1B079}" // Workflow (C#)
        ] |> List.map Guid.Parse |> Set.ofList

    let private vbGuids =
        [
            "{CB4CE8C6-1BDB-4DC7-A4D3-65A1999772F8}" // Legacy (2003) Smart Device (VB.NET)
            "{EC05E597-79D4-47f3-ADA0-324C4F7C7484}" // SharePoint (VB.NET)
            "{68B1623D-7FB9-47D8-8664-7ECEA3297D4F}" // Smart Device (VB.NET)
            "{F184B08F-C81C-45F6-A57F-5ABD9991F28F}" // VB.NET
            "{F184B08F-C81C-45F6-A57F-5ABD9991F28F}" // Windows (VB.NET)
            "{DB03555F-0C8B-43BE-9FF9-57896B3C5E56}" // Windows Phone 8/8.1 App (VB.NET)
            "{D59BE175-2ED0-4C54-BE3D-CDAA9F3214C8}" // Workflow (VB.NET)
        ] |> List.map Guid.Parse |> Set.ofList

    let private fsharpGuids =
        [
            "{F2A71F9B-5D33-465A-A702-920D77279786}" // F#
        ] |> List.map Guid.Parse |> Set.ofList

    let private nemerleGuids =
        [
            "{EDCC3B85-0BAD-11DB-BC1A-00112FDE8B61}" // Nemerle
        ] |> List.map Guid.Parse |> Set.ofList

    let private getGuidLanguage (guid:Guid) = 
        let isCsharp = csharpGuids.Contains(guid)
        let isVb = vbGuids.Contains(guid)
        let isFsharp = fsharpGuids.Contains(guid)
        let isNemerle = nemerleGuids.Contains(guid)

        match (isCsharp, isVb, isFsharp, isNemerle) with
        | (true, false, false, false) -> Some CSharp
        | (false, true, false, false) -> Some VisualBasic
        | (false, false, true, false) -> Some FSharp
        | (false, false, false, true) -> Some Nemerle
        | _ -> None

    let private getLanguageFromExtension = function
        | ".csproj" -> Some CSharp
        | ".vbproj" -> Some VisualBasic
        | ".fsproj" -> Some FSharp
        | ".wixproj" -> Some WiX
        | ".nproj"  -> Some Nemerle
        | _ -> None

    let private getLanguageFromFileName (fileName : string) =
        let ext = fileName |> Path.GetExtension
        getLanguageFromExtension (ext.ToLowerInvariant())

    /// Get the programming language for a project file using the "ProjectTypeGuids"
    let getProjectLanguage (projectDocument:XmlDocument) (fileName: string) = 
        let cons x y = x :: y

        let languageGroups =
            projectDocument
            |> extractProjectTypeGuids
            |> List.map getGuidLanguage
            |> cons (getLanguageFromFileName fileName)
            |> List.choose id
            |> List.groupBy id
            |> List.map fst

        match languageGroups with
        | [language] -> language
        | _ -> Unknown

/// Contains methods to read and manipulate project files.
type ProjectFile = 
    { FileName: string
      OriginalText : string
      Document : XmlDocument
      ProjectNode : XmlNode
      Language : ProjectLanguage }


[<CompilationRepresentation(CompilationRepresentationFlags.ModuleSuffix)>]
module ProjectFile =

    let name (projectFile:ProjectFile) = FileInfo(projectFile.FileName).Name

    let nameWithoutExtension (projectFile:ProjectFile) = Path.GetFileNameWithoutExtension (name projectFile)


    let loadFromStream (fullName:string) (stream:Stream) =
        let doc = XmlDocument()
        doc.Load stream

        let manager = XmlNamespaceManager doc.NameTable
        manager.AddNamespace ("ns", Constants.ProjectDefaultNameSpace)
        let projectNode = 
            match doc |> getNode "Project" with
            | Some node -> node
            | _ -> failwithf "unable to find Project node in file %s" fullName
        {   FileName = fullName
            Document = doc
            ProjectNode = projectNode
            OriginalText = Utils.normalizeXml doc
            Language = LanguageEvaluation.getProjectLanguage doc (Path.GetFileName fullName) 
        }

    let loadFromFile(fileName:string) =
        let fileInfo = FileInfo (normalizePath fileName)
        use stream = fileInfo.OpenRead()
        loadFromStream fileInfo.FullName stream

    let tryLoad(fileName:string) =
        try
            Some(loadFromFile fileName)
        with
        | exn -> 
            traceWarnfn "Unable to parse %s:%s      %s" fileName Environment.NewLine exn.Message
            None


    let tryFindProject (projects: ProjectFile seq) projectName =
        match projects |> Seq.tryFind (fun p -> nameWithoutExtension p = projectName || name p = projectName) with
        | Some p -> Some p
        | None ->
            try
                let fi = FileInfo (normalizePath (projectName.Trim().Trim([|'\"'|]))) // check if we can detect the path
                let rec checkDir (dir:DirectoryInfo) = 
                    match projects |> Seq.tryFind (fun p -> (FileInfo p.FileName).Directory.ToString().ToLower() = dir.ToString().ToLower()) with
                    | Some p -> Some p
                    | None ->
                        if isNull dir.Parent then None else
                        checkDir dir.Parent
                checkDir fi.Directory
            with
            | _ -> None

    /// Finds all project files
    let findAllProjects folder = 
        let findAllFiles (folder, pattern) = 
            let rec search (di:DirectoryInfo) = 
                try
                    let files = di.GetFiles(pattern, SearchOption.TopDirectoryOnly)
                    di.GetDirectories()
                    |> Array.filter (fun di -> try Path.Combine(di.FullName, Constants.DependenciesFileName) |> File.Exists |> not with | _ -> false)
                    |> Array.collect search
                    |> Array.append files
                with
                | _ -> Array.empty

            search <| DirectoryInfo folder

        findAllFiles(folder, "*.*proj")
        |> Array.filter (fun f -> f.Extension = ".csproj" || f.Extension = ".fsproj" || f.Extension = ".vbproj" || f.Extension = ".wixproj" || f.Extension = ".nproj")
        |> Array.choose (fun fi -> tryLoad fi.FullName)


    let createNode name (project:ProjectFile) = 
        project.Document.CreateElement (name, Constants.ProjectDefaultNameSpace)

    let createNodeSet name text (project:ProjectFile) = 
        let node = createNode name project
        node.InnerText <- text
        node



//    let createChildNode name text project =
//        project |> addChild (createNodeSet name text project)

    open System.Text

    let getPropertyWithDefaults propertyName defaultProperties (projectFile:ProjectFile) =

        let processPlaceholders (data : Map<string, string>) text =
            
            let getPlaceholderValue (name:string) =
                // Change "$(Configuration)" to "Configuration",
                // then find in the data map
                let name = name.Substring(2, name.Length - 3)
                match data.TryFind(name) with
                | None -> ""
                | Some s -> s

            let replacePlaceholder (s:string) (m:RegularExpressions.Match) =
                let front = s.Substring(0, m.Index)
                let value = getPlaceholderValue m.Value
                let back = s.Substring(m.Index + m.Length)
                front + value + back

            // The placeholder name must be a valid XML node name,
            // else where would its value be defined?
            let regex = @"\$\([a-zA-Z_\-\:][a-zA-Z0-9_\.\-\:]*\)"

            RegularExpressions.Regex.Matches(text, regex)
            |> fun x -> Seq.cast<RegularExpressions.Match>(x)
            |> Seq.toArray
            |> Array.rev
            |> Array.fold replacePlaceholder text


        let rec parseWord (data:StringBuilder) (input:string) index inQuotes =
            if input.Length <= index
            then
                if data.Length > 0 && not inQuotes then Some(data.ToString(), index)
                else None
            else
                let c = input.[index]
                let gtz = data.Length > 0
                match gtz, inQuotes, c with
                | false, false, ' '  -> parseWord data input (index + 1) false
                | false, false, '\'' -> parseWord data input (index + 1) true
                |     _,  true, '\'' -> Some (string data, index + 1)
                |  true, false, ' '  -> Some (string data, index + 1)
                |     _,  true, c    -> parseWord (data.Append c) input (index + 1) true
                |     _, false, c    -> parseWord (data.Append c) input (index + 1) false


        let rec parseComparison (data:StringBuilder) (input:string) index =
            let isCompChar c = c = '<' || c = '>' || c = '!' || c = '='
                       
            if input.Length <= index then None else
            let c = input.[index]
            if data.Length = 0 && c = ' 'then 
                parseComparison data input (index + 1)
            elif data.Length = 2 && isCompChar c then 
                None
            elif isCompChar c then 
                parseComparison (data.Append c) input (index + 1)
            else
                let s = string data
                let valid = [ "=="; "!="; "<"; ">"; "<="; ">=" ]
                match (valid |> List.tryFind ((=) s)) with
                | None -> None
                | Some _ -> Some(s, index)


        let parseCondition (data:System.Text.StringBuilder) (input:string) index =
            if input.Length <= index
            then None
            else
                data.Clear() |> ignore
                match parseWord data input index false with
                | None -> None
                | Some(left, index) ->
                    data.Clear() |> ignore
                    let comp = parseComparison data input index
                    match comp with
                    | None -> None
                    | Some(comp, index) ->
                        data.Clear() |> ignore
                        match parseWord data input index false with
                        | None -> None
                        | Some(right, index) ->
                            Some(left, comp, right, index)

        let rec parseAndOr (data:System.Text.StringBuilder) (input:string) index =
            if input.Length <= index then None else

            let c = input.[index]
            if   data.Length = 0 && c = ' '
            then parseAndOr data input (index + 1)
            elif c <> ' ' then parseAndOr (data.Append c) input (index + 1) else
            let  s = string data
            if   s.Equals ("and", StringComparison.OrdinalIgnoreCase) then Some("and", index)
            elif s.Equals ("or", StringComparison.OrdinalIgnoreCase)  then Some("or", index)
            else None

        let rec containsMoreText (input:string) index =
            if input.Length <= index then false else
            match input.[index] with
            | ' ' -> containsMoreText input (index + 1)
            | _ -> true


        let rec parseFullCondition data (sb:System.Text.StringBuilder) (input:string) index =
            if input.Length <= index
            then data
            else
                match data with
                | None -> None
                | Some data ->
                    sb.Clear() |> ignore
                    let andOr, index =
                        match data with
                        | [] -> None, index
                        | _ ->
                            let moreText = containsMoreText input index
                            match (parseAndOr sb input index), moreText with
                            | None, false -> None, index
                            | Some(andOr, index), _ -> Some andOr, index
                            | None, true -> failwith "Could not parse condition; multiple conditions found with no \"AND\" or \"OR\" between them."
                    sb.Clear() |> ignore
                    let nextCondition = parseCondition sb input index
                    let moreText = containsMoreText input index
                    match nextCondition, moreText with
                    | None, true -> None
                    | None, false -> Some(data)
                    | Some(left, comp, right, index), _ ->
                        let data = Some <| data @[(andOr, left, comp, right)]
                        parseFullCondition data sb input index

        let rec handleConditions data xs lastCondition =
            match xs with
            | [] -> lastCondition
            | (cond, left, comp, right)::xs ->
                let left  = processPlaceholders data left
                let right = processPlaceholders data right
                let inline doComp l r =
                    match comp with
                    | "==" -> l =  r
                    | "!=" -> l <> r
                    | ">"  -> l >  r
                    | "<"  -> l <  r
                    | "<=" -> l <= r
                    | ">=" -> l >= r
                    | _ -> failwithf "%s is not a valid comparison operator" comp

                let result =
                    match comp with
                    | "==" | "!=" -> doComp left right
                    | _ ->
                        match System.Int64.TryParse left, System.Int64.TryParse right with
                        | (true, l), (true, r) -> doComp l r
                        | _ -> false

                match lastCondition, cond with
                |    _, None       -> handleConditions data xs result
                | true, Some "and" -> handleConditions data xs result
                |    _, Some "or"  -> handleConditions data xs (lastCondition || result)
                | _ -> false


        let conditionMatches data condition =
            let allConditions = 
                parseFullCondition (Some []) (StringBuilder()) condition 0
            match allConditions with
            | None -> false
            | Some conditions -> handleConditions data conditions true


        let addData data (node:XmlNode) =
            let text = processPlaceholders data node.InnerText
            // Note that using Map.add overrides the value assigned
            // to this key if it already exists in the map; so long
            // as we process nodes top-to-bottom, this matches the
            // behavior of MSBuild.
            Map.add node.Name text data


        let rec handleElement (data : Map<string, string>) (node : XmlNode) =

            let handleConditionalElement data node =
                match getAttribute "Condition" node with
                | None ->
                    node |> getChildNodes
                    |> Seq.fold handleElement data
                | Some s ->
                    if not (conditionMatches data s)
                    then data
                    elif node.ChildNodes.Count > 0 then
                        node |> getChildNodes
                        |> Seq.fold handleElement data
                    else data

            match node.Name with
            | "PropertyGroup" -> handleConditionalElement data node
            // Don't handle these yet
            | "Choose" | "Import" | "ItemGroup" | "ProjectExtensions" | "Target" | "UsingTask" -> data
            // Any other node types are intended to be values being defined
            | _ ->
                match getAttribute "Condition" node with
                | None -> addData data node
                | Some s ->
                    if not (conditionMatches data s)
                    then data
                    else addData data node

        let map =
            projectFile.Document
            |> getDescendants "PropertyGroup"
            |> Seq.fold handleElement defaultProperties
        
        Map.tryFind propertyName map

    let getProperty propertyName (projectFile:ProjectFile) =
        getPropertyWithDefaults propertyName Map.empty<string, string> projectFile

    let findCorrespondingFile (projectFile:FileInfo) (correspondingFile:string) =
        let specificFile = FileInfo (Path.Combine(projectFile.Directory.FullName, projectFile.Name + "." + correspondingFile))
        if specificFile.Exists then Some specificFile.FullName else
        
        let rec findInDir (currentDir:DirectoryInfo) = 
            let generalFile = FileInfo(Path.Combine(currentDir.FullName, correspondingFile))
            if generalFile.Exists then Some generalFile.FullName
            elif (FileInfo (Path.Combine(currentDir.FullName, Constants.DependenciesFileName))).Exists then None
            elif currentDir.Parent = null then None
            else findInDir currentDir.Parent 
                    
        findInDir projectFile.Directory

    let findReferencesFile (projectFile:FileInfo) = findCorrespondingFile projectFile Constants.ReferencesFile

    let findTemplatesFile (projectFile:FileInfo) = findCorrespondingFile projectFile Constants.TemplateFile

    let findOrCreateReferencesFile (projectFile : FileInfo) =
        match findReferencesFile projectFile with
        | None ->
            let newFileName =
                let fi = FileInfo(Path.Combine(projectFile.Directory.FullName,Constants.ReferencesFile))
                if fi.Exists then
                    Path.Combine(projectFile.Directory.FullName,projectFile.Name + "." + Constants.ReferencesFile)
                else
                    fi.FullName
            ReferencesFile.New newFileName
        | Some fileName -> ReferencesFile.FromFile fileName

    let hasPackageInstalled groupName (package:PackageName) (project:ProjectFile) = 
        let proj = FileInfo project.FileName
        match findReferencesFile proj with
        | None -> false
        | Some fileName -> 
            let referencesFile = ReferencesFile.FromFile fileName
            referencesFile.Groups.[groupName].NugetPackages 
            |> Seq.exists (fun p -> p.Name = package)

    let deleteIfEmpty name (project:ProjectFile) =
        let nodesToDelete = List<_>()
        for node in project.Document |> getDescendants name do
            if node.ChildNodes.Count = 0 then
                nodesToDelete.Add node

        for node in nodesToDelete do
            node.ParentNode.RemoveChild node |> ignore

        Seq.isEmpty nodesToDelete |> not

    let internal findNodes paketOnes name (project:ProjectFile) =
        [for node in project.Document |> getDescendants name do
            let isPaketNode = ref false
            for child in node.ChildNodes do
                if child.Name = "Paket" && child.InnerText.ToLower() = "true" then 
                    isPaketNode := true

            if !isPaketNode = paketOnes then yield node]

    let getCustomReferenceAndFrameworkNodes project = findNodes false "Reference" project
        ///this.FindNodes false "Reference"

    let findPaketNodes name (project:ProjectFile) = findNodes true name  project

    let getFrameworkAssemblies (project:ProjectFile) = 
        [for node in project.Document |> getDescendants "Reference" do
            let hasHintPath = ref false
            for child in node.ChildNodes do
                if child.Name = "HintPath" then 
                    hasHintPath := true
            if not !hasHintPath then
                yield node.Attributes.["Include"].InnerText.Split(',').[0] ]

    let deletePaketNodes name (project:ProjectFile) =
        let nodesToDelete = findPaketNodes name project
        if nodesToDelete |> Seq.isEmpty |> not then
            verbosefn "    - Deleting Paket %s nodes" name

        for node in nodesToDelete do
            node.ParentNode.RemoveChild node |> ignore

    let updateFileItems (fileItems:FileItem list) hard (project:ProjectFile) = 
        let newItemGroups = 
            let firstItemGroup = project.ProjectNode |> getNodes "ItemGroup" |> List.tryHead
            match firstItemGroup with
            | None ->
                [BuildAction.Content, createNode "ItemGroup" project
                 BuildAction.Compile, createNode "ItemGroup" project
                 BuildAction.Reference, createNode "ItemGroup" project ] 
            | Some node ->
                [BuildAction.Content, node :?> XmlElement
                 BuildAction.Compile, node :?> XmlElement 
                 BuildAction.Reference, node :?> XmlElement ]
            |> dict

        for fileItem in fileItems |> List.rev do
            let libReferenceNode = 
                let name = 
                    match fileItem.BuildAction with
                    | BuildAction.Reference -> 
                        let n = FileInfo(fileItem.Include).Name.TrimEnd('\\').Split('\\') |> Array.last
                        n.Replace(Path.GetExtension n,"")
                    | _ -> fileItem.Include

                createNode (string fileItem.BuildAction) project
                |> addAttribute "Include" name
                |> fun node -> 
                    match fileItem.BuildAction with
                    | BuildAction.Reference -> 
                        node
                        |> addChild (createNodeSet "HintPath" fileItem.Include project)
                        |> addChild (createNodeSet "Private" "True" project)
                    | _ -> node
                |> addChild (createNodeSet "Paket" "True" project)
                |> fun n -> match fileItem.Link with
                            | Some link -> addChild (createNodeSet "Link" (link.Replace("\\","/")) project) n
                            | _ -> n

            let fileItemsInSameDir =
                project.Document 
                |> getDescendants (string fileItem.BuildAction)
                |> List.filter (fun node -> 
                    match node |> getAttribute "Include" with
                    | Some path when path.StartsWith (Path.GetDirectoryName fileItem.Include) -> true
                    | _ -> false)
            

            if Seq.isEmpty fileItemsInSameDir then 
                newItemGroups.[fileItem.BuildAction].PrependChild libReferenceNode |> ignore
            else
                let existingNode = 
                    fileItemsInSameDir 
                    |> Seq.tryFind (withAttributeValue "Include" fileItem.Include)

                match existingNode with
                | Some existingNode ->
                    if hard 
                    then 
                        if not <| (existingNode.ChildNodes |> Seq.cast<XmlNode> |> Seq.exists (fun n -> n.Name = "Paket"))
                        then existingNode :?> XmlElement |> addChild (createNodeSet "Paket" "True" project) |> ignore
                    else verbosefn "  - custom nodes for %s in %s ==> skipping" fileItem.Include project.FileName
                | None  ->
                    let firstNode = fileItemsInSameDir |> Seq.head 
                    firstNode.ParentNode.InsertBefore(libReferenceNode, firstNode) |> ignore
        
        let paketNodes = 
            (findPaketNodes "Compile" project)
            @ (findPaketNodes "Content" project)
           
        // remove unneeded files
        for paketNode in paketNodes do
            match getAttribute "Include" paketNode with
            | Some path ->
                if not (fileItems |> List.exists (fun fi -> fi.Include = path)) then 
                  paketNode.ParentNode.RemoveChild paketNode |> ignore
            | _ -> ()

        deleteIfEmpty "PropertyGroup" project |> ignore
        deleteIfEmpty "ItemGroup"     project |> ignore
        deleteIfEmpty "When"          project |> ignore
        deleteIfEmpty "Choose"        project |> ignore

    let getCustomModelNodes(model:InstallModel) (project:ProjectFile)  =
        let libs =
            model.GetLibReferencesLazy.Force()
            |> Set.map (fun lib -> lib.ReferenceName)
       
        getCustomReferenceAndFrameworkNodes project
        |> List.filter (fun node -> 
            let libName = node.Attributes.["Include"].InnerText.Split(',').[0]
            Set.contains libName libs)

    let deleteCustomModelNodes (model:InstallModel) (project:ProjectFile) =
        let nodesToDelete = 
            getCustomModelNodes model project
            |> List.filter (fun node ->
                let isFrameworkNode = ref true
                for child in node.ChildNodes do
                    if child.Name = "HintPath" then isFrameworkNode := false
                    if child.Name = "Private" then isFrameworkNode := false

                not !isFrameworkNode)
        
        if nodesToDelete <> [] then
            verbosefn "    - Deleting custom projects nodes for %O" model.PackageName

        for node in nodesToDelete do
            node.ParentNode.RemoveChild node |> ignore

    let generateAnalyzersXml (model:InstallModel) (project:ProjectFile)  =
        let createAnalyzersNode (analyzers: AnalyzerLib list) =
            let itemGroup = createNode "ItemGroup" project
                                
            for lib in analyzers do
                let fi = FileInfo (normalizePath lib.Path)
                createNode "Analyzer" project
                |> addAttribute "Include" (createRelativePath project.FileName fi.FullName)
                |> addChild (createNodeSet "Paket" "True" project)
                |> itemGroup.AppendChild
                |> ignore
            itemGroup

        let shouldBeInstalled (analyzer : AnalyzerLib) = 
            match analyzer.Language, project.Language with
            | AnalyzerLanguage.Any, projectLanguage -> projectLanguage <> ProjectLanguage.Unknown
            | AnalyzerLanguage.CSharp, ProjectLanguage.CSharp -> true
            | AnalyzerLanguage.VisualBasic, ProjectLanguage.VisualBasic -> true
            | AnalyzerLanguage.FSharp, ProjectLanguage.FSharp -> true
            | _ -> false

        model.Analyzers
        |> List.filter shouldBeInstalled
        |> List.sortBy(fun lib -> lib.Path)
        |> createAnalyzersNode

    let generateXml (model:InstallModel) (copyLocal:bool) (importTargets:bool) (referenceCondition:string option) (project:ProjectFile) =
        let references = 
            getCustomReferenceAndFrameworkNodes project
            |> List.map (fun node -> node.Attributes.["Include"].InnerText.Split(',').[0])
            |> Set.ofList

        let model = model.FilterReferences references
        let createItemGroup references = 
            let itemGroup = createNode "ItemGroup" project
                                
            for lib in references do
                match lib with
                | Reference.Library lib ->
                    let fi = FileInfo (normalizePath lib)
                    
                    createNode "Reference" project
                    |> addAttribute "Include" (fi.Name.Replace(fi.Extension,""))
                    |> addChild (createNodeSet "HintPath" (createRelativePath project.FileName fi.FullName) project)
                    |> addChild (createNodeSet "Private" (if copyLocal then "True" else "False") project)
                    |> addChild (createNodeSet "Paket" "True" project)
                    |> itemGroup.AppendChild
                    |> ignore
                | Reference.FrameworkAssemblyReference frameworkAssembly ->
                    createNode "Reference" project
                    |> addAttribute "Include" frameworkAssembly
                    |> addChild (createNodeSet "Paket" "True" project)
                    |> itemGroup.AppendChild
                    |> ignore
                | Reference.TargetsFile _ -> ()
            itemGroup

        let createPropertyGroup references = 
            let propertyGroup = createNode "PropertyGroup" project
                      
            let propertyNames =
                references
                |> Seq.choose (fun lib ->
                    if not importTargets then None else
                    match lib with
                    | Reference.Library _ -> None
                    | Reference.FrameworkAssemblyReference _ -> None
                    | Reference.TargetsFile targetsFile ->
                        let fi = new FileInfo(normalizePath targetsFile)
                        let propertyName = "__paket__" + fi.Name.ToString().Replace(" ","_").Replace(".","_")
                        
                        let path = createRelativePath project.FileName (fi.FullName.Replace(fi.Extension,""))
                        let s = path.Substring(path.LastIndexOf("build\\") + 6)
                        let node = createNode propertyName project
                        node.InnerText <- s
                        node
                        |> propertyGroup.AppendChild 
                        |> ignore
                        Some(propertyName,createRelativePath project.FileName fi.FullName,path.Substring(0,path.LastIndexOf("build\\") + 6)))
                |> Set.ofSeq
                    
            propertyNames,propertyGroup

        let conditions =
            model.ReferenceFileFolders
            |> List.map (fun lib -> PlatformMatching.getCondition referenceCondition lib.Targets,createItemGroup lib.Files.References)
            |> List.sortBy fst

        let targetsFileConditions =
            model.TargetsFileFolders
            |> List.map (fun lib -> PlatformMatching.getCondition referenceCondition lib.Targets,createPropertyGroup lib.Files.References)
            |> List.sortBy fst

        let chooseNode =
            match conditions with
            |  ["$(TargetFrameworkIdentifier) == 'true'",itemGroup] -> itemGroup
            |  _ ->
                let chooseNode = createNode "Choose" project

                let containsReferences = ref false

                conditions
                |> List.map (fun (condition,itemGroup) ->
                    let whenNode = 
                        createNode "When" project
                        |> addAttribute "Condition" condition 
               
                    if not itemGroup.IsEmpty then
                        whenNode.AppendChild itemGroup |> ignore
                        containsReferences := true
                    whenNode)
                |> List.iter (fun node -> chooseNode.AppendChild node |> ignore)
                                
                if !containsReferences then chooseNode else createNode "Choose" project

        let propertyNames,propertyChooseNode =
            match targetsFileConditions with
            |  ["$(TargetFrameworkIdentifier) == 'true'",(propertyNames,propertyGroup)] ->
                [propertyNames], createNode "Choose" project
            |  _ ->
                let propertyChooseNode = createNode "Choose" project

                let containsProperties = ref false
                targetsFileConditions
                |> List.map (fun (condition,(propertyNames,propertyGroup)) ->
                    let whenNode = 
                        createNode "When" project
                        |> addAttribute "Condition" condition 
                    if not <| Set.isEmpty propertyNames then
                        whenNode.AppendChild(propertyGroup) |> ignore
                        containsProperties := true
                    whenNode)
                |> List.iter(fun node -> propertyChooseNode.AppendChild node |> ignore)
                
                (targetsFileConditions |> List.map (fun (_,(propertyNames,_)) -> propertyNames)),
                (if !containsProperties then propertyChooseNode else createNode "Choose" project)
                

        let propsNodes = 
            propertyNames
            |> Seq.concat
            |> Seq.distinctBy (fun (x,_,_) -> x)
            |> Seq.filter (fun (propertyName,path,buildPath) -> propertyName.ToLower().EndsWith "props")
            |> Seq.map (fun (propertyName,path,buildPath) -> 
                let fileName = 
                    match propertyName.ToLower() with
                    | _ when propertyChooseNode.ChildNodes.Count = 0 -> path
                    | name when name.EndsWith "props" -> sprintf "%s$(%s).props" buildPath propertyName 
                    | _ -> failwithf "Unknown .props filename %s" propertyName

                createNode "Import" project
                |> addAttribute "Project" fileName
                |> addAttribute "Condition" (sprintf "Exists('%s')" fileName)
                |> addAttribute "Label" "Paket")
            |> Seq.toList

        let targetsNodes = 
            propertyNames
            |> Seq.concat
            |> Seq.distinctBy (fun (x,_,_) -> x)
            |> Seq.filter (fun (propertyName,path,buildPath) -> propertyName.ToLower().EndsWith "props" |> not)
            |> Seq.map (fun (propertyName,path,buildPath) -> 
                let fileName = 
                    match propertyName.ToLower() with
                    | _ when propertyChooseNode.ChildNodes.Count = 0 -> path
                    | name when name.EndsWith "targets" ->
                        sprintf "%s$(%s).targets" buildPath propertyName
                    | _ -> failwithf "Unknown .targets filename %s" propertyName

                createNode "Import" project
                |> addAttribute "Project" fileName
                |> addAttribute "Condition" (sprintf "Exists('%s')" fileName)
                |> addAttribute "Label" "Paket")
            |> Seq.toList
        
        let analyzersNode = generateAnalyzersXml model project

        propsNodes,targetsNodes,chooseNode,propertyChooseNode,analyzersNode

    let removePaketNodes (project:ProjectFile) = 
        deletePaketNodes "Analyzer" project
        deletePaketNodes "Reference" project

        let rec getPaketNodes (node:XmlNode) =
            [for node in node.ChildNodes do
                if node.Name.Contains "__paket__" || 
                    (node.Name = "Import" && match node |> getAttribute "Project" with Some v -> v.Contains "__paket__" | None -> false) ||
                    (node |> withAttributeValue "Label" "Paket")
                then
                    yield node
                yield! getPaketNodes node]
        
        for node in getPaketNodes project.Document do
            let parent = node.ParentNode
            try
                node.ParentNode.RemoveChild node |> ignore
            with
            | _ -> ()

            try
                if parent.ChildNodes.Count = 0 then
                    parent.ParentNode.RemoveChild parent |> ignore
            with
            | _ -> ()

        while List.exists (fun x -> deleteIfEmpty x project) ["ItemGroup";"When";"Otherwise";"Choose"] do
            ()

    let updateReferences
            (completeModel: Map<GroupName*PackageName,_*InstallModel>) 
            (usedPackages : Map<GroupName*PackageName,_*InstallSettings>) hard (project:ProjectFile) =
        removePaketNodes project
        
        completeModel
        |> Seq.filter (fun kv -> usedPackages.ContainsKey kv.Key)
        |> Seq.map (fun kv -> 
            if hard then
                deleteCustomModelNodes (snd kv.Value) project
            let installSettings = snd usedPackages.[kv.Key]
            let projectModel =
                (snd kv.Value)
                    .ApplyFrameworkRestrictions(installSettings.FrameworkRestrictions)
                    .RemoveIfCompletelyEmpty()

            let copyLocal = defaultArg installSettings.CopyLocal true
            let importTargets = defaultArg installSettings.ImportTargets true

            generateXml projectModel copyLocal importTargets installSettings.ReferenceCondition project)
        |> Seq.iter (fun (propsNodes,targetsNodes,chooseNode,propertyChooseNode, analyzersNode) ->

            let i = ref (project.ProjectNode.ChildNodes.Count-1)
            while 
              !i >= 0 && 
                (project.ProjectNode.ChildNodes.[!i].OuterXml.ToString().ToLower().StartsWith "<import" && 
                 project.ProjectNode.ChildNodes.[!i].OuterXml.ToString().ToLower().Contains "label" &&
                 project.ProjectNode.ChildNodes.[!i].OuterXml.ToString().ToLower().Contains "paket")  do
                decr i
            
            if !i <= 0 then
                if chooseNode.ChildNodes.Count > 0 then
                    project.ProjectNode.AppendChild chooseNode |> ignore
            else
                let node = project.ProjectNode.ChildNodes.[!i]
                if chooseNode.ChildNodes.Count > 0 then
                    project.ProjectNode.InsertAfter(chooseNode,node) |> ignore

            let j = ref 0
            while !j < project.ProjectNode.ChildNodes.Count && project.ProjectNode.ChildNodes.[!j].OuterXml.ToString().ToLower().StartsWith("<import") do
                incr j
            
            if propertyChooseNode.ChildNodes.Count > 0 then
                if !i <= 0 then
                    if propertyChooseNode.ChildNodes.Count > 0 then
                        project.ProjectNode.AppendChild propertyChooseNode |> ignore

                    propsNodes
                    |> Seq.iter (project.ProjectNode.AppendChild >> ignore)
                else
                    let node = project.ProjectNode.ChildNodes.[!i]
                    propsNodes
                    |> Seq.iter (fun n -> project.ProjectNode.InsertAfter(n,node) |> ignore)

                    if propertyChooseNode.ChildNodes.Count > 0 then
                        project.ProjectNode.InsertAfter(propertyChooseNode,node) |> ignore
            elif !j = 0 then
                    propsNodes
                    |> Seq.iter (project.ProjectNode.PrependChild >> ignore)
            else
                propsNodes
                |> Seq.iter (fun n -> project.ProjectNode.InsertAfter(n,project.ProjectNode.ChildNodes.[!j-1]) |> ignore)

            targetsNodes
            |> Seq.iter (project.ProjectNode.AppendChild >> ignore)

            if analyzersNode.ChildNodes.Count > 0 then
                project.ProjectNode.AppendChild analyzersNode |> ignore
            )


    let save project =
        if Utils.normalizeXml project.Document <> project.OriginalText then 
            verbosefn "Project %s changed" project.FileName
            project.Document.Save(project.FileName)

    let getPaketFileItems project =
        findPaketNodes "Content" project
        |> List.append <| findPaketNodes "Compile" project
        |> List.map (fun n -> FileInfo(Path.Combine(Path.GetDirectoryName project.FileName, n.Attributes.["Include"].Value)))

    let getProjectGuid project = 
        try
            let forceGetInnerText node name =
                match node |> getNode name with 
                | Some n -> n.InnerText
                | None -> failwithf "unable to parse %s" node.Name

            let node = project.Document |> getDescendants "PropertyGroup" |> Seq.head
            forceGetInnerText node "ProjectGuid" |> Guid.Parse
        with
        | _ -> Guid.Empty

    let getInterProjectDependencies project =
        let forceGetInnerText node name =
            match node |> getNode name with 
            | Some n -> n.InnerText
            | None -> failwithf "unable to parse %s" node.Name

        [for node in project.Document |> getDescendants "ProjectReference" -> 
            let path =
                let normalizedPath = node.Attributes.["Include"].Value |> normalizePath 
                if normalizedPath.Contains "$(SolutionDir)" then 
                    match getProperty "SolutionDir" project with
                    | Some slnDir -> normalizedPath.Replace("$(SolutionDir)",slnDir) 
                    | None -> normalizedPath.Replace("$(SolutionDir)", Environment.CurrentDirectory + Path.DirectorySeparatorChar.ToString())
                else normalizedPath

            { Path =
                if Path.IsPathRooted path then Path.GetFullPath path else 
                let di = FileInfo(normalizePath project.FileName).Directory
                Path.Combine(di.FullName,path) |> Path.GetFullPath

              RelativePath = path.Replace("/","\\")
              Name = forceGetInnerText node "Name"
              GUID =  forceGetInnerText node "Project" |> Guid.Parse }]

    let replaceNuGetPackagesFile project =
        let noneAndContentNodes = 
            (project.Document |> getDescendants "None") @ 
            (project.Document |> getDescendants "Content")

        match noneAndContentNodes |> List.tryFind (withAttributeValue "Include" Constants.PackagesConfigFile) with
        | None -> ()
        | Some nugetNode ->
            match noneAndContentNodes |> List.filter (withAttributeValue "Include" Constants.ReferencesFile) with 
            | [_] -> nugetNode.ParentNode.RemoveChild nugetNode |> ignore
            | [] -> nugetNode.Attributes.["Include"].Value <- Constants.ReferencesFile
            | _::_ -> failwithf "multiple %s nodes in project file %s" Constants.ReferencesFile project.FileName

    let removeNuGetTargetsEntries project =
        let toDelete = 
            [ project.Document |> getDescendants "RestorePackages" |> List.tryHead
              project.Document 
              |> getDescendants "Import" 
              |> List.tryFind (fun n -> 
                    match n |> getAttribute "Project" with
                    | Some p -> p.Equals("$(SolutionDir)\\.nuget\\nuget.targets", 
                                         StringComparison.InvariantCultureIgnoreCase)
                    | None -> false)
              project.Document
              |> getDescendants "Target"
              |> List.tryFind (withAttributeValue "Name" "EnsureNuGetPackageBuildImports") ]
            |> List.choose id
        
        toDelete
        |> List.iter 
            (fun node -> 
                let parent = node.ParentNode
                node.ParentNode.RemoveChild node |> ignore
                if not parent.HasChildNodes then 
                    parent.ParentNode.RemoveChild parent |> ignore)

    let removeImportAndTargetEntries (packages : list<string * SemVerInfo> ) (project:ProjectFile) =
        let toDelete = 
            project.Document 
            |> getDescendants "Import"
            |> List.filter (fun node -> 
                match node |> getAttribute "Project" with
                | Some p -> packages |> List.exists (fun (id, version) ->
                    p.IndexOf(sprintf "%s.%O" id version, StringComparison.OrdinalIgnoreCase) >= 0)
                | None -> false)
        
        toDelete
        |> List.iter
            (fun node -> 
                let sibling = node.NextSibling
                tracefn "Removing 'Import' entry from %s for project %s" 
                    project.FileName 
                    (node |> getAttribute "Project" |> Option.get)
                node.ParentNode.RemoveChild node |> ignore
                match sibling with
                | null -> ()
                | sibling when sibling.Name.Equals "Target" ->
                    let deleteTarget = 
                        Utils.askYesNo
                            (sprintf "Do you want to delete Target named '%s' from %s ?" 
                                (sibling |> getAttribute "Name" |> Option.get)
                                project.FileName)
                    if deleteTarget then
                        sibling.ParentNode.RemoveChild sibling |> ignore
                | _ -> ())

    let outputType (project:ProjectFile) =
        seq {for outputType in project.Document |> getDescendants "OutputType" ->
                match outputType.InnerText with
                | "Exe"    -> ProjectOutputType.Exe
                | "WinExe" -> ProjectOutputType.Exe
                | _        -> ProjectOutputType.Library }
        |> Seq.head

    let getTargetFrameworkIdentifier (project:ProjectFile) = getProperty "TargetFrameworkIdentifier" project

    let getTargetFrameworkProfile (project:ProjectFile) = getProperty "TargetFrameworkProfile" project

    let getTargetProfile (project:ProjectFile)  =  
        match getTargetFrameworkProfile project with
        | Some profile when profile = "Client" ->
            SinglePlatform (DotNetFramework FrameworkVersion.V4_Client)
        | Some profile when String.IsNullOrWhiteSpace profile |> not ->
            KnownTargetProfiles.FindPortableProfile profile
        | _ ->
            let prefix =
                match getTargetFrameworkIdentifier project with
                | None -> "net"
                | Some x -> x
            let framework = getProperty "TargetFrameworkVersion" project
            let defaultResult = SinglePlatform (DotNetFramework FrameworkVersion.V4)
            match framework with
            | None -> defaultResult
            | Some s ->
                let detectedFramework =
                    prefix + s.Replace("v","")
                    |> FrameworkDetection.Extract
                match detectedFramework with
                | None -> defaultResult
                | Some x -> SinglePlatform x
    
    let addImportForPaketTargets relativeTargetsPath (project:ProjectFile) =
        match project.Document 
              |> getDescendants "Import" 
              |> List.tryFind (withAttributeValue "Project" relativeTargetsPath) with
        | Some _ -> ()
        | None -> 
            let node = createNode "Import" project |> addAttribute "Project" relativeTargetsPath
            project.ProjectNode.AppendChild node |> ignore

    let removeImportForPaketTargets relativeTargetsPath (project:ProjectFile) =
        project.Document
        |> getDescendants "Import"
        |> List.tryFind (withAttributeValue "Project" relativeTargetsPath)
        |> Option.iter (fun n -> n.ParentNode.RemoveChild n |> ignore)

    let determineBuildAction fileName (project:ProjectFile) =
        if Path.GetExtension project.FileName = Path.GetExtension fileName + "proj" 
        then BuildAction.Compile
        else BuildAction.Content

    let determineBuildActionForRemoteItems fileName (project:ProjectFile) =
        if Path.GetExtension fileName = ".dll"
        then BuildAction.Reference
        else determineBuildAction fileName project

    let getAssemblyName (project:ProjectFile) = 
        let assemblyName =
            project.Document
            |> getDescendants "AssemblyName"
            |> function
               | [] -> failwithf "Project %s has no AssemblyName set" project.FileName
               | [assemblyName] -> assemblyName.InnerText
               | assemblyName::_ ->
                    traceWarnfn "Found multiple AssemblyName nodes in file %s, using first" project.FileName
                    assemblyName.InnerText
            |> fun assemblyName ->
                if String.IsNullOrWhiteSpace assemblyName then 
                    let fi = FileInfo project.FileName
                    fi.Name.Replace(fi.Extension,"")
                else assemblyName

        sprintf "%s.%s" assemblyName (outputType project |> function ProjectOutputType.Library -> "dll" | ProjectOutputType.Exe -> "exe")


    let getOutputDirectory buildConfiguration buildPlatform (project:ProjectFile) =
        let platforms =
            if not <| String.IsNullOrWhiteSpace buildPlatform
            then [buildPlatform]
            else
                [
                    "AnyCPU";
                    "AnyCPU32BitPreferred";
                    "x86";
                    "x64";
                    "ARM";
                    "Itanium";
                ]

        let rec tryNextPlat platforms attempted =
            match platforms with
            | [] ->
                if String.IsNullOrWhiteSpace(buildPlatform)
                then
                    failwithf "Unable to find %s output path node in file %s for any known platforms" buildConfiguration project.FileName
                else
                    failwithf "Unable to find %s output path node in file %s targeting the %s platform" buildConfiguration project.FileName buildPlatform
            | x::xs ->
                let startingData = Map.ofList [("Configuration", buildConfiguration); ("Platform", x)]
                getPropertyWithDefaults "OutputPath" startingData project
                |> function
                    | None -> tryNextPlat xs (x::attempted)
                    | Some s ->
                        if String.IsNullOrWhiteSpace(buildPlatform) then
                            let tested = String.Join(", ", Array.ofList attempted)
                            traceWarnfn "No platform specified; found output path node for the %s platform after failing to find one for the following: %s" x tested
                        s.TrimEnd [|'\\'|] |> normalizePath

        tryNextPlat platforms []


<<<<<<< HEAD
    let getCompileItems (this:ProjectFile) =
        let getCompileItem (compileNode : XmlNode) =
            let includePath = compileNode |> getAttribute "Include" |> fun a -> a.Value
=======
    member this.GetCompileItems (includeReferencedProjects:bool) =
        let getCompileItem (projfile: ProjectFile, compileNode: XmlNode) =
            let getIncludePath (projfile: ProjectFile) (includePath: string)= 
                    Path.Combine(Path.GetDirectoryName(Path.GetFullPath(projfile.FileName)), includePath)
            
            let includePath = compileNode |> getAttribute "Include" |> fun a -> a.Value |> getIncludePath projfile
>>>>>>> 2ad52272
            compileNode
            |> getDescendants "Link"
            |> function
               | [] -> { Include = includePath; Link = None }
               | [link] | link::_ -> { Include = includePath; Link = Some link.InnerText }

<<<<<<< HEAD
        this.Document
        |> getDescendants "Compile"
        |> Seq.map getCompileItem
    
=======
        let referencedProjects = if includeReferencedProjects then
                                    let getProjects = this.GetInterProjectDependencies() |> Seq.map (fun proj -> ProjectFile.TryLoad(proj.Path).Value)
                                    seq{yield this; yield! getProjects}
                                 else seq {yield this}

        referencedProjects |> Seq.collect(fun proj -> 
            proj.Document
            |> getDescendants "Compile"
            |> Seq.map (fun i -> getCompileItem(proj, i))
        )
>>>>>>> 2ad52272

type ProjectFile with

    member this.GetPropertyWithDefaults propertyName defaultProperties = ProjectFile.getPropertyWithDefaults propertyName defaultProperties this

    member this.GetProperty propertyName =  ProjectFile.getProperty propertyName this

    member this.Name = ProjectFile.name this

    member this.NameWithoutExtension = ProjectFile.nameWithoutExtension this

    member this.GetCustomReferenceAndFrameworkNodes() = ProjectFile.getCustomReferenceAndFrameworkNodes this

    /// Finds all project files
    static member FindAllProjects folder =  ProjectFile.findAllProjects folder

    static member FindCorrespondingFile (projectInfo, correspondingFile) = ProjectFile.findCorrespondingFile projectInfo correspondingFile

    static member FindReferencesFile (projectInfo : FileInfo) = ProjectFile.findReferencesFile projectInfo 

    static member FindTemplatesFile (projectInfo : FileInfo) = ProjectFile.findTemplatesFile projectInfo 

    static member FindOrCreateReferencesFile (projectInfo : FileInfo) = ProjectFile.findOrCreateReferencesFile projectInfo

    member this.CreateNode name =   ProjectFile.createNode name this

    member this.CreateNode(name, text) = ProjectFile.createNodeSet name text this

    member this.HasPackageInstalled (groupName,package:PackageName) = ProjectFile.hasPackageInstalled groupName package this

    member this.DeleteIfEmpty name = ProjectFile.deleteIfEmpty name this

    member this.FindPaketNodes name = ProjectFile.findPaketNodes name this

    member this.GetFrameworkAssemblies() =  ProjectFile.getFrameworkAssemblies this

    member this.DeletePaketNodes name = ProjectFile.deletePaketNodes name this
    
    member this.UpdateFileItems(fileItems : FileItem list, hard) = ProjectFile.updateFileItems fileItems hard this

    member this.GetCustomModelNodes(model:InstallModel) = ProjectFile.getCustomModelNodes model this

    member this.DeleteCustomModelNodes(model:InstallModel) = ProjectFile.deleteCustomModelNodes model this

    member this.GenerateXml(model, copyLocal, importTargets, referenceCondition) = ProjectFile.generateXml model copyLocal importTargets referenceCondition this

    member this.RemovePaketNodes () = ProjectFile.removePaketNodes this 

    member this.UpdateReferences (completeModel, usedPackages, hard) = ProjectFile.updateReferences completeModel usedPackages hard this
         
    member this.Save () = ProjectFile.save this

    member this.GetPaketFileItems () = ProjectFile.getPaketFileItems this

    member this.GetProjectGuid () = ProjectFile.getProjectGuid this

    member this.GetInterProjectDependencies () =  ProjectFile.getInterProjectDependencies this

    member this.ReplaceNuGetPackagesFile () = ProjectFile.removeNuGetTargetsEntries this

    member this.RemoveNuGetTargetsEntries () =  ProjectFile.removeNuGetTargetsEntries this

    member this.RemoveImportAndTargetEntries (packages : list<string * SemVerInfo> ) =  ProjectFile.removeImportAndTargetEntries packages this

    member this.OutputType =  ProjectFile.outputType this

    member this.GetTargetFrameworkIdentifier () =  ProjectFile.getTargetFrameworkIdentifier this

    member this.GetTargetFrameworkProfile () = ProjectFile.getTargetFrameworkProfile this

    member this.GetTargetProfile () =  ProjectFile.getTargetProfile this
    
    member this.AddImportForPaketTargets relativeTargetsPath = ProjectFile.addImportForPaketTargets relativeTargetsPath this

    member this.RemoveImportForPaketTargets relativeTargetsPath =  ProjectFile.removeImportForPaketTargets relativeTargetsPath this

    member this.DetermineBuildAction fileName = ProjectFile.determineBuildAction fileName this

    member this.DetermineBuildActionForRemoteItems fileName = ProjectFile.determineBuildActionForRemoteItems fileName this

    member this.GetOutputDirectory buildConfiguration buildPlatform =  ProjectFile.getOutputDirectory buildConfiguration buildPlatform this

    member this.GetAssemblyName () = ProjectFile.getAssemblyName this

    member this.GetCompileItems () =  ProjectFile.getCompileItems this

    static member LoadFromStream(fullName:string, stream:Stream) = ProjectFile.loadFromStream fullName stream 

    static member LoadFromFile(fileName:string) =  ProjectFile.loadFromFile fileName

    static member TryLoad(fileName:string) = ProjectFile.tryLoad fileName

    static member TryFindProject(projects: ProjectFile seq,projectName) = ProjectFile.tryFindProject projects projectName<|MERGE_RESOLUTION|>--- conflicted
+++ resolved
@@ -1140,41 +1140,39 @@
         tryNextPlat platforms []
 
 
-<<<<<<< HEAD
-    let getCompileItems (this:ProjectFile) =
-        let getCompileItem (compileNode : XmlNode) =
-            let includePath = compileNode |> getAttribute "Include" |> fun a -> a.Value
-=======
-    member this.GetCompileItems (includeReferencedProjects:bool) =
-        let getCompileItem (projfile: ProjectFile, compileNode: XmlNode) =
-            let getIncludePath (projfile: ProjectFile) (includePath: string)= 
-                    Path.Combine(Path.GetDirectoryName(Path.GetFullPath(projfile.FileName)), includePath)
+    let getCompileItems (this : ProjectFile, includeReferencedProjects : bool) = 
+        let getCompileItem (projfile : ProjectFile, compileNode : XmlNode) = 
+            let getIncludePath (projfile : ProjectFile) (includePath : string) = 
+                Path.Combine(Path.GetDirectoryName(Path.GetFullPath(projfile.FileName)), includePath)
             
-            let includePath = compileNode |> getAttribute "Include" |> fun a -> a.Value |> getIncludePath projfile
->>>>>>> 2ad52272
+            let includePath = 
+                compileNode
+                |> getAttribute "Include"
+                |> fun a -> a.Value |> getIncludePath projfile
+
             compileNode
             |> getDescendants "Link"
-            |> function
-               | [] -> { Include = includePath; Link = None }
-               | [link] | link::_ -> { Include = includePath; Link = Some link.InnerText }
-
-<<<<<<< HEAD
-        this.Document
-        |> getDescendants "Compile"
-        |> Seq.map getCompileItem
-    
-=======
-        let referencedProjects = if includeReferencedProjects then
-                                    let getProjects = this.GetInterProjectDependencies() |> Seq.map (fun proj -> ProjectFile.TryLoad(proj.Path).Value)
-                                    seq{yield this; yield! getProjects}
-                                 else seq {yield this}
-
-        referencedProjects |> Seq.collect(fun proj -> 
-            proj.Document
-            |> getDescendants "Compile"
-            |> Seq.map (fun i -> getCompileItem(proj, i))
-        )
->>>>>>> 2ad52272
+            |> function 
+            | [] -> 
+                { Include = includePath
+                  Link = None }
+            | [ link ] | link :: _ -> 
+                { Include = includePath
+                  Link = Some link.InnerText }
+        
+        let referencedProjects = 
+            if includeReferencedProjects then 
+                let getProjects = getInterProjectDependencies this |> Seq.map (fun proj -> tryLoad(proj.Path).Value)
+                seq { 
+                    yield this
+                    yield! getProjects
+                }
+            else seq { yield this }
+        
+        referencedProjects |> Seq.collect (fun proj -> 
+                                  proj.Document
+                                  |> getDescendants "Compile"
+                                  |> Seq.map (fun i -> getCompileItem (proj, i)))
 
 type ProjectFile with
 
@@ -1259,7 +1257,7 @@
 
     member this.GetAssemblyName () = ProjectFile.getAssemblyName this
 
-    member this.GetCompileItems () =  ProjectFile.getCompileItems this
+    member this.GetCompileItems (includeReferencedProjects:bool) =  ProjectFile.getCompileItems(this,includeReferencedProjects) 
 
     static member LoadFromStream(fullName:string, stream:Stream) = ProjectFile.loadFromStream fullName stream 
 
