﻿[<AutoOpen>]
/// Contains methods for IO.
module Paket.Utils

open System
open System.IO
open System.Net
open System.Xml
open System.Text
open Paket
open Paket.Logging
open Chessie.ErrorHandling
open Paket.Domain

let acceptXml = "application/atom+xml,application/xml"
let acceptJson = "application/atom+json,application/json"

let notNullOrEmpty = not << System.String.IsNullOrEmpty

<<<<<<< HEAD
let internal removeInvalidChars (str : string) = System.Text.RegularExpressions.Regex.Replace(str, "[:@\,]", "_")
=======
let inline force (lz: 'a Lazy)  = lz.Force()
let inline endsWith text x = (^a:(member EndsWith:string->bool)x, text) 
let inline toLower str = (^a:(member ToLower:unit->string)str) 
>>>>>>> 164f262f

type Auth = 
    | Credentials of Username : string * Password : string
    | Token of string

let TimeSpanToReadableString(span:TimeSpan) =
    let pluralize x = if x = 1 then String.Empty else "s"
    let notZero x y = if x > 0 then y else String.Empty
    let days = notZero (span.Duration().Days)  <| String.Format("{0:0} day{1}, ", span.Days, pluralize span.Days)
    let hours = notZero (span.Duration().Hours) <| String.Format("{0:0} hour{1}, ", span.Hours, pluralize span.Hours) 
    let minutes = notZero (span.Duration().Minutes) <| String.Format("{0:0} minute{1}, ", span.Minutes, pluralize span.Minutes)
    let seconds = notZero (span.Duration().Seconds) <| String.Format("{0:0} second{1}", span.Seconds, pluralize span.Seconds) 

    let formatted = String.Format("{0}{1}{2}{3}", days, hours, minutes, seconds)

    let formatted = if formatted.EndsWith ", " then formatted.Substring(0, formatted.Length - 2) else formatted

    if String.IsNullOrEmpty formatted then "0 seconds" else formatted

let GetHomeDirectory() =
    if  Environment.OSVersion.Platform = PlatformID.Unix || Environment.OSVersion.Platform = PlatformID.MacOSX then
        Environment.GetEnvironmentVariable "HOME"
    else
        Environment.ExpandEnvironmentVariables "%HOMEDRIVE%%HOMEPATH%"

type PathReference =
    | AbsolutePath of string
    | RelativePath of string

let normalizeLocalPath (path:string) =
    if path.StartsWith "~/" then
        AbsolutePath (Path.Combine(GetHomeDirectory(), path.Substring 2))
    elif Path.IsPathRooted path then
        AbsolutePath path
    else
        RelativePath path
        
let getDirectoryInfo pathInfo root =
    match pathInfo with
    | AbsolutePath s -> DirectoryInfo s 
    | RelativePath s -> DirectoryInfo(Path.Combine(root, s))
        
/// Creates a directory if it does not exist.
let createDir path = 
    try
        let dir = DirectoryInfo path
        if not dir.Exists then dir.Create()
        ok ()
    with _ ->
        DirectoryCreateError path |> fail

let rec deleteDir (dirInfo:DirectoryInfo) =
    if dirInfo.Exists then
        for fileInfo in dirInfo.GetFiles() do
            fileInfo.Attributes <- FileAttributes.Normal
            fileInfo.Delete()

        for childInfo in dirInfo.GetDirectories() do
            deleteDir childInfo

        dirInfo.Attributes <- FileAttributes.Normal
        dirInfo.Delete()

/// Cleans a directory by deleting it and recreating it.
let CleanDir path = 
    let di = DirectoryInfo path
    if di.Exists then 
        try
            deleteDir di
        with
        | exn -> failwithf "Error during deletion of %s%s  - %s" di.FullName Environment.NewLine exn.Message 
    di.Create()
    // set writeable
    File.SetAttributes (path, FileAttributes.Normal)

// http://stackoverflow.com/a/19283954/1397724
let getFileEncoding path =
    let bom = Array.zeroCreate 4
    use fs = new FileStream (path, FileMode.Open, FileAccess.Read)
    fs.Read (bom, 0, 4) |> ignore
    match bom with
    | [| 0x2buy ; 0x2fuy ; 0x76uy ; _      |] -> Encoding.UTF7
    | [| 0xefuy ; 0xbbuy ; 0xbfuy ; _      |] -> Encoding.UTF8
    | [| 0xffuy ; 0xfeuy ; _      ; _      |] -> Encoding.Unicode //UTF-16LE
    | [| 0xfeuy ; 0xffuy ; _      ; _      |] -> Encoding.BigEndianUnicode //UTF-16BE
    | [| 0uy    ; 0uy    ; 0xfeuy ; 0xffuy |] -> Encoding.UTF32
    | _ -> Encoding.ASCII

/// [omit]
let inline createRelativePath root path = 
    let basePath = 
        if String.IsNullOrEmpty root then Environment.CurrentDirectory + string Path.DirectorySeparatorChar
        else root
    
    let uri = Uri basePath
    uri.MakeRelativeUri(Uri path).ToString().Replace("/", "\\").Replace("%20", " ")

let extractPath infix (fileName : string) : string option=
    let path = fileName.Replace("\\", "/").ToLower()
    let fi = FileInfo path

    let startPos = path.LastIndexOf (sprintf "%s/" infix)
    let endPos = path.IndexOf('/', startPos + infix.Length + 1)
    if startPos < 0 then None 
    elif endPos < 0 then Some ""
    else 
        Some (path.Substring(startPos + infix.Length + 1, endPos - startPos - infix.Length - 1))

/// The path of the "Program Files" folder - might be x64 on x64 machine
let ProgramFiles = Environment.GetFolderPath Environment.SpecialFolder.ProgramFiles

/// The path of Program Files (x86)
/// It seems this covers all cases where PROCESSOR\_ARCHITECTURE may misreport and the case where the other variable 
/// PROCESSOR\_ARCHITEW6432 can be null
let ProgramFilesX86 = 
    let wow64 = Environment.GetEnvironmentVariable "PROCESSOR_ARCHITEW6432"
    let globalArch = Environment.GetEnvironmentVariable "PROCESSOR_ARCHITECTURE"
    match wow64, globalArch with
    | "AMD64", "AMD64" 
    | null, "AMD64" 
    | "x86", "AMD64" -> Environment.GetEnvironmentVariable "ProgramFiles(x86)"
    | _ -> Environment.GetEnvironmentVariable "ProgramFiles"
    |> fun detected -> if detected = null then @"C:\Program Files (x86)\" else detected

/// The system root environment variable. Typically "C:\Windows"
let SystemRoot = Environment.GetEnvironmentVariable "SystemRoot"

/// Determines if the current system is an Unix system
let isUnix = int Environment.OSVersion.Platform |> fun p -> (p = 4) || (p = 6) || (p = 128)

/// Determines if the current system is a MacOs system
let isMacOS =
    (Environment.OSVersion.Platform = PlatformID.MacOSX) ||
        // osascript is the AppleScript interpreter on OS X
        File.Exists "/usr/bin/osascript"

/// Determines if the current system is a Linux system
let isLinux = isUnix && not isMacOS

/// Determines if the current system is a Windows system
let isWindows =
    match Environment.OSVersion.Platform with
    | PlatformID.Win32NT | PlatformID.Win32S | PlatformID.Win32Windows | PlatformID.WinCE -> true
    | _ -> false

/// Determines if the current system is a mono system
/// Todo: Detect mono on windows
let isMono = isUnix

let monoPath =
    if isMacOS && File.Exists "/Library/Frameworks/Mono.framework/Commands/mono" then
        "/Library/Frameworks/Mono.framework/Commands/mono"
    else
        "mono"

let isMatchingOperatingSystem (operatingSystemFilter : string option) =
    let aliasesForOs =
        match isMacOS, isUnix, isWindows with
        | true, true, false -> [ "osx"; "mac" ]
        | false, true, false -> [ "linux"; "unix"; "un*x" ]
        | false, false, true -> [ "win"; "w7"; "w8"; "w10" ]
        | _ -> []

    match operatingSystemFilter with
    | None -> true
    | Some filter -> aliasesForOs |> List.exists (fun alias -> filter.ToLower().Contains(alias))

let isMatchingPlatform (operatingSystemFilter : string option) =
    match operatingSystemFilter with
    | None -> true
    | Some filter when filter = "mono" -> isMono
    | Some filter when filter = "windows" -> not isMono
    | _ -> isMatchingOperatingSystem operatingSystemFilter

/// [omit]
let inline normalizeXml (doc:XmlDocument) =
    use stringWriter = new StringWriter()
    let settings = XmlWriterSettings (Indent=true)
        
    use xmlTextWriter = XmlWriter.Create (stringWriter, settings)
    doc.WriteTo xmlTextWriter
    xmlTextWriter.Flush()
    stringWriter.GetStringBuilder() |> string

let envProxies () =
    let getEnvValue (name:string) =
        let v = Environment.GetEnvironmentVariable(name.ToUpperInvariant())
        // under mono, env vars are case sensitive
        if isNull v then Environment.GetEnvironmentVariable(name.ToLowerInvariant()) else v
    let bypassList =
        let noproxy = getEnvValue "NO_PROXY"
        if String.IsNullOrEmpty noproxy then [||] else
        noproxy.Split([| ',' |], StringSplitOptions.RemoveEmptyEntries)
    let getCredentials (uri:Uri) =
        let userPass = uri.UserInfo.Split([| ':' |], 2)
        if userPass.Length <> 2 || userPass.[0].Length = 0 then None else
        let credentials = NetworkCredential(Uri.UnescapeDataString userPass.[0], Uri.UnescapeDataString userPass.[1])
        Some credentials

    let getProxy (scheme:string) =
        let envVarName = sprintf "%s_PROXY" (scheme.ToUpperInvariant())
        let envVarValue = getEnvValue envVarName
        if isNull envVarValue then None else
        match Uri.TryCreate(envVarValue, UriKind.Absolute) with
        | true, envUri ->
            let proxy = WebProxy (Uri (sprintf "http://%s:%d" envUri.Host envUri.Port))
            proxy.Credentials <- Option.toObj <| getCredentials envUri
            proxy.BypassProxyOnLocal <- true
            proxy.BypassList <- bypassList
            Some proxy
        | _ -> None

    let addProxy (map:Map<string, WebProxy>) scheme =
        match getProxy scheme with
        | Some p -> Map.add scheme p map
        | _ -> map

    [ "http"; "https" ]
    |> List.fold addProxy Map.empty

let calcEnvProxies = lazy (envProxies())

let private proxies = System.Collections.Concurrent.ConcurrentDictionary<_,_>()

let getDefaultProxyFor url =
    let uri = Uri url
    let key = uri.Host,uri.Port,uri.Scheme
    match proxies.TryGetValue key with
    | true,proxy -> proxy
    | _ ->
        let getDefault () =
            let result = WebRequest.GetSystemWebProxy()
            let address = result.GetProxy uri 

            if address = uri then null else
            let proxy = WebProxy address
            proxy.Credentials <- CredentialCache.DefaultCredentials
            proxy.BypassProxyOnLocal <- true
            proxy

        let proxy =
            match calcEnvProxies.Force().TryFind uri.Scheme with
            | Some p -> if p.GetProxy uri <> uri then p else getDefault()
            | None -> getDefault()
        proxies.TryAdd(key,proxy) |> ignore
        proxy

let inline createWebClient (url,auth:Auth option) =
    let client = new WebClient()
    match auth with
    | None -> client.UseDefaultCredentials <- true
    | Some(Credentials(username, password)) -> 
        // htttp://stackoverflow.com/questions/16044313/webclient-httpwebrequest-with-basic-authentication-returns-404-not-found-for-v/26016919#26016919
        //this works ONLY if the server returns 401 first
        //client DOES NOT send credentials on first request
        //ONLY after a 401
        //client.Credentials <- new NetworkCredential(auth.Username,auth.Password)

        //so use THIS instead to send credentials RIGHT AWAY
        let credentials = Convert.ToBase64String(Encoding.ASCII.GetBytes(username + ":" + password))
        client.Headers.[HttpRequestHeader.Authorization] <- sprintf "Basic %s" credentials
    | Some(Token token) -> client.Headers.[HttpRequestHeader.Authorization] <- sprintf "token %s" token
    client.Headers.Add("user-agent", "Paket")
    client.Proxy <- getDefaultProxyFor url
    client


#nowarn "40"

open System.Diagnostics
open System.Threading

let innerText (exn:Exception) =
    match exn.InnerException with
    | null -> ""
    | exn -> Environment.NewLine + " Details: " + exn.Message

/// [omit]
let downloadFromUrl (auth:Auth option, url : string) (filePath: string) =
    async {
        try
            use client = createWebClient (url,auth)
            let task = client.DownloadFileTaskAsync (Uri url, filePath) |> Async.AwaitTask
            do! task
        with
        | exn ->
            failwithf "Could not download from %s%s Message: %s%s" url Environment.NewLine exn.Message (innerText exn)
    }

/// [omit]
let getFromUrl (auth:Auth option, url : string, contentType : string) =
    async { 
        try
            use client = createWebClient(url,auth)
            if notNullOrEmpty contentType then
                client.Headers.Add (HttpRequestHeader.Accept, contentType)
            return! client.DownloadStringTaskAsync (Uri url) |> Async.AwaitTask
        with
        | exn -> 
            failwithf "Could not retrieve data from %s%s Message: %s%s" url Environment.NewLine exn.Message (innerText exn)
            return ""
    }

let getXmlFromUrl (auth:Auth option, url : string) =
    async { 
        try
            use client = createWebClient (url,auth)
            // mimic the headers sent from nuget client to odata/ endpoints
            client.Headers.Add (HttpRequestHeader.Accept, "application/atom+xml, application/xml")
            client.Headers.Add (HttpRequestHeader.AcceptCharset, "UTF-8")
            client.Headers.Add ("DataServiceVersion", "1.0;NetFx")
            client.Headers.Add ("MaxDataServiceVersion", "2.0;NetFx")
            
            return! client.DownloadStringTaskAsync (Uri url) |> Async.AwaitTask
        with
        | exn -> 
            failwithf "Could not retrieve data from %s%s Message: %s%s" url Environment.NewLine exn.Message (innerText exn)
            return ""
    }
    
/// [omit]
let safeGetFromUrl (auth:Auth option, url : string, contentType : string) =
    async { 
        try 
            let uri = Uri url
            use client = createWebClient (url,auth)
            
            if notNullOrEmpty contentType then
                client.Headers.Add(HttpRequestHeader.Accept, contentType)

            let! raw = client.DownloadStringTaskAsync(uri) |> Async.AwaitTask
            return Some raw
        with _ -> return None
    }

let readAnswer() = System.Console.ReadLine().Trim()

/// If the guard is true then a [Y]es / [N]o question will be ask.
/// Until the user pressed y or n.
let askYesNo question =
    let rec getAnswer() = 
        Logging.tracefn "%s" question
        Logging.tracef "    [Y]es/[N]o => "
        let answer = readAnswer()
        Logging.tracefn ""
        match answer.ToLower() with
        | "y" -> true
        | "n" -> false
        | _ -> getAnswer()

    getAnswer()

let inline normalizePath(path:string) = path.Replace("\\",Path.DirectorySeparatorChar.ToString()).Replace("/",Path.DirectorySeparatorChar.ToString()).TrimEnd(Path.DirectorySeparatorChar)

/// Gets all files with the given pattern
let inline FindAllFiles(folder, pattern) = DirectoryInfo(folder).GetFiles(pattern, SearchOption.AllDirectories)

let getTargetFolder root groupName (packageName:PackageName) (version:SemVerInfo) includeVersionInPath = 
    let packageFolder = string packageName + if includeVersionInPath then "." + string version else ""
    if groupName = Constants.MainDependencyGroup then
        Path.Combine(root, Constants.PackagesFolderName, packageFolder)
    else
        Path.Combine(root, Constants.PackagesFolderName, groupName.GetCompareString(), packageFolder)

let RunInLockedAccessMode(rootFolder,action) =
    let packagesFolder = Path.Combine(rootFolder,Constants.PackagesFolderName)
    if Directory.Exists packagesFolder |> not then
        Directory.CreateDirectory packagesFolder |> ignore

    let p = Process.GetCurrentProcess()
    let fileName = Path.Combine(packagesFolder,Constants.AccessLockFileName)

    // Checks the packagesFolder for a paket.locked file or waits until it get access to it.
    let rec acquireLock (startTime:DateTime) (timeOut:TimeSpan) trials =
        try
            let rec waitForUnlocked counter =
                if File.Exists fileName then
                    let content = File.ReadAllText fileName
                    if content <> string p.Id then
                        let currentProcess = Process.GetCurrentProcess()
                        let hasRunningPaketProcess = 
                            Process.GetProcessesByName p.ProcessName
                            |> Array.filter (fun p -> p.Id <> currentProcess.Id)
                            |> Array.exists (fun p -> content = string p.Id && (not p.HasExited))

                        if hasRunningPaketProcess then
                            if startTime + timeOut <= DateTime.Now then
                                failwith "timeout"
                            if counter % 10 = 0 then
                                traceWarnfn "packages folder is locked by paket.exe (PID = %s). Waiting..." content
                            Thread.Sleep 100
                            waitForUnlocked (counter + 1)

            waitForUnlocked 0
            File.WriteAllText(fileName, string p.Id)
        with
        | exn ->
            if trials > 0 && (startTime + timeOut) > DateTime.Now then 
                acquireLock startTime timeOut (trials - 1)
            else
                failwithf "Could not acquire %s file in %s.%s%s" 
                    Constants.AccessLockFileName packagesFolder Environment.NewLine exn.Message
    
    let releaseLock() =
         if File.Exists fileName then
            let content = File.ReadAllText fileName
            if content = string p.Id then
               File.Delete fileName

    try
        acquireLock DateTime.Now (TimeSpan.FromMinutes 5.) 5

        let result = action()
        
        releaseLock()
        result
    with
    | exn ->
        releaseLock()
        reraise()

module String =
    let (|StartsWith|_|) prefix (input: string) =
        if input.StartsWith prefix then
            Some (input.Substring(prefix.Length))
        else None

    let quoted (text:string) = (if text.Contains(" ") then "\"" + text + "\"" else text) 

    let inline trim (text:string) = text.Trim()
    let inline trimChars chs (text:string) = text.Trim chs
    let inline trimStart pre (text:string) = text.TrimStart pre
    let inline split sep (text:string) = text.Split sep

// MonadPlus - "or else"
let inline (++) x y =
    match x with
    | None -> y
    | _ -> x

<<<<<<< HEAD
let parseKeyValuePairs(s:string) =
    let s = s.Trim()
=======
let parseKeyValuePairs (s:string) =
    let s = s.Trim().ToLower()
>>>>>>> 164f262f
    let parts = s.Split([|','|], StringSplitOptions.RemoveEmptyEntries)
    let dict = new System.Collections.Generic.Dictionary<_,_>()

    let lastKey = ref ""

    for p in parts do
        if p.Contains ":" then
            let innerParts = p.Split ':' |> Array.map String.trim
            if innerParts.Length % 2 <> 0 then
                failwithf "\"%s\" can not be parsed as key/value pairs." p
            dict.Add(innerParts.[0].ToLower(),innerParts.[1])
            lastKey := innerParts.[0]
        else
            dict.[!lastKey] <- dict.[!lastKey] + ", " + p
    dict

let downloadStringSync (url : string) (client : System.Net.WebClient) = 
    try 
        client.DownloadString url |> ok
    with _ ->
        DownloadError url |> fail 

let downloadFileSync (url : string) (fileName : string) (client : System.Net.WebClient) = 
    tracefn "Downloading file from %s to %s" url fileName
    try 
        client.DownloadFile(url, fileName) |> ok
    with _ ->
        DownloadError url |> fail 

let saveFile (fileName : string) (contents : string) =
    tracefn "Saving file %s" fileName
    try 
        File.WriteAllText (fileName, contents) |> ok
    with _ ->
        FileSaveError fileName |> fail

let removeFile (fileName : string) =
    if File.Exists fileName then
        tracefn "Removing file %s" fileName
        try
            File.Delete fileName |> ok
        with _ ->
            FileDeleteError fileName |> fail
    else ok ()

let normalizeLineEndings (text : string) = 
    text.Replace("\r\n", "\n").Replace("\r", "\n").Replace("\n", Environment.NewLine)

let isMonoRuntime =
    not (Object.ReferenceEquals(Type.GetType "Mono.Runtime", null))

// adapted from MiniRx
// http://minirx.codeplex.com/
[<AutoOpen>]
module ObservableExtensions =

    let private synchronize f = 
        let ctx = System.Threading.SynchronizationContext.Current 
        f (fun g arg ->
            let nctx = System.Threading.SynchronizationContext.Current 
            if ctx <> null && ctx <> nctx then 
                ctx.Post((fun _ -> g arg), null)
            else 
                g arg)

    type Microsoft.FSharp.Control.Async with 
      static member AwaitObservable(ev1:IObservable<'a>) =
        synchronize (fun f ->
          Async.FromContinuations((fun (cont,econt,ccont) -> 
            let rec callback = (fun value ->
              remover.Dispose()
              f cont value )
            and remover : IDisposable  = ev1.Subscribe callback
            () )))

    [<RequireQualifiedAccess>]
    module Observable =
        open System.Collections.Generic

        /// Creates an observable that calls the specified function after someone
        /// subscribes to it (useful for waiting using 'let!' when we need to start
        /// operation after 'let!' attaches handler)
        let guard f (e:IObservable<'Args>) =
          { new IObservable<'Args> with
              member x.Subscribe observer =
                let rm = e.Subscribe observer in f(); rm } 

        let sample milliseconds source =
            let relay (observer:IObserver<'T>) =
                let rec loop () = async {
                    let! value = Async.AwaitObservable source
                    observer.OnNext value
                    do! Async.Sleep milliseconds
                    return! loop() 
                }
                loop ()

            { new IObservable<'T> with
                member this.Subscribe(observer:IObserver<'T>) =
                    let cts = new System.Threading.CancellationTokenSource()
                    Async.Start (relay observer, cts.Token)
                    { new IDisposable with 
                        member this.Dispose() = cts.Cancel() 
                    }
            }

        let ofSeq s = 
            let evt = new Event<_>()
            evt.Publish |> guard (fun o ->
                for n in s do evt.Trigger(n))

        let private oneAndDone (obs : IObserver<_>) value =
            obs.OnNext value
            obs.OnCompleted() 

        let ofAsync a : IObservable<'a> = 
            { new IObservable<'a> with
                member __.Subscribe obs = 
                    let oneAndDone' = oneAndDone obs
                    let token = new CancellationTokenSource()
                    Async.StartWithContinuations (a,oneAndDone',obs.OnError,obs.OnError,token.Token)
                    { new IDisposable with
                        member __.Dispose() = 
                            token.Cancel |> ignore
                            token.Dispose() } }
        
        let ofAsyncWithToken (token : CancellationToken) a : IObservable<'a> = 
            { new IObservable<'a> with
                  member __.Subscribe obs = 
                      let oneAndDone' = oneAndDone obs
                      Async.StartWithContinuations (a,oneAndDone',obs.OnError,obs.OnError,token)
                      { new IDisposable with
                            member __.Dispose() = () } }

        let flatten (input: IObservable<#seq<'a>>): IObservable<'a> =
            { new IObservable<'a> with
                member __.Subscribe obs =
                    let cts = new CancellationTokenSource()
                    let sub = 
                        input.Subscribe
                          ({ new IObserver<#seq<'a>> with
                              member x.OnNext values = values |> Seq.iter obs.OnNext
                              member x.OnCompleted() = 
                                cts.Cancel()
                                obs.OnCompleted()
                              member x.OnError e = 
                                cts.Cancel()
                                obs.OnError e })

                    { new IDisposable with 
                        member __.Dispose() = 
                            sub.Dispose()
                            cts.Cancel() }}

        let distinct (a: IObservable<'a>): IObservable<'a> =
            let seen = HashSet()
            Observable.filter seen.Add a
<|MERGE_RESOLUTION|>--- conflicted
+++ resolved
@@ -17,13 +17,10 @@
 
 let notNullOrEmpty = not << System.String.IsNullOrEmpty
 
-<<<<<<< HEAD
-let internal removeInvalidChars (str : string) = System.Text.RegularExpressions.Regex.Replace(str, "[:@\,]", "_")
-=======
 let inline force (lz: 'a Lazy)  = lz.Force()
 let inline endsWith text x = (^a:(member EndsWith:string->bool)x, text) 
-let inline toLower str = (^a:(member ToLower:unit->string)str) 
->>>>>>> 164f262f
+let inline toLower str = (^a:(member ToLower:unit->string)str)
+let internal removeInvalidChars (str : string) = RegularExpressions.Regex.Replace(str, "[:@\,]", "_")
 
 type Auth = 
     | Credentials of Username : string * Password : string
@@ -464,13 +461,8 @@
     | None -> y
     | _ -> x
 
-<<<<<<< HEAD
-let parseKeyValuePairs(s:string) =
+let parseKeyValuePairs (s:string) =
     let s = s.Trim()
-=======
-let parseKeyValuePairs (s:string) =
-    let s = s.Trim().ToLower()
->>>>>>> 164f262f
     let parts = s.Split([|','|], StringSplitOptions.RemoveEmptyEntries)
     let dict = new System.Collections.Generic.Dictionary<_,_>()
 
