--- conflicted
+++ resolved
@@ -8,7 +8,6 @@
 open System.Collections.Generic
 open Chessie.ErrorHandling
 open Paket.Logging
-open Paket.Requirements
 
 let addPackagesFromReferenceFiles projects (dependenciesFile : DependenciesFile) =
     let lockFileName = DependenciesFile.FindLockfile dependenciesFile.FileName
@@ -47,11 +46,8 @@
         newDependenciesFile.Save()
         newDependenciesFile
 
-<<<<<<< HEAD
-let selectiveUpdate resolve (lockFile:LockFile) (dependenciesFile:DependenciesFile) updateAll package =
-=======
 type UpdateMode =
-    | SelectiveUpdate of NormalizedPackageName
+    | SelectiveUpdate of PackageName
     | Install
     | UpdateAll
 
@@ -63,13 +59,7 @@
             | None -> Install
             | Some package -> SelectiveUpdate package
 
-let selectiveUpdate resolve lockFile dependenciesFile updateAll package =
-    let install () =
-        let changedDependencies = DependencyChangeDetection.findChangesInDependenciesFile(dependenciesFile,lockFile)
-        let dependenciesFile = DependencyChangeDetection.PinUnchangedDependencies dependenciesFile lockFile changedDependencies
-        resolve dependenciesFile None
-
->>>>>>> c59ed4e1
+let selectiveUpdate resolve (lockFile:LockFile) (dependenciesFile:DependenciesFile) updateAll package =
     let selectiveUpdate package =
         // TODO: this makes no sense at the moment - ask @mrinaldi
         let selectiveResolution : Map<GroupName,Resolved> = 
@@ -107,17 +97,14 @@
           ResolvedSourceFiles = lockFile.Groups.[Constants.MainDependencyGroup].RemoteFiles }
 
     let resolution =
-<<<<<<< HEAD
-        if updateAll then
-            resolve dependenciesFile None 
-        else
-            match package with
-            | None -> 
-                let dependenciesFile = 
-                    DependencyChangeDetection.findChangesInDependenciesFile(dependenciesFile,lockFile)
-                    |> DependencyChangeDetection.PinUnchangedDependencies dependenciesFile lockFile
-                resolve dependenciesFile None
-            | Some package -> [Constants.MainDependencyGroup,selectiveUpdate package] |> Map.ofList
+        match UpdateMode.Mode updateAll package with
+        | UpdateAll -> resolve dependenciesFile None
+        | Install ->
+            let dependenciesFile = 
+                DependencyChangeDetection.findChangesInDependenciesFile(dependenciesFile,lockFile)
+                |> DependencyChangeDetection.PinUnchangedDependencies dependenciesFile lockFile
+            resolve dependenciesFile None
+        | SelectiveUpdate package -> [Constants.MainDependencyGroup,selectiveUpdate package] |> Map.ofList
 
     let groups = 
         resolution
@@ -128,14 +115,6 @@
                   RemoteFiles = group.ResolvedSourceFiles })
     
     LockFile(lockFile.FileName, groups)
-=======
-        match UpdateMode.Mode updateAll package with
-        | UpdateAll -> resolve dependenciesFile None
-        | Install -> install ()
-        | SelectiveUpdate p -> selectiveUpdate p
-
-    LockFile(lockFile.FileName, dependenciesFile.Options, resolution.ResolvedPackages.GetModelOrFail(), resolution.ResolvedSourceFiles)
->>>>>>> c59ed4e1
 
 let SelectiveUpdate(dependenciesFile : DependenciesFile, updateAll, exclude, force) =
     let lockFileName = DependenciesFile.FindLockfile dependenciesFile.FileName
@@ -152,7 +131,18 @@
             |> createPackageRequirements [e]
         | None -> []
 
-<<<<<<< HEAD
+    let skipVersions f (sources,packageName,vr) =
+        match vr with
+        | Specific v
+        | OverrideAll v -> [v]
+        | _ -> f (sources,packageName,vr)
+
+    let getVersion f =
+        match UpdateMode.Mode updateAll exclude with
+        | UpdateAll -> f
+        | SelectiveUpdate _ -> f
+        | Install -> skipVersions f
+
     let getSha1 origin owner repo branch = RemoteDownload.getSHA1OfBranch origin owner repo branch |> Async.RunSynchronously
     let root = Path.GetDirectoryName dependenciesFile.FileName
     let groups = 
@@ -164,34 +154,7 @@
               FrameworkRestrictions = group.Options.Settings.FrameworkRestrictions
               PackageRequirements = requirements })  
 
-    let lockFile = selectiveUpdate (fun d _ -> d.Resolve(getSha1,NuGetV2.GetVersions root,NuGetV2.GetPackageDetails root force,groups)) oldLockFile dependenciesFile updateAll exclude
-=======
-    let skipVersions packages f (sources,packageName) =
-        let v p =
-            match p.VersionRequirement.Range with
-            | Specific v
-            | OverrideAll v -> [v]
-            | _ -> []
-
-        let versions =
-            packages
-            |> List.filter (fun p -> NormalizedPackageName p.Name = NormalizedPackageName packageName)
-            |> List.map v
-            |> List.concat
-            |> List.distinct
-
-        match versions with
-        | [] -> f (sources,packageName)
-        | l -> l
-
-    let getVersion pr =
-        match UpdateMode.Mode updateAll exclude with
-        | UpdateAll -> id
-        | SelectiveUpdate _ -> id
-        | Install -> skipVersions pr
-
-    let lockFile = selectiveUpdate (fun d p -> d.Resolve(getVersion, force, p, requirements)) oldLockFile dependenciesFile updateAll exclude
->>>>>>> c59ed4e1
+    let lockFile = selectiveUpdate (fun d _ -> d.Resolve(getSha1,(fun (x,y,_) -> NuGetV2.GetVersions root (x,y)) |> getVersion,NuGetV2.GetPackageDetails root force,groups)) oldLockFile dependenciesFile updateAll exclude
     lockFile.Save()
     lockFile
 
