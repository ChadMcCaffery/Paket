--- conflicted
+++ resolved
@@ -9,27 +9,27 @@
 
     let parseVersionRange (text : string) : VersionRange = 
         try
-            // TODO: Make this pretty
-            if text.StartsWith "~> " then 
-                let min = text.Replace("~> ", "")
-                let parts = min.Split('.')            
-                if parts.Length > 1 then
-                    let idx = parts.Length-2
-                    parts.[idx] <-
-                        match Int32.TryParse parts.[idx] with
-                        | true, number -> (number+1).ToString()
-                        | _ ->  parts.[idx]
-                    parts.[parts.Length-1] <- "0"
-                else
-                    parts.[0] <-
-                        match Int32.TryParse parts.[0] with
-                        | true, number -> (number+1).ToString()
-                        | _ ->  parts.[0]
+        // TODO: Make this pretty
+        if text.StartsWith "~> " then 
+            let min = text.Replace("~> ", "")
+            let parts = min.Split('.')            
+            if parts.Length > 1 then
+                let idx = parts.Length-2
+                parts.[idx] <-
+                    match Int32.TryParse parts.[idx] with
+                    | true, number -> (number+1).ToString()
+                    | _ ->  parts.[idx]
+                parts.[parts.Length-1] <- "0"
+            else
+                parts.[0] <-
+                    match Int32.TryParse parts.[0] with
+                    | true, number -> (number+1).ToString()
+                    | _ ->  parts.[0]
 
-                VersionRange.Between(min, String.Join(".", parts))
-            else if text.StartsWith ">= " then VersionRange.AtLeast(text.Replace(">= ", ""))
-            else if text.StartsWith "= " then VersionRange.Exactly(text.Replace("= ", ""))
-            else VersionRange.Exactly(text)
+            VersionRange.Between(min, String.Join(".", parts))
+        else if text.StartsWith ">= " then VersionRange.AtLeast(text.Replace(">= ", ""))
+        else if text.StartsWith "= " then VersionRange.Exactly(text.Replace("= ", ""))
+        else VersionRange.Exactly(text)
         with
         | _ -> failwithf "could not parse version range \"%s\"" text
 
@@ -44,43 +44,26 @@
         | _ -> Blank
     
     let parseDependenciesFile (lines:string seq) = 
-<<<<<<< HEAD
-        (([], []), lines)
-        ||> Seq.fold(fun (sources: PackageSource list, packages) line ->
-            match line with
-            | Remote newSource -> (PackageSource.Parse(newSource.TrimEnd([|'/'|])) :: sources), packages
-            | Blank -> (sources, packages)
-            | Package details ->
-                let parts = details.Split('"')
-                let version = parts.[3]
-                sources, { Sources = sources
-                           Name = parts.[1]
-                           DirectDependencies = []
-                           ResolverStrategy = if version.StartsWith "!" then ResolverStrategy.Min else ResolverStrategy.Max
-                           VersionRange = parseVersionRange(version.Trim '!') } :: packages)
-        |> snd
-=======
         ((0,[], []), lines)
         ||> Seq.fold(fun (lineNo, sources: PackageSource list, packages) line ->
             let lineNo = lineNo + 1
             try
-                match line with
-                | Remote newSource -> lineNo, (Nuget(newSource.TrimEnd([|'/'|])) :: sources), packages
-                | Blank -> lineNo, sources, packages
-                | Package details ->
-                    let parts = details.Split('"')
-                    if parts.Length < 4 || String.IsNullOrWhiteSpace parts.[1] || String.IsNullOrWhiteSpace parts.[3] then
-                        failwith "missing \""
-                    let version = parts.[3]
-                    lineNo, sources, { Sources = sources
-                                       Name = parts.[1]
-                                       DirectDependencies = []
-                                       ResolverStrategy = if version.StartsWith "!" then ResolverStrategy.Min else ResolverStrategy.Max
-                                       VersionRange = parseVersionRange(version.Trim '!') } :: packages
+            match line with
+            | Remote newSource -> lineNo, (PackageSource.Parse(newSource.TrimEnd([|'/'|])) :: sources), packages
+            | Blank -> lineNo, sources, packages
+            | Package details ->
+                let parts = details.Split('"')
+                if parts.Length < 4 || String.IsNullOrWhiteSpace parts.[1] || String.IsNullOrWhiteSpace parts.[3] then
+                    failwith "missing \""
+                let version = parts.[3]
+                lineNo, sources, { Sources = sources
+                                   Name = parts.[1]
+                                   DirectDependencies = []
+                                   ResolverStrategy = if version.StartsWith "!" then ResolverStrategy.Min else ResolverStrategy.Max
+                                   VersionRange = parseVersionRange(version.Trim '!') } :: packages
             with
             | exn -> failwithf "Error in Paket.dependencies line %d%s  %s" lineNo Environment.NewLine exn.Message)
         |> fun (_,_,x) -> x
->>>>>>> 7941e6a4
         |> List.rev
 
 /// Allows to parse and analyze Dependencies files.
