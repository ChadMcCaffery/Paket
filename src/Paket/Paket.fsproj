﻿<?xml version="1.0" encoding="utf-8"?>
<Project ToolsVersion="14.0" DefaultTargets="Build" xmlns="http://schemas.microsoft.com/developer/msbuild/2003">
  <Import Project="$(MSBuildExtensionsPath)\$(MSBuildToolsVersion)\Microsoft.Common.props" Condition="Exists('$(MSBuildExtensionsPath)\$(MSBuildToolsVersion)\Microsoft.Common.props')" />
  <PropertyGroup>
    <Configuration Condition=" '$(Configuration)' == '' ">Debug</Configuration>
    <Platform Condition=" '$(Platform)' == '' ">AnyCPU</Platform>
    <SchemaVersion>2.0</SchemaVersion>
    <ProjectGuid>{09b32f18-0c20-4489-8c83-5106d5c04c93}</ProjectGuid>
    <OutputType>Exe</OutputType>
    <RootNamespace>Paket</RootNamespace>
    <AssemblyName>paket</AssemblyName>
    <TargetFrameworkVersion>v4.5</TargetFrameworkVersion>
    <TargetFSharpCoreVersion>4.3.0.0</TargetFSharpCoreVersion>
    <Name>Paket</Name>
    <TargetFrameworkProfile />
    <SolutionDir Condition="$(SolutionDir) == '' Or $(SolutionDir) == '*Undefined*'">..\..\</SolutionDir>
    <RestorePackages>true</RestorePackages>
    <Win32Resource>paket.res</Win32Resource>
  </PropertyGroup>
  <PropertyGroup Condition=" '$(Configuration)|$(Platform)' == 'Debug|AnyCPU' ">
    <DebugSymbols>true</DebugSymbols>
    <DebugType>full</DebugType>
    <Optimize>false</Optimize>
    <Tailcalls>false</Tailcalls>
    <OutputPath>..\..\bin</OutputPath>
    <DefineConstants>DEBUG;TRACE</DefineConstants>
    <WarningLevel>3</WarningLevel>
    <DocumentationFile>
    </DocumentationFile>
    <StartArguments>update</StartArguments>
    <StartAction>Project</StartAction>
    <StartProgram>paket.exe</StartProgram>
    <StartWorkingDirectory>C:\projects\SourceLink</StartWorkingDirectory>
    <StartWorkingDirectory>c:\code\Paket09x</StartWorkingDirectory>
    <StartWorkingDirectory>D:\code\Pakettest</StartWorkingDirectory>
    <StartWorkingDirectory>D:\code\Paketkopie</StartWorkingDirectory>
    <StartArguments>update group Build</StartArguments>
    <StartArguments>pack output D:\code\paketbug\output</StartArguments>
    <StartArguments>install</StartArguments>
    <StartArguments>restore</StartArguments>
<<<<<<< HEAD
=======
    <StartArguments>update  -f</StartArguments>
>>>>>>> afe74fbe
    <StartArguments>update -f</StartArguments>
    <StartArguments>install</StartArguments>
    <StartArguments>update</StartArguments>
    <StartArguments>restore</StartArguments>
    <StartArguments>update</StartArguments>
    <StartArguments>update</StartArguments>
    <StartArguments>restore</StartArguments>
    <StartArguments>update</StartArguments>
    <StartArguments>pack -v output "D:\code\Paket\integrationtests\scenarios\i001376-pack-template\temp\out" templatefile "D:\code\Paket\integrationtests\scenarios\i001376-pack-template\temp\PaketBug\paket.template"</StartArguments>
    <StartArguments>pack -v output D:\code\Paket\integrationtests\scenarios\i001429-pack-deps\temp\out</StartArguments>
    <StartArguments>pack output "out/nuget"  version  0.9.3 releaseNotes  "[LanguageExtensions][New] New Ensure methods with exception parameter." include-referenced-projects</StartArguments>
    <StartArguments>restore</StartArguments>
    <StartAction>Project</StartAction>
    <StartProgram>paket.exe</StartProgram>
    <StartWorkingDirectory>c:\code\Paketkopie</StartWorkingDirectory>
    <StartWorkingDirectory>C:\Temp\paket_test\</StartWorkingDirectory>
    <StartWorkingDirectory>d:\code\paketkopie</StartWorkingDirectory>
    <StartWorkingDirectory>d:\code\paketbug</StartWorkingDirectory>
    <StartWorkingDirectory>d:\code\paketrepro</StartWorkingDirectory>
    <StartWorkingDirectory>D:\code\Paket\integrationtests\scenarios\i001270-net461\temp</StartWorkingDirectory>
    <StartWorkingDirectory>C:\code\restore</StartWorkingDirectory>
    <StartWorkingDirectory>D:\code\FSharpVSPowerTools\</StartWorkingDirectory>
    <StartWorkingDirectory>C:\code\Paket\integrationtests\scenarios\i001334-download-fail\temp</StartWorkingDirectory>
    <StartWorkingDirectory>d:\code\Paket\integrationtests\scenarios\i000284-full-git\temp\</StartWorkingDirectory>
    <StartWorkingDirectory>D:\code\ConsoleApplication8</StartWorkingDirectory>
    <StartWorkingDirectory>D:\code\Paket\integrationtests\scenarios\i000284-full-git\temp\</StartWorkingDirectory>
    <StartWorkingDirectory>D:\code\Paket\integrationtests\scenarios\i001353-git-build-as-source-restore\temp</StartWorkingDirectory>
    <StartWorkingDirectory>D:\code\Paket\integrationtests\scenarios\i001359-wrong-prerelease\temp</StartWorkingDirectory>
    <StartWorkingDirectory>D:\code\Paket\integrationtests\scenarios\i001380-git-semvertag-as-source\temp</StartWorkingDirectory>
    <StartWorkingDirectory>D:\code\paket-repro</StartWorkingDirectory>
    <StartWorkingDirectory>D:\code\Paket\integrationtests\scenarios\i001387-nugetv3\temp</StartWorkingDirectory>
    <StartWorkingDirectory>D:\code\Paket\integrationtests\scenarios\i001376-pack-template\temp</StartWorkingDirectory>
    <StartWorkingDirectory>D:\code\Paket\integrationtests\scenarios\i001429-pack-deps\temp</StartWorkingDirectory>
    <StartWorkingDirectory>D:\code\Journalist</StartWorkingDirectory>
    <StartWorkingDirectory>D:\code\Paket\integrationtests\scenarios\i001450-twiddle-wakka\temp</StartWorkingDirectory>
    <StartWorkingDirectory>D:\code\test</StartWorkingDirectory>
  </PropertyGroup>
  <PropertyGroup Condition=" '$(Configuration)|$(Platform)' == 'Release|AnyCPU' ">
    <DebugType>pdbonly</DebugType>
    <Optimize>true</Optimize>
    <Tailcalls>true</Tailcalls>
    <OutputPath>..\..\bin</OutputPath>
    <DefineConstants>TRACE</DefineConstants>
    <WarningLevel>3</WarningLevel>
    <DocumentationFile>
    </DocumentationFile>
    <StartArguments>update</StartArguments>
    <StartWorkingDirectory>D:\code\PaketKopie</StartWorkingDirectory>
  </PropertyGroup>
  <PropertyGroup>
    <MinimumVisualStudioVersion Condition="'$(MinimumVisualStudioVersion)' == ''">11</MinimumVisualStudioVersion>
  </PropertyGroup>
  <Choose>
    <When Condition="'$(VisualStudioVersion)' != '11.0' and Exists('$(MSBuildExtensionsPath32)\Microsoft\VisualStudio\v$(VisualStudioVersion)\FSharp\Microsoft.FSharp.Targets')">
      <PropertyGroup>
        <FSharpTargetsPath>$(MSBuildExtensionsPath32)\Microsoft\VisualStudio\v$(VisualStudioVersion)\FSharp\Microsoft.FSharp.Targets</FSharpTargetsPath>
      </PropertyGroup>
    </When>
    <When Condition="Exists('$(MSBuildExtensionsPath32)\..\Microsoft SDKs\F#\3.1\Framework\v4.0\Microsoft.FSharp.Targets')">
      <PropertyGroup>
        <FSharpTargetsPath>$(MSBuildExtensionsPath32)\..\Microsoft SDKs\F#\3.1\Framework\v4.0\Microsoft.FSharp.Targets</FSharpTargetsPath>
      </PropertyGroup>
    </When>
    <When Condition="Exists('$(MSBuildExtensionsPath32)\..\Microsoft SDKs\F#\3.0\Framework\v4.0\Microsoft.FSharp.Targets')">
      <PropertyGroup>
        <FSharpTargetsPath>$(MSBuildExtensionsPath32)\..\Microsoft SDKs\F#\3.0\Framework\v4.0\Microsoft.FSharp.Targets</FSharpTargetsPath>
      </PropertyGroup>
    </When>
    <When Condition="Exists('$(MSBuildExtensionsPath32)\..\Microsoft SDKs\F#\4.0\Framework\v4.0\Microsoft.FSharp.Targets')">
      <PropertyGroup>
        <FSharpTargetsPath>$(MSBuildExtensionsPath32)\..\Microsoft SDKs\F#\4.0\Framework\v4.0\Microsoft.FSharp.Targets</FSharpTargetsPath>
      </PropertyGroup>
    </When>
  </Choose>
  <Import Project="$(FSharpTargetsPath)" />
  <ItemGroup>
    <Compile Include="AssemblyInfo.fs" />
    <Compile Include="Commands.fs" />
    <Compile Include="Program.fs" />
    <Content Include="App.config" />
    <None Include="paket.references" />
  </ItemGroup>
  <ItemGroup>
    <Reference Include="mscorlib" />
    <Reference Include="System" />
    <Reference Include="System.Core" />
    <Reference Include="System.Data" />
    <Reference Include="System.Data.Linq" />
    <Reference Include="System.IO.Compression" />
    <Reference Include="System.IO.Compression.FileSystem" />
    <Reference Include="System.Numerics" />
    <Reference Include="System.Xml" />
  </ItemGroup>
  <ItemGroup>
    <ProjectReference Include="..\Paket.Core\Paket.Core.fsproj">
      <Name>Paket.Core</Name>
      <Project>{7bab0ae2-089f-4761-b138-a717aa2f86c5}</Project>
      <Private>True</Private>
    </ProjectReference>
  </ItemGroup>
  <!-- To modify your build process, add your task inside one of the targets below and uncomment it.
       Other similar extension points exist, see Microsoft.Common.targets.
  <Target Name="BeforeBuild">
  </Target>
  <Target Name="AfterBuild">
  </Target>
  -->
  <Import Project="$(SolutionDir)\.paket\paket.targets" />
  <Choose>
    <When Condition="$(TargetFrameworkIdentifier) == '.NETFramework' And $(TargetFrameworkVersion) == 'v3.5'">
      <ItemGroup>
        <Reference Include="Argu">
          <HintPath>..\..\packages\Argu\lib\net35\Argu.dll</HintPath>
          <Private>True</Private>
          <Paket>True</Paket>
        </Reference>
      </ItemGroup>
    </When>
    <When Condition="$(TargetFrameworkIdentifier) == '.NETFramework' And ($(TargetFrameworkVersion) == 'v4.0' Or $(TargetFrameworkVersion) == 'v4.5' Or $(TargetFrameworkVersion) == 'v4.5.1' Or $(TargetFrameworkVersion) == 'v4.5.2' Or $(TargetFrameworkVersion) == 'v4.5.3' Or $(TargetFrameworkVersion) == 'v4.6' Or $(TargetFrameworkVersion) == 'v4.6.1')">
      <ItemGroup>
        <Reference Include="Argu">
          <HintPath>..\..\packages\Argu\lib\net40\Argu.dll</HintPath>
          <Private>True</Private>
          <Paket>True</Paket>
        </Reference>
      </ItemGroup>
    </When>
  </Choose>
  <Choose>
    <When Condition="$(TargetFrameworkIdentifier) == '.NETFramework' And ($(TargetFrameworkVersion) == 'v4.0' Or $(TargetFrameworkVersion) == 'v4.5' Or $(TargetFrameworkVersion) == 'v4.5.1' Or $(TargetFrameworkVersion) == 'v4.5.2' Or $(TargetFrameworkVersion) == 'v4.5.3' Or $(TargetFrameworkVersion) == 'v4.6' Or $(TargetFrameworkVersion) == 'v4.6.1')">
      <ItemGroup>
        <Reference Include="Chessie">
          <HintPath>..\..\packages\Chessie\lib\net40\Chessie.dll</HintPath>
          <Private>True</Private>
          <Paket>True</Paket>
        </Reference>
      </ItemGroup>
    </When>
  </Choose>
  <Choose>
    <When Condition="$(TargetFrameworkIdentifier) == '.NETFramework' And ($(TargetFrameworkVersion) == 'v2.0' Or $(TargetFrameworkVersion) == 'v3.0' Or $(TargetFrameworkVersion) == 'v3.5')">
      <ItemGroup>
        <Reference Include="FSharp.Core">
          <HintPath>..\..\packages\FSharp.Core\lib\net20\FSharp.Core.dll</HintPath>
          <Private>True</Private>
          <Paket>True</Paket>
        </Reference>
      </ItemGroup>
    </When>
    <When Condition="$(TargetFrameworkIdentifier) == '.NETFramework' And ($(TargetFrameworkVersion) == 'v4.0' Or $(TargetFrameworkVersion) == 'v4.5' Or $(TargetFrameworkVersion) == 'v4.5.1' Or $(TargetFrameworkVersion) == 'v4.5.2' Or $(TargetFrameworkVersion) == 'v4.5.3' Or $(TargetFrameworkVersion) == 'v4.6' Or $(TargetFrameworkVersion) == 'v4.6.1')">
      <ItemGroup>
        <Reference Include="FSharp.Core">
          <HintPath>..\..\packages\FSharp.Core\lib\net40\FSharp.Core.dll</HintPath>
          <Private>True</Private>
          <Paket>True</Paket>
        </Reference>
      </ItemGroup>
    </When>
    <When Condition="($(TargetFrameworkIdentifier) == '.NETCore') Or ($(TargetFrameworkIdentifier) == 'Xamarin.Mac') Or ($(TargetFrameworkProfile) == 'Profile7') Or ($(TargetFrameworkProfile) == 'Profile44')">
      <ItemGroup>
        <Reference Include="FSharp.Core">
          <HintPath>..\..\packages\FSharp.Core\lib\portable-net45+netcore45\FSharp.Core.dll</HintPath>
          <Private>True</Private>
          <Paket>True</Paket>
        </Reference>
      </ItemGroup>
    </When>
    <When Condition="($(TargetFrameworkIdentifier) == 'MonoAndroid') Or ($(TargetFrameworkIdentifier) == 'MonoTouch') Or ($(TargetFrameworkIdentifier) == 'Xamarin.iOS')">
      <ItemGroup>
        <Reference Include="FSharp.Core">
          <HintPath>..\..\packages\FSharp.Core\lib\portable-net45+monoandroid10+monotouch10+xamarinios10\FSharp.Core.dll</HintPath>
          <Private>True</Private>
          <Paket>True</Paket>
        </Reference>
      </ItemGroup>
    </When>
    <When Condition="($(TargetFrameworkIdentifier) == 'Silverlight' And $(TargetFrameworkVersion) == 'v5.0') Or ($(TargetFrameworkProfile) == 'Profile24') Or ($(TargetFrameworkProfile) == 'Profile47')">
      <ItemGroup>
        <Reference Include="FSharp.Core">
          <HintPath>..\..\packages\FSharp.Core\lib\portable-net45+sl5+netcore45\FSharp.Core.dll</HintPath>
          <Private>True</Private>
          <Paket>True</Paket>
        </Reference>
      </ItemGroup>
    </When>
    <When Condition="($(TargetFrameworkIdentifier) == 'WindowsPhone' And ($(TargetFrameworkVersion) == 'v8.0' Or $(TargetFrameworkVersion) == 'v8.1')) Or ($(TargetFrameworkProfile) == 'Profile31') Or ($(TargetFrameworkProfile) == 'Profile49') Or ($(TargetFrameworkProfile) == 'Profile78')">
      <ItemGroup>
        <Reference Include="FSharp.Core">
          <HintPath>..\..\packages\FSharp.Core\lib\portable-net45+netcore45+wp8\FSharp.Core.dll</HintPath>
          <Private>True</Private>
          <Paket>True</Paket>
        </Reference>
      </ItemGroup>
    </When>
    <When Condition="($(TargetFrameworkIdentifier) == 'WindowsPhoneApp') Or ($(TargetFrameworkProfile) == 'Profile32') Or ($(TargetFrameworkProfile) == 'Profile84') Or ($(TargetFrameworkProfile) == 'Profile111') Or ($(TargetFrameworkProfile) == 'Profile151') Or ($(TargetFrameworkProfile) == 'Profile157') Or ($(TargetFrameworkProfile) == 'Profile259')">
      <ItemGroup>
        <Reference Include="FSharp.Core">
          <HintPath>..\..\packages\FSharp.Core\lib\portable-net45+netcore45+wpa81+wp8\FSharp.Core.dll</HintPath>
          <Private>True</Private>
          <Paket>True</Paket>
        </Reference>
      </ItemGroup>
    </When>
  </Choose>
</Project><|MERGE_RESOLUTION|>--- conflicted
+++ resolved
@@ -38,10 +38,7 @@
     <StartArguments>pack output D:\code\paketbug\output</StartArguments>
     <StartArguments>install</StartArguments>
     <StartArguments>restore</StartArguments>
-<<<<<<< HEAD
-=======
     <StartArguments>update  -f</StartArguments>
->>>>>>> afe74fbe
     <StartArguments>update -f</StartArguments>
     <StartArguments>install</StartArguments>
     <StartArguments>update</StartArguments>
