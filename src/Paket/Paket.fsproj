﻿<Project Sdk="Microsoft.NET.Sdk">
  <PropertyGroup>
    <OutputType>Exe</OutputType>
    <TargetFrameworks>net461;netcoreapp2.1</TargetFrameworks>
    <GenerateAssemblyInfo>false</GenerateAssemblyInfo>
    <PackageId>Paket</PackageId>
    <AssemblyName>paket</AssemblyName>
    <!-- package metadata -->
    <Description>A dependency manager for .NET with support for NuGet packages and git repositories.</Description>
    <PackageLicenseUrl>http://fsprojects.github.io/Paket/license.html</PackageLicenseUrl>
    <PackageIconUrl>https://raw.githubusercontent.com/fsprojects/Paket/master/docs/files/img/logo.png</PackageIconUrl>
    <PackageTags>nuget;bundler;F#</PackageTags>
  </PropertyGroup>
<<<<<<< HEAD
  <PropertyGroup Condition=" '$(PackAsTool)' == 'true' ">
    <!-- .net tools support netcoreapp only -->
    <TargetFrameworks></TargetFrameworks>
    <TargetFramework>netcoreapp2.1</TargetFramework>
=======
  <PropertyGroup Condition=" '$(Configuration)|$(Platform)' == 'Debug|AnyCPU' ">
    <DebugSymbols>true</DebugSymbols>
    <Optimize>false</Optimize>
    <Tailcalls>false</Tailcalls>
    <OutputPath>..\..\bin\</OutputPath>
    <DefineConstants>DEBUG;TRACE</DefineConstants>
    <WarningLevel>3</WarningLevel>
    <DocumentationFile>
    </DocumentationFile>
    <StartAction>Project</StartAction>
    <StartProgram>paket.exe</StartProgram>
    <StartAction>Project</StartAction>
    <StartArguments>install</StartArguments>
    <StartWorkingDirectory>C:\temp\Gu.Reactive</StartWorkingDirectory>
    <StartArguments>update</StartArguments>
    <StartArguments>install --verbose</StartArguments>
    <StartWorkingDirectory>C:\proj\Paket</StartWorkingDirectory>
    <StartWorkingDirectory>D:\temp\PaketTargetFrameworkRepro\</StartWorkingDirectory>
    <StartWorkingDirectory>D:\code\bookstore</StartWorkingDirectory>
    <StartWorkingDirectory>C:\temp\paket-conflict\paket.conflict.app</StartWorkingDirectory>
    <StartWorkingDirectory>D:\temp\i3032</StartWorkingDirectory>
    <StartWorkingDirectory>C:\code\Paket\integrationtests\scenarios\i003062-external-lock\before</StartWorkingDirectory>
    <StartWorkingDirectory>C:\temp\netcore5</StartWorkingDirectory>
>>>>>>> 047909bd
  </PropertyGroup>
  <ItemGroup>
    <Compile Include="AssemblyInfo.fs" />
    <Compile Include="Commands.fs" />
    <Compile Include="Program.fs" />
    <Content Include="App.config" Condition=" '$(TargetFramework)' == 'net461' " />
    <None Include="paket.references" />
  </ItemGroup>
  <ItemGroup Condition=" '$(PackAsTool)' == 'true' ">
    <!-- include the merged paket.exe inside the package, in tools dir -->
    <Content Include="..\..\bin\merged\paket.exe">
      <Pack>true</Pack>
      <PackagePath>tools</PackagePath>
      <Visible>true</Visible>
    </Content>
  </ItemGroup>
  <ItemGroup>
    <ProjectReference Include="..\Paket.Core\Paket.Core.fsproj" />
  </ItemGroup>
  <Import Project="..\..\.paket\Paket.Restore.targets" />
</Project><|MERGE_RESOLUTION|>--- conflicted
+++ resolved
@@ -11,12 +11,10 @@
     <PackageIconUrl>https://raw.githubusercontent.com/fsprojects/Paket/master/docs/files/img/logo.png</PackageIconUrl>
     <PackageTags>nuget;bundler;F#</PackageTags>
   </PropertyGroup>
-<<<<<<< HEAD
   <PropertyGroup Condition=" '$(PackAsTool)' == 'true' ">
     <!-- .net tools support netcoreapp only -->
     <TargetFrameworks></TargetFrameworks>
     <TargetFramework>netcoreapp2.1</TargetFramework>
-=======
   <PropertyGroup Condition=" '$(Configuration)|$(Platform)' == 'Debug|AnyCPU' ">
     <DebugSymbols>true</DebugSymbols>
     <Optimize>false</Optimize>
@@ -40,7 +38,6 @@
     <StartWorkingDirectory>D:\temp\i3032</StartWorkingDirectory>
     <StartWorkingDirectory>C:\code\Paket\integrationtests\scenarios\i003062-external-lock\before</StartWorkingDirectory>
     <StartWorkingDirectory>C:\temp\netcore5</StartWorkingDirectory>
->>>>>>> 047909bd
   </PropertyGroup>
   <ItemGroup>
     <Compile Include="AssemblyInfo.fs" />
