// --------------------------------------------------------------------------------------
// Builds the documentation from `.fsx` and `.md` files in the 'docs/content' directory
// (the generated documentation is stored in the 'docs/output' directory)
// --------------------------------------------------------------------------------------

// Binaries that have XML documentation (in a corresponding generated XML file)
let referenceBinaries = [ "##ProjectName##.dll" ]
// Web site location for the generated documentation
let website = "/##ProjectName##"

let githubLink = "http://github.com/##GitHome##/##GitName##"

// Specify more information about your project
let info =
  [ "project-name", "##ProjectName##"
    "project-author", "##Author##"
    "project-summary", "##Summary##"
    "project-github", githubLink
    "project-nuget", "http://nuget.org/packages/##ProjectName##" ]

// --------------------------------------------------------------------------------------
// For typical project, no changes are needed below
// --------------------------------------------------------------------------------------

<<<<<<< HEAD
#load "../../packages/FSharp.Formatting/FSharp.Formatting.fsx"
#r "../../packages/FAKE/tools/NuGet.Core.dll"
#r "../../packages/FAKE/tools/FakeLib.dll"
=======
#I "../../packages/FAKE/tools"
#I "../../packages/FSharp.Formatting/lib/net40"
#I "../../packages/FSharp.Compiler.Service/lib/net40"
#r "NuGet.Core.dll"
#r "FakeLib.dll"
#r "System.Web.Razor.dll"
#r "RazorEngine.dll"
#r "FSharp.Literate.dll"
#r "FSharp.CodeFormat.dll"
#r "FSharp.MetadataFormat.dll"
>>>>>>> 6dc290d3
open Fake
open System.IO
open Fake.FileHelper
open FSharp.Literate
open FSharp.MetadataFormat

// When called from 'build.fsx', use the public project URL as <root>
// otherwise, use the current 'output' directory.
#if RELEASE
let root = website
#else
let root = "file://" + (__SOURCE_DIRECTORY__ @@ "../output")
#endif

// Paths with template/source/output locations
let bin        = __SOURCE_DIRECTORY__ @@ "../../bin"
let content    = __SOURCE_DIRECTORY__ @@ "../content"
let output     = __SOURCE_DIRECTORY__ @@ "../output"
let files      = __SOURCE_DIRECTORY__ @@ "../files"
let templates  = __SOURCE_DIRECTORY__ @@ "templates"
let formatting = __SOURCE_DIRECTORY__ @@ "../../packages/FSharp.Formatting/"
let docTemplate = formatting @@ "templates/docpage.cshtml"

// Where to look for *.csproj templates (in this order)
let layoutRootsAll = new System.Collections.Generic.Dictionary<string, string list>()
layoutRootsAll.Add("en",[ templates; formatting @@ "templates"
                          formatting @@ "templates/reference" ])
subDirectories (directoryInfo templates)
|> Seq.iter (fun d ->
                let name = d.Name
                if name.Length = 2 || name.Length = 3 then
                    layoutRootsAll.Add(
                            name, [templates @@ name
                                   formatting @@ "templates"
                                   formatting @@ "templates/reference" ]))

// Copy static files and CSS + JS from F# Formatting
let copyFiles () =
  CopyRecursive files output true |> Log "Copying file: "
  ensureDirectory (output @@ "content")
  CopyRecursive (formatting @@ "styles") (output @@ "content") true 
    |> Log "Copying styles and scripts: "

let references =
  if isMono then
    // Workaround compiler errors in Razor-ViewEngine
    let d = RazorEngine.Compilation.ReferenceResolver.UseCurrentAssembliesReferenceResolver()
    let loadedList = d.GetReferences () |> Seq.map (fun r -> r.GetFile()) |> Seq.cache
    // We replace the list and add required items manually as mcs doesn't like duplicates...
    let getItem name = loadedList |> Seq.find (fun l -> l.Contains name)
    [ (getItem "FSharp.Core").Replace("4.3.0.0", "4.3.1.0")
      Path.GetFullPath "./../../packages/FSharp.Compiler.Service/lib/net40/FSharp.Compiler.Service.dll"
      Path.GetFullPath "./../../packages/FSharp.Formatting/lib/net40/System.Web.Razor.dll"
      Path.GetFullPath "./../../packages/FSharp.Formatting/lib/net40/RazorEngine.dll"
      Path.GetFullPath "./../../packages/FSharp.Formatting/lib/net40/FSharp.Literate.dll"
      Path.GetFullPath "./../../packages/FSharp.Formatting/lib/net40/FSharp.CodeFormat.dll"
      Path.GetFullPath "./../../packages/FSharp.Formatting/lib/net40/FSharp.MetadataFormat.dll" ]
    |> Some
  else None

// Build API reference from XML comments
let buildReference () =
  CleanDir (output @@ "reference")
  let binaries =
    referenceBinaries
    |> List.map (fun lib-> bin @@ lib)
  MetadataFormat.Generate
    ( binaries, output @@ "reference", layoutRootsAll.["en"],
      parameters = ("root", root)::info,
      sourceRepo = githubLink @@ "tree/master",
      sourceFolder = __SOURCE_DIRECTORY__ @@ ".." @@ "..",
      publicOnly = true, libDirs = [bin],
      ?assemblyReferences = references )

// Build documentation from `fsx` and `md` files in `docs/content`
let buildDocumentation () =
  let subdirs = Directory.EnumerateDirectories(content, "*", SearchOption.AllDirectories)
  for dir in Seq.append [content] subdirs do
    let sub = if dir.Length > content.Length then dir.Substring(content.Length + 1) else "."
    let langSpecificPath(lang, path:string) =
        path.Split([|'/'; '\\'|], System.StringSplitOptions.RemoveEmptyEntries)
        |> Array.exists(fun i -> i = lang)
    let layoutRoots =
        let key = layoutRootsAll.Keys |> Seq.tryFind (fun i -> langSpecificPath(i, dir))
        match key with
        | Some lang -> layoutRootsAll.[lang]
        | None -> layoutRootsAll.["en"] // "en" is the default language
    Literate.ProcessDirectory
      ( dir, docTemplate, output @@ sub, replacements = ("root", root)::info,
        layoutRoots = layoutRoots,
<<<<<<< HEAD
        generateAnchors = true )
=======
        ?assemblyReferences = references )
>>>>>>> 6dc290d3

// Generate
copyFiles()
#if HELP
buildDocumentation()
#endif
#if REFERENCE
buildReference()
#endif<|MERGE_RESOLUTION|>--- conflicted
+++ resolved
@@ -22,22 +22,9 @@
 // For typical project, no changes are needed below
 // --------------------------------------------------------------------------------------
 
-<<<<<<< HEAD
 #load "../../packages/FSharp.Formatting/FSharp.Formatting.fsx"
 #r "../../packages/FAKE/tools/NuGet.Core.dll"
 #r "../../packages/FAKE/tools/FakeLib.dll"
-=======
-#I "../../packages/FAKE/tools"
-#I "../../packages/FSharp.Formatting/lib/net40"
-#I "../../packages/FSharp.Compiler.Service/lib/net40"
-#r "NuGet.Core.dll"
-#r "FakeLib.dll"
-#r "System.Web.Razor.dll"
-#r "RazorEngine.dll"
-#r "FSharp.Literate.dll"
-#r "FSharp.CodeFormat.dll"
-#r "FSharp.MetadataFormat.dll"
->>>>>>> 6dc290d3
 open Fake
 open System.IO
 open Fake.FileHelper
@@ -128,11 +115,8 @@
     Literate.ProcessDirectory
       ( dir, docTemplate, output @@ sub, replacements = ("root", root)::info,
         layoutRoots = layoutRoots,
-<<<<<<< HEAD
+        ?assemblyReferences = references
         generateAnchors = true )
-=======
-        ?assemblyReferences = references )
->>>>>>> 6dc290d3
 
 // Generate
 copyFiles()
