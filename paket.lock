NUGET
  remote: https://www.nuget.org/api/v2
  specs:
    Argu (2.1)
    Chessie (0.5.1)
      FSharp.Core
    FSharp.Core (4.0.0.1) - redirects: force
    Newtonsoft.Json (8.0.3) - redirects: force
GITHUB
  remote: fsharp/FAKE
  specs:
    src/app/FakeLib/Globbing/Globbing.fs (a362ff28fc27c98f6195aab6421300e5f6c47581)
  remote: fsharp/FSharp.Data
  specs:
    src/CommonProviderImplementation/AssemblyReader.fs (f815de5e8108bb7de25dde75135707719afd8e09)
GROUP Build
NUGET
  remote: https://www.nuget.org/api/v2
  specs:
    FAKE (4.23.1)
    FSharp.Compiler.Service (2.0.0.6)
    FSharp.Formatting (2.14.1)
      FSharp.Compiler.Service (2.0.0.6)
      FSharpVSPowerTools.Core (>= 2.3 < 2.4)
    FSharpVSPowerTools.Core (2.3)
      FSharp.Compiler.Service (>= 2.0.0.3)
    ILRepack (2.0.10)
    Microsoft.Bcl (1.1.10) - framework: net10, net11, net20, net35, net40, net40-full
      Microsoft.Bcl.Build (>= 1.0.14)
    Microsoft.Bcl.Build (1.0.21) - import_targets: false, framework: net10, net11, net20, net35, net40, net40-full
    Microsoft.Net.Http (2.2.29) - framework: net10, net11, net20, net35, net40, net40-full
      Microsoft.Bcl (>= 1.1.10)
      Microsoft.Bcl.Build (>= 1.0.14)
    Octokit (0.19)
      Microsoft.Net.Http
GITHUB
  remote: fsharp/FAKE
  specs:
    modules/Octokit/Octokit.fsx (a362ff28fc27c98f6195aab6421300e5f6c47581)
      Octokit
GROUP Test
NUGET
  remote: https://www.nuget.org/api/v2
  specs:
    FsCheck (2.2.5)
      FSharp.Core (>= 3.1.2.5)
    FSharp.Core (4.0.0.1)
<<<<<<< HEAD
    Moq (4.2.1510.2205)
    NUnit (2.6.4)
    NUnit.Runners.Net4 (2.6.4)
=======
    NUnit (3.2)
    NUnit.ConsoleRunner (3.2)
    NUnit.Extension.NUnitProjectLoader (3.2)
    NUnit.Extension.NUnitV2Driver (3.2)
    NUnit.Extension.NUnitV2ResultWriter (3.2)
    NUnit.Extension.VSProjectLoader (3.2)
    NUnit.Runners (3.2)
      NUnit.ConsoleRunner (3.2)
      NUnit.Extension.NUnitProjectLoader (3.2)
      NUnit.Extension.NUnitV2Driver (3.2)
      NUnit.Extension.NUnitV2ResultWriter (3.2)
      NUnit.Extension.VSProjectLoader (3.2)
>>>>>>> 0a917114
GITHUB
  remote: forki/FsUnit
  specs:
    FsUnit.fs (f536bd5ed0eba8b38d2b01ae79d64e4e14fbd0a6)<|MERGE_RESOLUTION|>--- conflicted
+++ resolved
@@ -45,11 +45,7 @@
     FsCheck (2.2.5)
       FSharp.Core (>= 3.1.2.5)
     FSharp.Core (4.0.0.1)
-<<<<<<< HEAD
     Moq (4.2.1510.2205)
-    NUnit (2.6.4)
-    NUnit.Runners.Net4 (2.6.4)
-=======
     NUnit (3.2)
     NUnit.ConsoleRunner (3.2)
     NUnit.Extension.NUnitProjectLoader (3.2)
@@ -62,7 +58,6 @@
       NUnit.Extension.NUnitV2Driver (3.2)
       NUnit.Extension.NUnitV2ResultWriter (3.2)
       NUnit.Extension.VSProjectLoader (3.2)
->>>>>>> 0a917114
 GITHUB
   remote: forki/FsUnit
   specs:
