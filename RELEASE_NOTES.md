<<<<<<< HEAD
#### 5.114.5 - 2017-10-18
* BUGFIX: Make json cache file reading more robust - https://github.com/fsprojects/Paket/issues/2838
=======
#### 5.114.5 - 2017-10-14
* PERFORMANCE: Fix performance problem introduced in 5.101.0 - https://github.com/fsprojects/Paket/pull/2850
>>>>>>> be65b206

#### 5.114.4 - 2017-10-13
* BUGFIX: Do not restore sdk projects when a group is given - https://github.com/fsprojects/Paket/issues/2838

#### 5.114.3 - 2017-10-13
* BUGFIX: Use maps instead of lists in why command - https://github.com/fsprojects/Paket/pull/2845

#### 5.114.2 - 2017-10-13
* BUGFIX: isExtracted function was falsely returning true to comparison - https://github.com/fsprojects/Paket/pull/2842

#### 5.114.0 - 2017-10-11
* BUGFIX: Invalidate internal NuGet caches

#### 5.113.2 - 2017-10-10
* BUGFIX: load scripts should only work on lock file - https://github.com/fsprojects/Paket/pull/2834
* BUGFIX: Fixed Syntax error: Expected end of input, got '<= net45' - https://github.com/fsprojects/Paket/pull/2835

#### 5.113.1 - 2017-10-09
* BUGFIX: Fixed incorrect warnings about obsolete command-line options - https://github.com/fsprojects/Paket/pull/2828

#### 5.113.0 - 2017-10-07
* BUGFIX: Lowercase package names in package cache for NuGet compat - https://github.com/fsprojects/Paket/pull/2826
* BREAKING: Stricter parsing of framework requirements - https://github.com/fsprojects/Paket/pull/2824
* Set RestoreSuccess property and let paket add/remove/install set it

#### 5.110.0 - 2017-10-05
* Send header for X-NuGet-Protocol-Version 4.1.0 - https://github.com/NuGet/Announcements/issues/10

#### 5.108.0 - 2017-10-04
* REVERT: Stricter parsing of framework requirements - https://github.com/fsprojects/Paket/pull/2816

#### 5.106.0 - 2017-10-04
* BREAKING: Stricter parsing of framework requirements - https://github.com/fsprojects/Paket/pull/2816

#### 5.105.0 - 2017-10-04
* BREAKING: Automatic license download is now disabled because of github rate limit trouble - https://fsprojects.github.io/Paket/dependencies-file.html
* Parallel execution of bootstrapper - https://github.com/fsprojects/Paket/pull/2752

#### 5.104.0 - 2017-10-03
* The `Paket.Restore.targets` will be extracted on paket restore - https://github.com/fsprojects/Paket/issues/2817
* Touch the `Paket.Restore.targets`file only if changes exist

#### 5.103.0 - 2017-10-02
* Support for .NET 4.7.1 - https://github.com/fsprojects/Paket/pull/2815

#### 5.102.0 - 2017-10-02
* CLEANUP: Remove dnxcore50 moniker from lock file - https://github.com/fsprojects/Paket/pull/2813

#### 5.101.0 - 2017-10-01
* PERFORMANCE: Improvements in framework restriction parsing - https://github.com/fsprojects/Paket/pull/2807
* BREAKING: To make the performance optimizations possible API-compat has been broken slightly

#### 5.100.3 - 2017-09-29
* BUGFIX: Add MonoAndroid v8 - https://github.com/fsprojects/Paket/issues/2800

#### 5.100.2 - 2017-09-22
* BUGFIX: Removed V3 -> V2 fallback - https://github.com/fsprojects/Paket/pull/2782

#### 5.100.1 - 2017-09-22
* BUGFIX: Sign paket.exe and paket.bootstrapper.exe again

#### 5.99.1 - 2017-09-21
* BUGFIX: Disable NU1603 - https://github.com/NuGet/Home/issues/5913

#### 5.99.0 - 2017-09-21
* Adding feature to verify the URL and credential correctness before storing them in paket.config - https://github.com/fsprojects/Paket/pull/2781

#### 5.98.0 - 2017-09-21
* BUGFIX: Properly extract cli tools to NuGet user folder - https://github.com/fsprojects/Paket/issues/2784
* BUGFIX: Use "--references-file" instead of "--references-files" in paket.targets - https://github.com/fsprojects/Paket/pull/2780

#### 5.97.0 - 2017-09-18
* BUGFIX: Do not evaluate all templates with --template switch - https://github.com/fsprojects/Paket/pull/2769
* BUGFIX: fix incorrect runtime assemblies - https://github.com/fsprojects/Paket/pull/2772
* BUGFIX: fix for #2755 - https://github.com/fsprojects/Paket/pull/2770
* BUGFIX: #2716 Duplicates appear in generated scripts. - https://github.com/fsprojects/Paket/pull/2767
* BUILD: do not export the MSBuild env-var to the outer shell - https://github.com/fsprojects/Paket/pull/2754
* BUGFIX: support proxy in netstandard - https://github.com/fsprojects/Paket/pull/2738
* BUGFIX: Make the resolver request only sources returned by GetVersion - https://github.com/fsprojects/Paket/pull/2771
* BUGFIX: Fix special cases with include-referenced-projects - https://github.com/fsprojects/Paket/issues/1848
* BUGFIX: Proper filter by target framework - https://github.com/fsprojects/Paket/issues/2759

#### 5.96.0 - 2017-09-13
* USABILITY: Print package version in "paket why" - https://github.com/fsprojects/Paket/pull/2760

#### 5.95.0 - 2017-09-12
* Allow to add packages without running the resolver - https://github.com/fsprojects/Paket/issues/2756

#### 5.94.0 - 2017-09-12
* Allow to set "redirects: force" on group level - https://github.com/fsprojects/Paket/pull/2666
* BUGFIX: Trim target frameworks for .NET cli - https://github.com/fsprojects/Paket/issues/2749

#### 5.93.0 - 2017-09-10
* BUGFIX: Don't depend on restore cache when using paket.local or force switch - https://github.com/fsprojects/Paket/pull/2734
* BUGFIX: MSBuild now tracks Paket.Restore.targets for incremental builds - https://github.com/fsprojects/Paket/pull/2742
* BUGFIX: Removed default 100sec timeout for Http dependencies download - https://github.com/fsprojects/Paket/pull/2737
* BUGFIX: Fixing root cause for casing issue in #2676 - https://github.com/fsprojects/Paket/pull/2743
* BUGFIX: Temporary fix for casing issue in #2676 - https://github.com/fsprojects/Paket/pull/2743
* BUGFIX: calculate hashfile after signing the assembly. - https://github.com/fsprojects/Paket/pull/27
* BUGFIX: always allow partial restore - https://github.com/fsprojects/Paket/pull/2724
* BUGFIX: always call GetVersions before GetDetails - https://github.com/fsprojects/Paket/pull/2721
* BUGFIX: Fix a crash when using `storage: package` in-line - https://github.com/fsprojects/Paket/pull/2713
* BOOTSTRAPPER: Add support for IgnoreCache to app.config - https://github.com/fsprojects/Paket/pull/2696
* DOCS: Fix GitHub project dependency description - https://github.com/fsprojects/Paket/pull/2707
* BUGFIX: Fix V3 implementation - https://github.com/fsprojects/Paket/pull/2708
* BUGFIX: Don't use the global cache when paket.local is given - https://github.com/fsprojects/Paket/pull/2709
* BUGFIX: Ignore unknown packages in fix-nuspec - https://github.com/fsprojects/Paket/pull/2710

#### 5.92.0 - 2017-08-30
* BUGFIX: Fix new restore cache - https://github.com/fsprojects/Paket/pull/2684
* PERFORMANCE: Make restore faster - https://github.com/fsprojects/Paket/pull/2675
* BUGFIX: Incorrect warnings on restore - https://github.com/fsprojects/Paket/pull/2687
* PERFORMANCE: Make install faster - https://github.com/fsprojects/Paket/pull/2688

#### 5.92.0-beta003 - 2017-08-30
* Paket comes as signed lib for better antivir support
* BUGFIX: Fix new restore cache - https://github.com/fsprojects/Paket/pull/2684

#### 5.92.0-alpha001 - 2017-08-26
* PERFORMANCE: Make restore faster - https://github.com/fsprojects/Paket/pull/2675

#### 5.91.0 - 2017-08-26
* BUGFIX: fix a bug in the runtime parser - https://github.com/fsprojects/Paket/pull/2665
* BUGFIX: Add props to correct Paket.Restore.targets - https://github.com/fsprojects/Paket/pull/2665
* Make packages folder optional - https://github.com/fsprojects/Paket/pull/2638

#### 5.90.1 - 2017-08-25
* Support for NTLM auth - https://github.com/fsprojects/Paket/pull/2658
* BUGFIX: fix-nuspecs should break at ; - https://github.com/fsprojects/Paket/issues/2661
* BUGFIX: V3 normalization fix for https://github.com/fsprojects/Paket/issues/2652
* BUGFIX: fix crash when a package contains an invalid file - https://github.com/fsprojects/Paket/pull/2644

#### 5.89.0 - 2017-08-21
* BUGFIX: dotnet sdk: disable implicitly adding system.valuetuple and fsharp.core - https://github.com/fsprojects/Paket/pull/2528

#### 5.87.0 - 2017-08-21
* BUGFIX: NuGet v3 protocol fixes - https://github.com/fsprojects/Paket/pull/2632
* BUGFIX: Restore Failure on Mono: System.Exception: Expected an result at this place - https://github.com/fsprojects/Paket/issues/2639

#### 5.86.0 - 2017-08-19
* BUGFIX: Fixed feed Warnings and added blacklisting - https://github.com/fsprojects/Paket/pull/2582
* BUGFIX: Special case System.Net.Http - https://github.com/fsprojects/Paket/pull/2628

#### 5.85.8 - 2017-08-18
* BUGFIX: No file links were created when using File: references in .NET Core projects - https://github.com/fsprojects/Paket/issues/2622

#### 5.85.7 - 2017-08-17
* BUGFIX: Small fixes in PCL detection - https://github.com/fsprojects/Paket/pull/2609

#### 5.85.5 - 2017-08-17
* BUGFIX: Simplify references in groups - https://github.com/fsprojects/Paket/pull/2619

#### 5.85.4 - 2017-08-17
* BUGFIX: Don't change BOM for existing project files - https://github.com/fsprojects/Paket/pull/2575
* BUGFIX: Don't call paket if not necessary on dotnet pack - https://github.com/fsprojects/Paket/pull/2624

#### 5.85.3 - 2017-08-16
* BUGFIX: Don't fail on myget
* USABILITY: Friendlier warnings about obsolete syntax - https://github.com/fsprojects/Paket/pull/2610

#### 5.85.1 - 2017-08-11
* Support for DevExpress feed

#### 5.85.0 - 2017-08-10
* PERFORMANCE: Do not scan packages folders for restore
* PERFORMANCE: Faster lookup in ProGet

#### 5.84.0 - 2017-07-30
* Better error reporting for conflicts that appear late in resolution
* Protecting Paket.Restore.targets against changes in dotnet template - https://github.com/fsprojects/Paket/pull/2569

#### 5.83.1 - 2017-07-29
* Paket allows to resolve prereleases in a transitive way - https://github.com/fsprojects/Paket/pull/2559
* BUGFIX: Fixed download of multiple HTTP resources - https://github.com/fsprojects/Paket/issues/2566
* Update to FSharp.Core 4.2.2

#### 5.82.0 - 2017-07-28
* The outdated command now allows to pass the -f flag
* BUGFIX: Fixed exception when paket outdated runs on a repo with a http zip dependency - https://github.com/fsprojects/Paket/pull/2565
* BUGFIX: Fixed edge case with endsWithIgnoreCase - https://github.com/fsprojects/Paket/pull/2562
* BUGFIX: Fixed push for large packages - https://github.com/fsprojects/Paket/pull/2555
* BUGFIX: Fixed generate-load-scripts case sensitivity - https://github.com/fsprojects/Paket/issues/2547

#### 5.81.0 - 2017-07-21
* BUGFIX: Pass along empty arguments in bootstrapper - https://github.com/fsprojects/Paket/issues/2551

#### 5.80.0 - 2017-07-20
* BUGFIX: Fixed find-packages - https://github.com/fsprojects/Paket/issues/2545
* BUGFIX: zsh completion: support paths with spaces - https://github.com/fsprojects/Paket/pull/2546
* BUGFIX: Allow feed element in getbyid response - https://github.com/fsprojects/Paket/pull/2541
* BUGFIX: Multi-Target support for new MSBuild - https://github.com/fsprojects/Paket/issues/2496#issuecomment-316057881
* BUGFIX: Version in path and load scripts should work together
* USABILITY: Check that we printed an error
* USABILITY: Do not spam script generation messages (these are no under -v)

#### 5.78.0 - 2017-07-18
* Support Xamarin.tvOS and Xamarin.watchOS - https://github.com/fsprojects/Paket/pull/2535
* BUGFIX: Version in path and load scripts should work together - https://github.com/fsprojects/Paket/issues/2534
* BUGFIX: Detect subfolders like "Lib" - https://github.com/fsprojects/Paket/issues/2533

#### 5.7.0 - 2017-07-17
* BUGFIX: Multi-Target support for new MSBuild (needs paket install to update the Paket.Restore.targets)
* NuGet convert can detect cli tools - https://github.com/fsprojects/Paket/issues/2518
* BUGFIX: Unescape urls in odata response - https://github.com/fsprojects/Paket/issues/2504
* BUGFIX: Fix nuspecs only if we use nuspecs
* BUGFIX: Better tracing while downloading packages and licenses
* BUGFIX: Carefuly handle cases when the .paket folder is present in .sln file, not present, or is empty - https://github.com/fsprojects/Paket/pull/2513
* BUGFIX: Better tracing around download link - https://github.com/fsprojects/Paket/issues/2508
* BUGFIX: Work around Proget perf issue - https://github.com/fsprojects/Paket/issues/2466
* BUGFIX: Work around sonatype bug - https://github.com/fsprojects/Paket/issues/2320
* BUGFIX: Work around https://github.com/NuGet/NuGetGallery/issues/4315
* BUGFIX: Check result of PutAsync - https://github.com/fsprojects/Paket/pull/2502
* BUGFIX: Fixed push command
* REVERT "Fixed NugetV2 querying"

#### 5.6.0 - 2017-07-10
* PERFORMANCE: Fixed access to multiple sources (performance) - https://github.com/fsprojects/Paket/pull/2499
* BUGFIX: Improved penalty system https://github.com/fsprojects/Paket/pull/2498
* BUGFIX: Trace warnings to stdout instead of stderr
* USABILITY: Convert-From-NuGet tries to restore into magic mode
* USABILITY: Better error message when references file parsing fails

#### 5.5.0 - 2017-07-07
* Support for dotnet cli tools with clitools keyword in paket.dependencies - https://fsprojects.github.io/Paket/nuget-dependencies.html#Special-case-dotnet-cli-tools
* GNU-compatible command line - https://github.com/fsprojects/Paket/pull/2429
* Add Tizen framework (v3 and v4) - https://github.com/fsprojects/Paket/pull/2492
* USABILITY: find-package-versions now includes default source to match behavior of find-packages - https://github.com/fsprojects/Paket/pull/2493

#### 5.4.8 - 2017-07-06
* BUGFIX: Added default NuGet source back to find-packages - https://github.com/fsprojects/Paket/pull/2489
* BUGFIX: Fixed NugetV2 querying - https://github.com/fsprojects/Paket/pull/2485
* BUGFIX: Show stack trace only in verbose mode - https://github.com/fsprojects/Paket/pull/2481
* BUGFIX: find-packages doesn't require paket.dependencies to be present - https://github.com/fsprojects/Paket/pull/2483
* BUGFIX: Fixed for usage of the new csproj with targetFramework - https://github.com/fsprojects/Paket/pull/2482
* BUGFIX: Fixed off-by-one error when inserting lines in already-existing .paket folder in sln file - https://github.com/fsprojects/Paket/pull/2484
* BUGFIX: Allow any whitespace to precede a comment, not only space in the references file - https://github.com/fsprojects/Paket/pull/2479
* BUGFIX: Doesn't always print the 'warning' message - https://github.com/fsprojects/Paket/pull/2463

#### 5.4.0 - 2017-07-01
* Allow comments in the references file - https://github.com/fsprojects/Paket/pull/2477
* BUGFIX: Allowed empty framework conditionals in paket.template - https://github.com/fsprojects/Paket/pull/2476
* BUGFIX: find-package-versions doesn't require paket.dependencies to be present as long as a source is explicitly specified - https://github.com/fsprojects/Paket/pull/2478

#### 5.3.0 - 2017-06-30
* BUGFIX: Ignoring pre-release status when deps file requested prerelease - https://github.com/fsprojects/Paket/pull/2474 
* BUGFIX: Don't remove placeholder from file view - https://github.com/fsprojects/Paket/issues/2469
* BUGFIX: Automatic restore in VS should also work with bootstraper
* BUGFIX: Do not add old myget sources during NuGet convert
* BUGFIX: Increase download timeout - https://github.com/fsprojects/Paket/pull/2456

#### 5.2.0 - 2017-06-25
* BUGFIX: Paket init in "magic" mode deleted paket.exe - https://github.com/fsprojects/Paket/issues/2451
* BUGFIX: Take xamarin.*.csharp.targets into account when finding location - https://github.com/fsprojects/Paket/pull/2460
* BUGFIX: Fixed Package targetFramework for netstandard - https://github.com/fsprojects/Paket/pull/2453
* BUGFIX: Fixed the warning reported in #2440 - https://github.com/fsprojects/Paket/pull/2449
* BUGFIX: Paket.pack: Fixed another issue with duplicate files - https://github.com/fsprojects/Paket/issues/2445
* BUGFIX: Disable AutoRestore features for MSBuild 15 - https://github.com/fsprojects/Paket/issues/2446
* BUGFIX: Add proper versioning of MonoAndroid framework - https://github.com/fsprojects/Paket/pull/2427
* BUGFIX: Paket.pack: Fixed another issue with duplicate files - https://github.com/fsprojects/Paket/issues/2445

#### 5.1.0 - 2017-06-18
* Paket.pack: support for NuGet dependencies conditional on target framework - https://github.com/fsprojects/Paket/pull/2428
* BUGFIX: Overwrite target file when link option is false - https://github.com/fsprojects/Paket/pull/2433
* BUGFIX: Fixed interactive package search - https://github.com/fsprojects/Paket/pull/2424
* USABILITY: Better task cancellation - https://github.com/fsprojects/Paket/pull/2439
* DOGFOODING: Use latest bootstrapper in magic mode

#### 5.0.0 - 2017-06-16
* Live release from NDC room 4
* Support for Fable 1.1
* Using NuGet's new SemVer 2 support - https://github.com/fsprojects/Paket/pull/2402
* Xamarin targets integrate with netstandard - https://github.com/fsprojects/Paket/pull/2396
* Support for SpecificVersion attribute on assembly references - https://github.com/fsprojects/Paket/pull/2413
* New command `paket generate-nuspec`
* New command: `FixNuspecs` - Can fix a list of nuspec files now
* New restriction system - https://github.com/fsprojects/Paket/pull/2336
  * Paket is now more accurate in calculating restrictions and referencing libraries
  * Paket will convert (lock-)files to a new syntax (but still understands the old syntax)
  * This should fix a bunch of edge cases and invalid behavior in combination with portable profiles and netstandard
  * Add support for net403 (required for some portable profiles)
* BREAKING CHANGE: Paket simplify no longer support simplifying restrictions - https://github.com/fsprojects/Paket/pull/2336
* BREAKING CHANGE: Paket.PowerShell is no longer supported
* BREAKING CHANGE: `InstallModel` API changed and Paket.Core.dll users might need to adapt
* PERFORMANCE: Improved performance by pre-loading requests - https://github.com/fsprojects/Paket/pull/2336
* PERFORMANCE: Report performance in a more detailed way - https://github.com/fsprojects/Paket/pull/2336
* PERFORMANCE: Improved performance for some edge case - https://github.com/fsprojects/Paket/pull/2299
* PERFORMANCE: Limit the number of concurrent requests to 7 - https://github.com/fsprojects/Paket/pull/2362
* PERFORMANCE: Report how often the pre-loading feature worked - https://github.com/fsprojects/Paket/pull/2362
* PERFORMANCE: Request queue can now re-prioritize on-demand - https://github.com/fsprojects/Paket/pull/2362
* PERFOMANCE: Much faster paket pack https://github.com/fsprojects/Paket/pull/2409
* DEPRECATED: `FixNuspec` function is now obsolete, use `FixNuspecs` instead
* DEPRECATED: /package-versions API was deprecated for lookup from NuGet team - https://github.com/fsprojects/Paket/pull/2420
* BUGFIX: Better hash checks in bootstrapper - https://github.com/fsprojects/Paket/pull/2368
* BUGFIX: Improved C++ support
* BUGFIX: Fix Conditional Group Dependencies not working as expected - https://github.com/fsprojects/Paket/pull/2335
* BUGFIX: Treat runtime dependencies as transitive deps - https://github.com/fsprojects/Paket/issues/2334
* BUGFIX: Sort dependencies on obj/references files - https://github.com/fsprojects/Paket/issues/2310
* BUGFIX: Support .NET moniker ">= monoandroid" - https://github.com/fsprojects/Paket/issues/2246
* BUGFIX: Paket pack was placing two copies of the project binary to the package - https://github.com/fsprojects/Paket/issues/2421
* BUGFIX: Better dependencies file parser errors
* BUGFIX: "Dotnet restore" failed on .netstandard projects under 1.6 - https://github.com/fsprojects/Paket/issues/2243
* BUGFIX: Paket now accepts multiple nuspec files in fix-nuspec - https://github.com/fsprojects/Paket/pull/2296
* BUGFIX: Fixed pinning of .NETSTANDARD 1.6 packages - https://github.com/fsprojects/Paket/pull/2307
* BUGFIX: Fixed bug with ignored argument of getPackageDetails - https://github.com/fsprojects/Paket/pull/2293
* BUGFIX: HTTP dependency - strip query string to detect a file name - https://github.com/fsprojects/Paket/pull/2295
* BUGFIX: Proper encoding "+" in package download url - https://github.com/fsprojects/Paket/pull/2288
* BUGFIX: Paket failed when group is removed (or renamed) - https://github.com/fsprojects/Paket/pull/2281
* BUGFIX: Filter .targets / .props earlier - https://github.com/fsprojects/Paket/pull/2286
* BUGFIX: Downgrade to tooling 1.0 - https://github.com/fsprojects/Paket/pull/2380
* BUGFIX: Paket added too many targets and props - https://github.com/fsprojects/Paket/pull/2388
* BUGFIX: Paket failed with: String cannot be of zero length - https://github.com/fsprojects/Paket/pull/2407
* BOOTSTRAPPER: Don't crash in DownloadHashFile - https://github.com/fsprojects/Paket/pull/2376
* BOOTSTRAPPER: Search harder for the paket.dependencies file - https://github.com/fsprojects/Paket/pull/2384
* USABILITY: Don't let build continue when paket failed - https://github.com/fsprojects/Paket/pull/2302
* Cleanup https://github.com/fsprojects/Paket/pull/2412 https://github.com/fsprojects/Paket/pull/2410
* Internals: Started proper dotnetcore integration (disabled by default, can be enabled via setting `PAKET_DISABLE_RUNTIME_RESOLUTION` to `false`):
  * Paket now properly understands runtime and reference assemblies
  * Paket now understands the runtime graph and restores runtime dependencies
  * New API `InstallModel.GetRuntimeAssemblies` and `InstallModel.GetRuntimeLibraries` can be used to retrieve the correct assets for a particular RID and TFM

#### 4.8.8 - 2017-06-11
* paket adds too many targets and props - https://github.com/fsprojects/Paket/pull/2388

#### 4.8.6 - 2017-05-23
* USABILITY: Better error reporting - https://github.com/fsprojects/Paket/pull/2349

#### 4.8.5 - 2017-05-08
* BUGFIX: Support .NET moniker ">= monoandroid" - https://github.com/fsprojects/Paket/issues/2246

#### 4.8.4 - 2017-04-26
* BUGFIX: Proper encoding "+" in package download url - https://github.com/fsprojects/Paket/pull/2288

#### 4.8.3 - 2017-04-26
* BUGFIX: Paket failed when group is removed (or renamed) - https://github.com/fsprojects/Paket/pull/2281

#### 4.8.2 - 2017-04-26
* BUGFIX: Filter .targets / .props earlier - https://github.com/fsprojects/Paket/pull/2286

#### 4.8.1 - 2017-04-25
* BREAKING CHANGE: Made pushing changes from Git dependency repositories easier - https://github.com/fsprojects/Paket/pull/2226
    - Paket now clones git dependencies as bare repositories and configures clones under `paket-files` differently. Because of these incompatible changes, it is necessary to manually clear Paket local temp directory (under `%USERPROFILE%\.paket\git\db`) and respective `paket-files` directories after upgrading.

#### 4.7.0 - 2017-04-25
* Bootstrapper: Support NugetSource app-setting key - https://github.com/fsprojects/Paket/pull/2229
* Unity3d support - https://github.com/fsprojects/Paket/pull/2268

#### 4.6.1 - 2017-04-24
* Support for SourceLink v2 - https://github.com/fsprojects/Paket/pull/2200
* BUGFIX: Framework restriction was lost for global build folder - https://github.com/fsprojects/Paket/pull/2272
* BUGFIX: Fixed error when parsing version="*" - https://github.com/fsprojects/Paket/issues/2266

#### 4.5.0 - 2017-04-20
* Support Netstandard 2.0, Netframework 4.7, Netcore 2.0
* Encode '+' in Urls
* BUGFIX: Fix nuspec version attributes so that nuget.org is happy

#### 4.4.0 - 2017-04-12
* BUGFIX: Import .props/.targets better - https://github.com/fsprojects/Paket/pull/2234
* BUGFIX: Don't download boostrapper in auto-restore magic mode - https://github.com/fsprojects/Paket/pull/2235
* BUGFIX: Only include dlls in analyzers - https://github.com/fsprojects/Paket/pull/2236
* USABILITY: Fix rotating app.config entries when generating redirects - https://github.com/fsprojects/Paket/pull/2230

#### 4.3.0 - 2017-04-10
* BUGFIX: Check if a references file exists on disk - https://github.com/fsprojects/Paket/pull/2224

#### 4.2.0 - 2017-04-09
* BUGFIX: Improved output of the outdated warning and fix underlying bug - https://github.com/fsprojects/Paket/pull/2223
* BUGFIX: Make Paket.Restore.targets be called in more situations
* BUGFIX: Fix to handle weird malformed portable-only libraries - https://github.com/fsprojects/Paket/pull/2215
* BUGFIX: Detect changes in redirects settings
* BUGFIX: Workaround for TFS dependency resolution - https://github.com/fsprojects/Paket/pull/2214

#### 4.1.3 - 2017-03-30
* Support for dotnet pack
* BUGFIX: Handle empty references files for .NET Core
* BUGFIX: Better framework node detection
* BUGFIX: Better redirects for project dependent references files
* BUGFIX: Out-of-Sync check should work with auto-detection of framework settings
* BUGFIX: Convert from nuget with wildcard version - https://github.com/fsprojects/Paket/issues/2185
* BUGFIX: Support load script generation in restore
* BUGFIX: framework: auto-detect didn't work with Paket 4 - https://github.com/fsprojects/Paket/issues/2188
* USABILITY: Convert packages that do not have version specified
* COSMETICS: Use latest FSharp.Core

#### 4.0.0 - 2017-03-15
* Make Paket compatible with DotNet SDK / MSBuild 15 / Visual Sudio 2017
* Tail Recursive Package Resolution - https://github.com/fsprojects/Paket/pull/2066
* Reorganized resolver - https://github.com/fsprojects/Paket/pull/2039
* USABILITY: Added option to have paket restore fail on check failure - https://github.com/fsprojects/Paket/pull/1963
* USABILITY: Collect multiple install errors before failing - https://github.com/fsprojects/Paket/pull/2177
* Generate load scripts on install abidding to new paket.dependencies option - https://fsprojects.github.io/Paket/dependencies-file.html#Generate-load-scripts

#### 3.37.0 - 2017-03-15
* BUGFIX: auto-detect no longer causes Out of sync warning - https://github.com/fsprojects/Paket/issues/2096
* BUGFIX: Allow to add package when sources are splitted - https://github.com/fsprojects/Paket.VisualStudio/issues/137
* USABILITY: Remove confusing yellow diagnostics in pack - https://github.com/fsprojects/Paket/issues/2164
* USABILITY: Support TLS > 1.0 - https://github.com/fsprojects/Paket/issues/2174
* USABILITY: old bootstrapper did not work

#### 3.36.0 - 2017-02-25
* BUGFIX: Lower case group folder name - https://github.com/fsprojects/Paket/pull/2150
* BUGFIX: Fix resolver for Strategy.Min - https://github.com/fsprojects/Paket/issues/2148
* BUGFIX: Fix TFS-on-premise - https://github.com/fsprojects/Paket/pull/2147
* BUGFIX: Add a workaround for https://github.com/fsprojects/Paket/issues/2145
* BUGFIX: Ignore unknown frameworks - https://github.com/fsprojects/Paket/pull/2132
* COSMETICS: Do not spam "unlisted" - https://github.com/fsprojects/Paket/issues/2149
* USABILITY: Link to documentation on how to resolve a conflict - https://github.com/fsprojects/Paket/pull/2155

#### 3.35.0 - 2017-01-30
* Added "netcoreapp1.1" support - https://github.com/fsprojects/Paket/pull/2129
* BUGFIX: Ensures that boostrapper --help always work - https://github.com/fsprojects/Paket/pull/2128
* USABILITY: Reports broken project dependencies properly - https://github.com/fsprojects/Paket/pull/2131
* USABILITY: Added details for "clear-cache" in --verbose mode - https://github.com/fsprojects/Paket/pull/2130

#### 3.34.0 - 2017-01-29
* BUGFIX: Support GitHub dependencies with spaces - https://github.com/fsprojects/Paket/pull/2127
* BUGFIX: Convert from nuget: Local package source gave false error - https://github.com/fsprojects/Paket/pull/2112
* BUGFIX: Make config writer use XmlWriter for disk write - https://github.com/fsprojects/Paket/pull/2110
* BUGFIX: Ensure case when getting packages from nuget feed - https://github.com/fsprojects/Paket/pull/2106
* BUGFIX: Ensure stable ordering of references

#### 3.33.0 - 2017-01-06
* USABILITY: Ensure stable ordering of references in the same ItemGroup - https://github.com/fsprojects/Paket/pull/2105
* BUGFIX: Template with multiparagraph description was not working with LF line endings - https://github.com/fsprojects/Paket/issues/2104

#### 3.32.0 - 2017-01-02
* paket outdated: group -parameter added - https://github.com/fsprojects/Paket/pull/2097
* BUGFIX: Fix "directory doesn't exist" in NuGet v2 - https://github.com/fsprojects/Paket/pull/2102
* BUGFIX: Correctly escape no_proxy domains for bootstraper - https://github.com/fsprojects/Paket/pull/2100
* BUGFIX: Don't print incorrect warning in bootstraper - https://github.com/fsprojects/Paket/pull/2098
* BUGFIX: Update Argu to 3.6.1
* BUGFIX: Revert argu update
* BUGFIX: If we have ref and lib files then we prefer lib
* BUGFIX: Don't remove group with only remote files - https://github.com/fsprojects/Paket/pull/2089
* BUGFIX: Fix displayed package name for packages found in another group - https://github.com/fsprojects/Paket/pull/2088
* BUGFIX: Avoid infinite recursive calls in followODataLink - https://github.com/fsprojects/Paket/pull/2081
* BUGFIX: One of the file writes was missing a Directory.Create() - https://github.com/fsprojects/Paket/pull/2080
* BUGFIX: NuGetV2-OData: retrieve versions in descending order for artifactory - https://github.com/fsprojects/Paket/pull/2073
* BUGFIX: Default address of NuGet v3 stream points to https - https://github.com/fsprojects/Paket/pull/2071

#### 3.31.0 - 2016-12-04
* Added monoandroid70 moniker (Android 7 Nougat) - https://github.com/fsprojects/Paket/pull/2065
* BUGFIX: Package names are compared using non-linguistic Ordinal comparison - https://github.com/fsprojects/Paket/pull/2067
* BUGFIX: Fixed Git dependency change detection - https://github.com/fsprojects/Paket/pull/2061
* BUGFIX: Relax prerelease condition for --keep-patch - https://github.com/fsprojects/Paket/issues/2048
* BUGFIX: Allow specify auto-detect in specific groups - https://github.com/fsprojects/Paket/issues/2011

#### 3.30.0 - 2016-11-22
* Allow override of NuGetCacheFolder location through environment variable - https://github.com/fsprojects/Paket/pull/2035
* BUGFIX: Add authorization headers to Paket Push - https://github.com/fsprojects/Paket/pull/2034
* BUGFIX: Fix package name displayed when package is found in different group - https://github.com/fsprojects/Paket/issues/2031
* BUGFIX: Report which nuspec file is invalid when the nuspec cannot be loaded - https://github.com/fsprojects/Paket/issues/2026

#### 3.29.0 - 2016-11-18
* BUGFIX: Paket adds stricter prerelease dependencies to make NuGet happy - https://github.com/fsprojects/Paket/issues/2024

#### 3.28.0 - 2016-11-17
* BUGFIX: Optimize deps to make #2020 work - https://github.com/fsprojects/Paket/pull/2020
* BUGFIX: Added missing tolower() - https://github.com/fsprojects/Paket/pull/2023
* BUGFIX: Fix broken condition in WhenNode - https://github.com/fsprojects/Paket/pull/2022
* REVERT: NuGetV2-OData: retrieve versions in descending order - https://github.com/fsprojects/Paket/pull/2008
* BUGFIX: Git Dependency failed to install when space exists in User Folder name - https://github.com/fsprojects/Paket/pull/2015

#### 3.27.0 - 2016-11-09
* Verbose bootstrapper - https://github.com/fsprojects/Paket/pull/2007
* BUGFIX: NuGetV2-OData: retrieve versions in descending order - https://github.com/fsprojects/Paket/pull/2008
* BUGFIX: Paket doesn't reference libs for UWP apps - https://github.com/fsprojects/Paket/issues/2001
* BUGFIX: Version constraint was missing on referenced projects packed separately - https://github.com/fsprojects/Paket/issues/1976
* BUGFIX: Make download loop to terminate in max N=5 iterations - https://github.com/fsprojects/Paket/pull/1999

#### 3.26.0 - 2016-10-31
* New Command: paket why - http://theimowski.com/blog/2016/10-30-paket-why-command/index.html
* BUGFIX: Do not remove main group - https://github.com/fsprojects/Paket/issues/1950
* BUGFIX: Fix out-of-date-check
* BUGFIX: Be more conservative during paket add and paket remove - https://github.com/fsprojects/Paket/issues/1652

#### 3.25.0 - 2016-10-28
* Allow to put required paket version into the paket.dependencies file - https://github.com/fsprojects/Paket/pull/1983
* BUGFIX: Custom print for NugetSourceAuthentication types - https://github.com/fsprojects/Paket/pull/1985
* BUGFIX: DependenciesFileParser now tracks inner exceptions for package sources - https://github.com/fsprojects/Paket/pull/1987

#### 3.24.1 - 2016-10-25
* USABILITY: New magic mode bootstrapper - https://github.com/fsprojects/Paket/pull/1961
* USABILITY: Specify Chessie version - https://github.com/fsprojects/Paket/issues/1958
* REVERT: Support long paths for NTFS - https://github.com/fsprojects/Paket/pull/1944

#### 3.23.0 - 2016-10-10
* BUGFIX: Support long paths for NTFS - https://github.com/fsprojects/Paket/pull/1944

#### 3.22.0 - 2016-10-10
* BUGFIX: generate-include-scripts: don't check dll order when it can be skipped - https://github.com/fsprojects/Paket/pull/1945
* BUGFIX: generate-include-script doesn't not #r FSharp.Core.dll anymore - https://github.com/fsprojects/Paket/pull/1946
* BUGFIX: Paket failed to get packages from feed with credentials - https://github.com/fsprojects/Paket/pull/1947
* BUGFIX: Fix public API
* BUGFIX: Set network credentials - https://github.com/fsprojects/Paket/issues/1941
* BUGFIX: Swapped parameters of FindVersionsForPackage
* BUGFIX: Transforming wildcard syntax to regex, which is used by WebProxy for NoProxy bypassing - https://github.com/fsprojects/Paket/pull/1939
* BUGFIX: Work around dependencies issue in VSTS - https://github.com/fsprojects/Paket/issues/1798
* COSMETICS: XML paket.config is now beautified - https://github.com/fsprojects/Paket/pull/1954

#### 3.21.0 - 2016-10-04
* Added MsBuild reserved properties - https://github.com/fsprojects/Paket/pull/1934
* BUGFIX: Make VisualStudio.com nuget feed behave like nuget.org - https://github.com/fsprojects/Paket/issues/1798
* BUGFIX: Generate binding redirect that covers entire range of possible assembly versions - https://github.com/fsprojects/Paket/pull/1932
* COSMETICS: Paket shows context for missing references - https://github.com/fsprojects/Paket/issues/1936

#### 3.20.2 - 2016-09-29
* BUGFIX: Fix dependency compression issue - https://github.com/fsprojects/Paket/issues/1929
* BUGFIX: Calling `Paket.Dependencies.GetInstalledPackageModel` with wrong casing on mono failed - https://github.com/fsprojects/Paket/issues/1928
* BUGFIX: Convert from nuget with analyzers - https://github.com/fsprojects/Paket/pull/1922
* BUGFIX: Don't fail on restore - https://github.com/fsprojects/Paket/pull/1923
* BUGFIX: Fix double space encoding during pack - https://github.com/fsprojects/Paket/issues/1837
* BUGFIX: Try to resolve "$(TargetFrameworkIdentifier) == 'true'" issue
* BUGFIX: Push correct Paket.Core - https://github.com/fsprojects/Paket/pull/1911

#### 3.19.0 - 2016-09-04
* NEW Dotnetcore build for Paket.Core - https://github.com/fsprojects/Paket/pull/1785
* BUGFIX: Allow to overwrite copy_local settings for ref files
* BUGFIX: Fixed invalid Cache Folder when Current Directory is different - https://github.com/fsprojects/Paket/issues/1910

#### 3.18.0 - 2016-09-02
* BUGFIX: Fixed issues around .NET Standard resolution
* BUGFIX: Fixed toLower > tolower for odata url parameter - https://github.com/fsprojects/Paket/pull/1906
* BUGFIX: Fix deduplication condition
* Revert fix for #1898

#### 3.17.0 - 2016-08-29
* Added Add MonoAndroid44 moniker - https://github.com/fsprojects/Paket/pull/1897
* Notified about missing libs will only be shown on direct packages (too many false positives)
* Fixed props import for fsproj/cspro - https://github.com/fsprojects/Paket/issues/1898
* BUGFIX: Do not copy ref files to output dir - https://github.com/fsprojects/Paket/issues/1895
* BUGFIX: Scan group folder for packages
* BUGFIX: Better NuGet V3 API and async caching - https://github.com/fsprojects/Paket/pull/1892
* BUGFIX: Resolving .net standard depedencies for net46 - https://github.com/fsprojects/Paket/issues/1883
* BUGFIX: Change project file condition handling to be case-insensitive - https://github.com/fsprojects/Paket/pull/1890

#### 3.16.3 - 2016-08-25
* BUGFIX: Don't remove non-duplicate framework dependencies - https://github.com/fsprojects/Paket/pull/1888

#### 3.16.2 - 2016-08-25
* BUGFIX: Fixed lowest_matching constraint - https://github.com/fsprojects/Paket/pull/1882

#### 3.16.1 - 2016-08-25
* Allow printing of version number through command-line option - https://github.com/fsprojects/Paket/pull/1878
* BUGFIX: Async cache fix in multi-thread-environment for GitHub downloads - https://github.com/fsprojects/Paket/pull/1880

#### 3.16.0 - 2016-08-24
* Allow to use github access token from environment variable for github dependencies - http://fsprojects.github.io/Paket/github-dependencies.html#Using-a-GitHub-auth-key-from-environment-variable
* BUGFIX: Look for OutDir in .vcxproj - https://github.com/fsprojects/Paket/issues/1870
* USABILITY: Skip invalid meta-data in cpp projects - https://github.com/fsprojects/Paket/issues/1870
* USABILITY: Add better tracing during resolve - https://github.com/fsprojects/Paket/issues/1871
* USABILITY: Use .dll as default during pack - https://github.com/fsprojects/Paket/issues/1870

#### 3.15.0 - 2016-08-23
* When converting from Nuget Paket removes NuGetPackageImportStamp - https://github.com/fsprojects/Paket/pull/1865
* BUGFIX: Fixed strange issue during directory cleanup
* BUGFIX: Fallback to LocalApplicationData if we don't have UserProfile avaulable - https://github.com/fsprojects/Paket/issues/1863
* BUGFIX: Fixed octokit parsing - https://github.com/fsprojects/Paket/issues/1867
* BUGFIX: Faulty conditions were generated when using condition attributes - https://github.com/fsprojects/Paket/issues/1860

#### 3.14.0 - 2016-08-22
* Show message when a package version is not installed because it is unlisted
* BUGFIX: Bootstrapper had issues with partial download - https://github.com/fsprojects/Paket/pull/1859
* BUGFIX: Use ConcurrentDictionary correctly - https://github.com/fsprojects/Paket/pull/1853

#### 3.13.0 - 2016-08-12
* Allow to pack referenced projects by setting paket.template switch - https://github.com/fsprojects/Paket/issues/1851

#### 3.12.0 - 2016-08-12
* BUGFIX: Paket doesn't add duplicate references to framework assemblies anymore - https://github.com/fsprojects/Paket/issues/1333
* BUGFIX: Run resolver after convert
* BUGFIX: Selective paket update doesn't ignore paket.dependencies rules anymore - https://github.com/fsprojects/Paket/issues/1841
* BUGFIX: Update with any of the --keep-?? flags didn't honour redirects:on in paket.dependencies - https://github.com/fsprojects/Paket/issues/1844

#### 3.11.0 - 2016-08-04
* Allow Pack to pin only project references - https://github.com/fsprojects/Paket/issues/1649

#### 3.10.0 - 2016-08-03
* Allow to specify nupkg version for source override in paket.local file - https://github.com/fsprojects/Paket/issues/1803
* BUGFIX: Allow "auto-restore on" to be done twice - https://github.com/fsprojects/Paket/issues/1836
* BUGFIX: be careful with distinction between .NET 4.0 client and .NET 4.0 full profile - https://github.com/fsprojects/Paket/issues/1830
* BUGFIX: Don't allow empty string as description in template file - https://github.com/fsprojects/Paket/pull/1831
* BUGFIX: Respect comments in dependencies file

#### 3.9.0 - 2016-07-22
* Don't create runtime references for CoreClr anymore - new concept coming soon
* BUGFIX: Allow to install packages that have "native" in package name - https://github.com/fsprojects/Paket/issues/1829
* PERFORMANCE: Much faster computation of the InstallModel

#### 3.8.0 - 2016-07-18
* Paket automatically packs localized assemblies - https://github.com/fsprojects/Paket/pull/1816
* BUGFIX: Fix possible null ref when processing a vcxproj file - https://github.com/fsprojects/Paket/issues/1814
* BUGFIX: Changing NuGet uri from http to https in paket.dependencies don't causes error any more - https://github.com/fsprojects/Paket/issues/1820
* BUGFIX: Paket 'pack' should exclude 'project' template files correctly - https://github.com/fsprojects/Paket/issues/1818
* PERFORMANCE: Do not scan node_modules path for project files - https://github.com/fsprojects/Paket/issues/1782
* Exposed license url in public namespace - https://github.com/fsprojects/Paket/pull/1811

#### 3.7.0 - 2016-07-14
* Paket automatically packs localized assemblies - https://github.com/fsprojects/Paket/pull/1807
* BUGFIX: Fixed incorrect CopyRuntimeDependencies.ProjectFile causing 'Could not find paket.dependencies' - https://github.com/fsprojects/Paket/pull/1802

#### 3.6.0 - 2016-07-12
* Generate include script for each group - https://github.com/fsprojects/Paket/pull/1787
* USABILITY: Improve error messages for dependency groups - https://github.com/fsprojects/Paket/pull/1797

#### 3.5.0 - 2016-07-12
* Support for .NET 4.6.3 and .NET Standard 1.6
* Using Argu 3
* Support groups in paket.local - https://github.com/fsprojects/Paket/pull/1788
* Paket config can be run from everywhere - https://github.com/fsprojects/Paket/pull/1781
* BUGFIX: Install older frameworks if things don't work out - https://github.com/fsprojects/Paket/issues/1779
* BUGFIX: Fixed detection of framework version with spaces - https://github.com/fsprojects/Paket/pull/1791
* BUGFIX: Fixed error with local sources and run convert-from-nuget - https://github.com/fsprojects/Paket/pull/1795

#### 3.4.0 - 2016-06-30
* Inaccessible caches are excluded for the duration of running a command - https://github.com/fsprojects/Paket/pull/1770
* BUGFIX: NuGet OData search is now case-insensitive - https://github.com/fsprojects/Paket/issues/1775
* BUGFIX: Allows to use colons in git build argument - https://github.com/fsprojects/Paket/issues/1773
* BUGFIX: auto-restore on fixes old targets file references - https://github.com/fsprojects/Paket/issues/1768
* BUGFIX: Added handling for cache not being accessible - https://github.com/fsprojects/Paket/pull/1764
* BUGFIX: Fixed out-of-date check for remote files - https://github.com/fsprojects/Paket/issues/1760  https://github.com/fsprojects/Paket/issues/1762 https://github.com/fsprojects/Paket/issues/1766
* BUGFIX: Using network cache with invalid credentials should not fail restore - https://github.com/fsprojects/Paket/issues/1758
* BUGFIX: Make the copy task more robust if we can't parse target framework - https://github.com/fsprojects/Paket/issues/1756
* BUGFIX: Paket warns on dependencies file that has same package twice in same group - https://github.com/fsprojects/Paket/issues/1757
* USABILITY: Show out-of-sync warning message if paket.lock is not matching paket.dependencies - https://github.com/fsprojects/Paket/issues/1750
* COSMETICS: Don't trace download of remote files twice

#### 3.3.0 - 2016-06-25
* Paket fails on dependencies file that has same package twice in same group - https://github.com/fsprojects/Paket/issues/1757
* Paket.SemVer.Parse is now in PublicAPI.fs - https://github.com/fsprojects/Paket/pull/1754
* BUGFIX: Automatic repair of broken file paths in NuGet packages - https://github.com/fsprojects/Paket/issues/1755
* BUGFIX: Fixed out-of-date check for auto-detection of frameworks - https://github.com/fsprojects/Paket/issues/1750

#### 3.2.0 - 2016-06-24
* Show out-of-sync error message if paket.lock is not matching paket.dependencies - https://github.com/fsprojects/Paket/issues/1750
* BUGFIX: Dependency resolution for .NETFramework4.5 and .NETPortable0.0-wp8+netcore45+net45+wp81+wpa81 fixed - https://github.com/fsprojects/Paket/issues/1753
* BUGFIX: Don't report warnings for packages that are not installed for current target framework - https://github.com/fsprojects/Paket/issues/1693
* BUGFIX: Runtime deps are copied based on TargetFramework - https://github.com/fsprojects/Paket/issues/1751
* BUGFIX: Do not take over control over manual nodes - https://github.com/fsprojects/Paket/issues/1746
* BUGFIX: Better error message when log file is missing - https://github.com/fsprojects/Paket/issues/1743
* BUGFIX: Create folder if needed during package extraction - https://github.com/fsprojects/Paket/issues/1741
* BUGFIX: Simplify works with auto-detected target frameworks - https://github.com/fsprojects/Paket/pull/1740
* BUGFIX: Make sure Guid in project reference is parsed well - https://github.com/fsprojects/Paket/pull/1738
* BUGFIX: Added a username and password option scripting - https://github.com/fsprojects/Paket/pull/1736
* BUGFIX: Trailing slash will be removed from credentials - https://github.com/fsprojects/Paket/pull/1735
* COSMETICS: Add condition to AfterBuild target to unbreak nCrunch - https://github.com/fsprojects/Paket/pull/1734
* BUGFIX: Ignore case in aliases dll names - https://github.com/fsprojects/Paket/pull/1733

#### 3.1.0 - 2016-06-16
* Paket pack doesn't allow empty string as authors and description metadata - https://github.com/fsprojects/Paket/pull/1728
* Made Name and Guid in ProjectRefrence optional - https://github.com/fsprojects/Paket/issues/1729
* BUGFIX: Prerelease version range are working with ~> again
* BUGFIX: Filter empty When conditions - https://github.com/fsprojects/Paket/issues/1727
* BUGFIX: Do not garbage collect packages with version in path

#### 3.0.0 - 2016-06-15
* Allow to reference git repositories - http://fsprojects.github.io/Paket/git-dependencies.html
* Allow to run build commands on git repositories - http://fsprojects.github.io/Paket/git-dependencies.html#Running-a-build-in-git-repositories
* Allow to use git repositories as NuGet source - http://fsprojects.github.io/Paket/git-dependencies.html#Using-Git-repositories-as-NuGet-source
* Allow to override package sources in paket.local - http://fsprojects.github.io/Paket/local-file.html http://theimowski.com/blog/2016/05-19-paket-workflow-for-testing-new-nuget-package-before-release/index.html
* NEW COMMAND: "paket generate-include-scripts" creates package include scripts for F# Interactive - http://fsprojects.github.io/Paket/paket-generate-include-scripts.html
* Additional local caches - http://fsprojects.github.io/Paket/caches.html
* Garbage collection in packages folder - https://github.com/fsprojects/Paket/pull/1491
* Allows to exclude dll references from a NuGet package - http://fsprojects.github.io/Paket/references-files.html#Excluding-libraries
* Allows to use aliases for libraries - http://fsprojects.github.io/Paket/references-files.html#Library-aliases
* Create Choose nodes for .NET Standard
* Remove command removes empty group when removing last dependency - https://github.com/fsprojects/Paket/pull/1706
* New bootstrapper option --max-file-age - http://fsprojects.github.io/Paket/bootstrapper.html
* USABILITY: Removed "specs:" from paket.lock since it was copied from Bundler and had no meaning in Paket - https://github.com/fsprojects/Paket/pull/1608
* BREAKING CHANGE: "lib", "runtimes" are not allowed as group names
* BREAKING CHANGE: Removed --hard parameter from all commands.
    - Paket threads all commands as if --hard would have been set - https://github.com/fsprojects/Paket/pull/1567
    - For the --hard use in the binding redirects there is a new parameter --clean-redirects - https://github.com/fsprojects/Paket/pull/1692

#### 2.66.10 - 2016-06-15
* BUGFIX: Paket update failed on silverlight projects - https://github.com/fsprojects/Paket/pull/1719

#### 2.66.9 - 2016-06-03
* BUGFIX: Automatic prerelease expansion should not be done if explicit prereleases are requested - https://github.com/fsprojects/Paket/issues/1716 https://github.com/fsprojects/Paket/issues/1714

#### 2.66.6 - 2016-05-31
* BUGFIX: Groups with different sources should not resolve to wrong packages - https://github.com/fsprojects/Paket/issues/1711

#### 2.66.5 - 2016-05-30
* BUGFIX: Don't remove trailing zero if version is in package path - https://github.com/fsprojects/Paket/issues/1708

#### 2.66.4 - 2016-05-26
* BUGFIX: Optimization of local dependencies - https://github.com/fsprojects/Paket/issues/1703

#### 2.66.3 - 2016-05-24
* BUGFIX: Use utf-8 to download strings - https://github.com/fsprojects/Paket/pull/1702

#### 2.66.2 - 2016-05-23
* BUGFIX: Update with any of the --keep-major flag didn't honour content:none in paket.dependencies - https://github.com/fsprojects/Paket/issues/1701

#### 2.66.0 - 2016-05-23
* Package groups be excluded in a paket.template file - https://github.com/fsprojects/Paket/pull/1696
* BUGFIX: Fallback from portable to net45 must be conversative - https://github.com/fsprojects/Paket/issues/1117

#### 2.65.0 - 2016-05-18
* BUGFIX: Fixed compatibility issues with nuget.org and myget - https://github.com/fsprojects/Paket/pull/1694
* BUGFIX: DateTime in package should not be in the future
* BUGFIX: Don't push non existing files - https://github.com/fsprojects/Paket/pull/1688
* BUGFIX: Paket should imports build targets from packages in build dependency groups - https://github.com/fsprojects/Paket/pull/1674
* BUGFIX: Framework resolution strategy for Google.Apis.Oauth2.v2 - https://github.com/fsprojects/Paket/issues/1663
* BUGFIX: Blacklisting install.xdt and uninstall.xdt files - https://github.com/fsprojects/Paket/pull/1667

#### 2.64.0 - 2016-05-05
* Implemented support for NativeReference - https://github.com/fsprojects/Paket/issues/1658
* Added monoandroid60 to be matched as Some MonoAndroid - https://github.com/fsprojects/Paket/pull/1659
* BUGFIX: Understand InterprojectDependencies without Name - https://github.com/fsprojects/Paket/issues/1657
* BUGFIX: Fix path issue on linux - https://github.com/fsprojects/Paket/pull/1644/files
* BUGFIX: Don't pack template files in packages or paket-files

#### 2.63.0 - 2016-04-22
* Added monoandroid43 to be matched as Some MonoAndroid - https://github.com/fsprojects/Paket/pull/1631
* Added support for MonoAndroid22 and MonoAndroid23 - https://github.com/fsprojects/Paket/pull/1628
* BUGFIX: allow directory names with + in paket.template
* BUGFIX: Generates binding redirect for references targeting different profiles - https://github.com/fsprojects/Paket/pull/1634
* EXPERIMENTAL: paket resolves runtime dependency libs - https://github.com/fsprojects/Paket/pull/1626
* USABILITY: remove command restricts install to the specified group only - https://github.com/fsprojects/Paket/pull/1612

#### 2.62.0 - 2016-04-17
* Refactoring Bootstrapper to introduce better coverage and testing - https://github.com/fsprojects/Paket/pull/1603

#### 2.61.0 - 2016-04-17
* Support .NET platform standard packages - https://github.com/fsprojects/Paket/issues/1614
* Support .NET 4.6.2 - https://github.com/fsprojects/Paket/issues/1614
* BUGFIX: Don't set CopyToOutputDirectory for Compile items - https://github.com/fsprojects/Paket/issues/1592
* BUGFIX: Allow to pack packages with ReflectedDefinition - https://github.com/fsprojects/Paket/pull/1602

#### 2.60.0 - 2016-04-12
* Various performance optimizations - https://github.com/fsprojects/Paket/pull/1599
* BUGFIX: Fix CleanDir function - https://github.com/fsprojects/Paket/commit/1c2250ed5fae51a5f086325347fecefe16bba27a#commitcomment-17064085
* BUGFIX: Detect net30 moniker

#### 2.59.0 - 2016-04-12
* BUGFIX: Remove process should remove packages from specified groups - https://github.com/fsprojects/Paket/issues/1596
* BUGFIX: Compare full filename for pack with template file - https://github.com/fsprojects/Paket/issues/1594
* BUGFIX: Dependencies file should not take shortened versions - https://github.com/fsprojects/Paket/issues/1591
* BUGFIX: Breaking some parallism and trying to prevent race conditions - https://github.com/fsprojects/Paket/issues/1589
* BUGFIX: "paket.exe pack" with "include-referenced-projects" and "minimum-from-lock-file" did not work when project references have a paket.template file - https://github.com/fsprojects/Paket/issues/1586
* BUGFIX: Property Definitions are placed after FSharp Targets - https://github.com/fsprojects/Paket/issues/1585
* BUGFIX: Redirects for assemblies in the GAC were removed - https://github.com/fsprojects/Paket/issues/1574
* BUGFIX: Paket.dependency with version ranges failed when package has pinned dependency and that version is unlisted - https://github.com/fsprojects/Paket/issues/1579
* BUGFIX: Github dependencies reference transitive NuGet packages to projects - https://github.com/fsprojects/Paket/issues/1578
* BUGFIX: Add "*.fsi" files as <Compile> by default - https://github.com/fsprojects/Paket/pull/1573
* BUGFIX: Touch feature disabled by default in Add, Update, Install; enabled with --touch-affected-refs - https://github.com/fsprojects/Paket/pull/1571
* BUGFIX: Property Definitions: placed after csharp targets - https://github.com/fsprojects/Paket/pull/1522
* BUGFIX: Create folder for all source file dependencies
* USABILITY: Using saved api key credentials for the push operation - https://github.com/fsprojects/Paket/pull/1570
* USABILITY: Paket update supports combining filter with specific version - https://github.com/fsprojects/Paket/pull/1580

#### 2.57.0 - 2016-03-30
* BUGFIX: Property Definitions: placed after non-paket imports if they directly follow the top property groups - https://github.com/fsprojects/Paket/pull/1561
* BUGFIX: Fixed inconsistent condition generation in paket.lock file - https://github.com/fsprojects/Paket/issues/1552
* BUGFIX: Removing transitive dependencies from dependencies list during pack - https://github.com/fsprojects/Paket/pull/1547
* USABILITY: Better WPF support - https://github.com/fsprojects/Paket/pull/1550

#### 2.56.0 - 2016-03-24
* BUGFIX: Move props definitions further up in project files - https://github.com/fsprojects/Paket/issues/1537
* BUGFIX: Fixed missing src files when packing with symbols on Linux - https://github.com/fsprojects/Paket/pull/1545
* BUGFIX: Ensuring that dependent dll's are not included in the package when usng include-referenced-projects - https://github.com/fsprojects/Paket/pull/1543
* BUGFIX: Global redirects:false is not disabling everything below anymore - https://github.com/fsprojects/Paket/issues/1544

#### 2.55.0 - 2016-03-23
* Correct src folder structure for packing with symbols - https://github.com/fsprojects/Paket/pull/1538
* Fix resolver bug spotted by property based testing - https://github.com/fsprojects/Paket/issues/1524

#### 2.54.0 - 2016-03-21
* It's possible to influence the CopyToOutputDirectory property for content references in project files - http://fsprojects.github.io/Paket/nuget-dependencies.html#CopyToOutputDirectory-settings
* BUGFIX: Fix regression where paket skipped packages with name ending in lib - https://github.com/fsprojects/Paket/issues/1531
* USABILITY: Unknown package settings are now reported
* USABILITY: Improve warning text on conflict - https://github.com/fsprojects/Paket/pull/1530

#### 2.53.0 - 2016-03-19
* Allow to restore recursively from remote dependencies file - https://github.com/fsprojects/Paket/issues/1507
* BUGFIX: Fix mixed mode solutions with Native - https://github.com/fsprojects/Paket/issues/1523
* BUGFIX: Do not generate useless true conditions for Native - https://github.com/fsprojects/Paket/issues/1523
* BUGFIX: Native settings are filtered correctly - https://github.com/fsprojects/Paket/issues/1523
* BUGFIX: Force resolver to look into deeper levels - https://github.com/fsprojects/Paket/issues/1520
* COSMETICS: Emit net40-full moniker instead of net-40
* COSMETICS: Simplify single when conditions with single true statement
* USABILITY: Improved error message when paket.dependencies can't be found - https://github.com/fsprojects/Paket/pull/1519
* USABILITY: Automatically retry with force flag if we can't get package details for a given version - https://github.com/fsprojects/Paket/issues/1526
* USABILITY: Better error message when paket.lock an paket.dependencies are out of sync.
* USABILITY: Content:once doesn't add paket flags to the csproj file in order to make Orleans tools happy - https://github.com/fsprojects/Paket/issues/1513
* USABILITY: Be more robust in paket.references files - https://github.com/fsprojects/Paket/issues/1514
* USABILITY: Improved stability in lock acquiring process - https://github.com/fsprojects/Paket/issues/858

#### 2.52.0 - 2016-03-10
* Allow to restore dll from remote dependencies file - https://github.com/fsprojects/Paket/issues/1507
* Prevent paket holding locks on assemblies during binding redirects - https://github.com/fsprojects/Paket/pull/1492
* ProjectFile.save with forceTouch to only modify the last write time without content if unchanged - https://github.com/fsprojects/Paket/pull/1493
* BUGFIX: Don't accept "Unsupported0.0" as full framework - https://github.com/fsprojects/Paket/issues/1494
* BUGFIX: Revert 1487 - https://github.com/fsprojects/Paket/issues/1487
* BUGFIX: Fall back to v2 for VSTS - https://github.com/fsprojects/Paket/issues/1496
* BUGFIX: Fixed duplicate frameworks during auto-detection - https://github.com/fsprojects/Paket/issues/1500
* BUGFIX: Fixed conditional references created for group dependencies - https://github.com/fsprojects/Paket/issues/1505
* BUGFIX: Fixed parsing error in lock file parser - https://github.com/fsprojects/Paket/issues/1500
* BUGFIX: Merge Chessie into PowerShell package - https://github.com/fsprojects/Paket/issues/1499
* BUGFIX: Make v3 API more robust
* BUGFIX: Do not install packages with same version from different groups twice - https://github.com/fsprojects/Paket/issues/1458
* BUGFIX: When adding framework specification to paket.dependencies .props include was moved to the bottom of csproj file - https://github.com/fsprojects/Paket/issues/1487
* BUGFIX: Allow to use LOCKEDVERSION with packages that are not in main group - https://github.com/fsprojects/Paket/issues/1483
* USABILITY: only complain about missing references if there are references at all

#### 2.51.0 - 2016-02-29
* Experimental Visual C++ support in binding redirects - https://github.com/fsprojects/Paket/issues/1467
* Restore: optional --touch-affected-refs to touch refs affected by a restore - https://github.com/fsprojects/Paket/pull/1485
* BUGFIX: fixed group transitive dependency checking - https://github.com/fsprojects/Paket/pull/1479
* BUGFIX: Do not try to pack output folder - https://github.com/fsprojects/Paket/issues/1473
* BUGFIX: Fix StackOverflow from https://github.com/fsprojects/Paket/issues/1432
* BUGFIX: Do not pack absolute paths - https://github.com/fsprojects/Paket/issues/1472
* BUGFIX: Keep Auth from dependencies file for fast path - https://github.com/fsprojects/Paket/issues/1469
* BUGFIX: Fix Platform matching bug in CPP projects - https://github.com/fsprojects/Paket/issues/1467
* USABILITY: Touch project files when paket.lock changed in order to support incremental builds with MsBuild - https://github.com/fsprojects/Paket/issues/1471
* USABILITY: Prevent paket holding locks on assemblies during binding redirects
* USABILITY: Don't fail when we can't turn on auto-restote during convert

#### 2.50.0 - 2016-02-09
* Experimental Visual C++ support - https://github.com/fsprojects/Paket/issues/1467
* BUGFIX: Install packages that end in .dll - https://github.com/fsprojects/Paket/issues/1466
* BUGFIX: Prevent race condition - https://github.com/fsprojects/Paket/issues/1460
* BUGFIX: Download of HTTP dependencies should delete folder before we unzip
* BUGFIX: Do not touch project files in packages folder - https://github.com/fsprojects/Paket/issues/1455
* BUGFIX: Keep versions locked for dependencies during pack - https://github.com/fsprojects/Paket/issues/1457
* BUGFIX: Do not fail on auth check for remote dependencies file - https://github.com/fsprojects/Paket/issues/1456
* WORKAROUND: Don't use v3 getPackageDetails on nuget.org or myget

#### 2.49.0 - 2016-02-03
* Added paket pack switch minimum-from-lock-file - http://fsprojects.github.io/Paket/paket-pack.html#Version-ranges
* Automatic framework detection - http://fsprojects.github.io/Paket/dependencies-file.html#Automatic-framework-detection
* BUGFIX: Work around auth issues with VSTS feed - https://github.com/fsprojects/Paket/issues/1453
* USABILITY: Show warning if a dependency is installed for wrong target framework - https://github.com/fsprojects/Paket/pull/1445

#### 2.48.0 - 2016-01-28
* New lowest_matching option that allows to use lowest matching version of direct dependencies - http://fsprojects.github.io/Paket/dependencies-file.html#Lowest-matching-option
* BUGFIX: Fix convert-from-nuget command - https://github.com/fsprojects/Paket/pull/1437
* BUGFIX: paket pack with enabled include-referenced-projects flag doesn't throwh NRE - https://github.com/fsprojects/Paket/issues/1434
* BUGFIX: Fixed pack package dependencies for dependent projects - https://github.com/fsprojects/Paket/issues/1429
* BUGFIX: Fixed pack package dependencies for dependent projects - https://github.com/fsprojects/Paket/pull/1417
* BUGFIX: Pack with concrete template file should work for type project - https://github.com/fsprojects/Paket/issues/1414
* BUGFIX: Don't use symbol packages when using filesystem source with symbol package - https://github.com/fsprojects/Paket/issues/1413

#### 2.46.0 - 2016-01-19
* BootStrapper caches paket.exe in NuGet cache - https://github.com/fsprojects/Paket/pull/1400
* Case insensitive autocomplete for NuGet v2 protocol - https://github.com/fsprojects/Paket/pull/1410

#### 2.45.0 - 2016-01-18
* Initial support for autocomplete of private sources - https://github.com/fsprojects/Paket/issues/1298
* Allow to set project url in paket pack
* Added include-pdbs switch in paket.template files - https://github.com/fsprojects/Paket/pull/1403
* BUGFIX: Fixed symbol sources creation on projects that contain linked files - https://github.com/fsprojects/Paket/pull/1402
* BUGFIX: Fixed inter project dependencies
* BUGFIX: Reduce pressure from call stack - https://github.com/fsprojects/Paket/issues/1392
* BUGFIX: Symbols package fix for projects that contained linked files - https://github.com/fsprojects/Paket/pull/1390

#### 2.44.0 - 2016-01-14
* Paket pack for symbols packages allows for pulling in referenced projects. - https://github.com/fsprojects/Paket/pull/1383

#### 2.43.0 - 2016-01-14
* BUGFIX: Use registration data from normalized NuGet version - https://github.com/fsprojects/Paket/issues/1387
* BUGFIX: $(SolutionDir) in ProjectReference include attribute will be parsed - https://github.com/fsprojects/Paket/issues/1377
* BUGFIX: Restore groups sequentially - https://github.com/fsprojects/Paket/issues/1371
* PERFORMANCE: Fix issue with bad performance - https://github.com/fsprojects/Paket/issues/1387
* PERFORMANCE: Try relaxed resolver only when there is a chance to succeed
* USABILITY: Fail if credentials are invalid - https://github.com/fsprojects/Paket/issues/1382

#### 2.42.0 - 2016-01-10
* Nemerle projects support
* BUGFIX: Incorrect package dependencies graph resolution with prereleases - https://github.com/fsprojects/Paket/pull/1359
* BUGFIX: NuGetV2: avoid revealing password also if more than one source is defined - https://github.com/fsprojects/Paket/pull/1357

#### 2.41.0 - 2016-01-07
* Allow to reference dlls from HTTP resources - https://github.com/fsprojects/Paket/issues/1341
* BUGFIX: Fixed prerelease comparision - https://github.com/fsprojects/Paket/issues/1316
* BUGFIX: Fixed problem with prerelease versions during pack - https://github.com/fsprojects/Paket/issues/1316
* BUGFIX: Do not copy dlls from paket-files - https://github.com/fsprojects/Paket/issues/1341
* BUGFIX: Fixed problem with @ char in paths during pack - https://github.com/fsprojects/Paket/pull/1351
* BUGFIX: Allow to reference dlls from HTTP resources on mono - https://github.com/fsprojects/Paket/pull/1349
* PERFORMANCE: Don't parse lock file in FullUpdate mode
* WORKAROUND: ConfigFile password encryption did not work on specific machines - https://github.com/fsprojects/Paket/pull/1347
* USABILITY: Show warning when paket.references is used in nupkg content - https://github.com/fsprojects/Paket/issues/1344
* USABILITY: Report group name in download trace - https://github.com/fsprojects/Paket/issues/1337
* USABILITY: Be more robust against flaky NuGet feeds

#### 2.40.0 - 2015-12-29
* BUGFIX: Better packaging of prerelease dependencies - https://github.com/fsprojects/Paket/issues/1316
* BUGFIX: Allow to overwrite versions in template files without id - https://github.com/fsprojects/Paket/issues/1321
* BUGFIX: Accept dotnet54 as moniker
* BUGFIX: Download file:/// to paket-files/localhost
* BUGFIX: Compare normalized Urls
* BUGFIX: Call OnCompleted in Observable.flatten - https://github.com/fsprojects/Paket/pull/1330
* BUGFIX: Allow to restore packages from private feeds - https://github.com/fsprojects/Paket/issues/1326
* PERFORMANCE: Cache which source contains versions in GetVersions - https://github.com/fsprojects/Paket/pull/1327
* PERFORMANCE: Prefer package-versions protocol for nuget.org and myget.org

#### 2.38.0 - 2015-12-22
* Support new NuGet version range for empty restrictions
* USABILITY: Don't use /odata for nuget.org or myget.org
* BUGFIX: paket pack ignored specific-version parameter - https://github.com/fsprojects/Paket/issues/1321
* COSMETICS: Better error messages in GetVersions
* COSMETICS: Normalize NuGet source feeds in lock files
* PERFORMANCE: Keep traffic for GetVersions and GetPackageDetails low

#### 2.37.0 - 2015-12-21
* New "clear-cache" command allows to clear the NuGet cache - http://fsprojects.github.io/Paket/paket-clear-cache.html
* Paket checks PackageDetails only for sources that responded with versions for a package - https://github.com/fsprojects/Paket/issues/1317
* Implemented support for specifying per-template versions in paket pack - https://github.com/fsprojects/Paket/pull/1314
* Added support for relative src link to package content - https://github.com/fsprojects/Paket/pull/1311
* BUGFIX: Fix NullReferenceException - https://github.com/fsprojects/Paket/issues/1307
* BUGFIX: Check that cached NuGet package belongs to requested package
* BUGFIX: NuGet packages with FrameworkAssembly nodes did not work - https://github.com/fsprojects/Paket/issues/1306
* Paket install did an unnecessary update when framework restriction were present - https://github.com/fsprojects/Paket/issues/1305
* COSMETICS: No need to show cache warnings

#### 2.36.0 - 2015-12-10
* Getting assembly metadata without loading the assembly - https://github.com/fsprojects/Paket/pull/1293

#### 2.35.0 - 2015-12-09
* "redirects off" skips binding redirects completely - https://github.com/fsprojects/Paket/pull/1299

#### 2.34.0 - 2015-12-07
* BootStrapper uses named temp files - https://github.com/fsprojects/Paket/pull/1296
* Making user prompts work with stdin - https://github.com/fsprojects/Paket/pull/1292

#### 2.33.0 - 2015-12-04
* Option to force a binding redirects - https://github.com/fsprojects/Paket/pull/1290
* Use GetCustomAttributesData instead of GetCustomAttributes - https://github.com/fsprojects/Paket/issues/1289
* Don't touch app.config if we don't logically change it - https://github.com/fsprojects/Paket/issues/1248
* Normalize versions in lock file for nuget.org - https://github.com/fsprojects/Paket/issues/1282
* Using AssemblyTitle if no title is specified in a project template - https://github.com/fsprojects/Paket/pull/1285
* Binding redirects should work with multiple groups - https://github.com/fsprojects/Paket/issues/1284
* Resolver is more tolerant with prereleases - https://github.com/fsprojects/Paket/issues/1280

#### 2.32.0 - 2015-12-02
* Provided more user-friendly messages for bootstrapper - https://github.com/fsprojects/Paket/pull/1278
* EXPERIMENTAL: Added ability to create symbol/source packages - https://github.com/fsprojects/Paket/pull/1275
* BUGFIX: Fixed coreProps root element in generated nuspec - https://github.com/fsprojects/Paket/pull/1276

#### 2.31.0 - 2015-12-01
* Add options to force Nuget source and use local file paths with bootstrapper - https://github.com/fsprojects/Paket/pull/1268
* Implement exclude parameter for pack - https://github.com/fsprojects/Paket/pull/1274
* Handle different platforms in ProjectFile.GetOutputPath - https://github.com/fsprojects/Paket/pull/1269
* Support local read-only .nupkg-files - https://github.com/fsprojects/Paket/pull/1272

#### 2.30.0 - 2015-12-01
* Switched to using Chessie Nuget package - https://github.com/fsprojects/Paket/pull/1266
* Adding .NET 4.6.1 support - https://github.com/fsprojects/Paket/issues/1270

#### 2.29.0 - 2015-11-27
* Allow specifying Nuget Source and provide option to specify parameters with config file in bootstrapper - https://github.com/fsprojects/Paket/pull/1261
* BUGFIX: Do not normalize versions since it might break Klondike - https://github.com/fsprojects/Paket/issues/1257
* COSMETICS: Better error message when lock file doesn't contain version pin - https://github.com/fsprojects/Paket/issues/1256
* COSMETICS: Show a warning when the resolver selects an unlisted version - https://github.com/fsprojects/Paket/pull/1258

#### 2.28.0 - 2015-11-25
* Reuse more of the NuGet v3 API for protocol selection
* Using new NuGet v3 protocol to retrieve unlisted packages - https://github.com/fsprojects/Paket/issues/1254
* Created installer demo - https://github.com/fsprojects/Paket/issues/1251
* Adding monoandroid41 framework moniker - https://github.com/fsprojects/Paket/pull/1245
* BUGFIX: Specifying prereleases did not work with pessimistic version constraint - https://github.com/fsprojects/Paket/issues/1252
* BUGFIX: Unlisted property get properly filled from NuGet v3 API - https://github.com/fsprojects/Paket/issues/1242
* BUGFIX: Bootstrapper compares version per SemVer - https://github.com/fsprojects/Paket/pull/1236
* PERFORMANCE: Avoid requests to teamcity that lead to server error
* USABILITY: If parsing of lock file fails Paket reports the lock file filename - https://github.com/fsprojects/Paket/issues/1247

#### 2.27.0 - 2015-11-19
* Binding redirects get cleaned during install - https://github.com/fsprojects/Paket/pull/1235
* BUGFIX: Bootstrapper compares version per SemVer - https://github.com/fsprojects/Paket/pull/1236
* BUGFIX: Do not print feed password to output - https://github.com/fsprojects/Paket/pull/1238
* USABILITY: Always write non-version into lock file to keep ProGet happy - https://github.com/fsprojects/Paket/issues/1239

#### 2.26.0 - 2015-11-18
* BUGFIX: Better parsing of framework restrictions - https://github.com/fsprojects/Paket/issues/1232
* BUGFIX: Fix props files - https://github.com/fsprojects/Paket/issues/1233
* BUGFIX: Detect AssemblyName from project file name if empty - https://github.com/fsprojects/Paket/issues/1234
* BUGFIX: Fixed issue with V3 feeds doing api requests even when the paket.lock is fully specified - https://github.com/fsprojects/Paket/pull/1231
* BUGFIX: Update ProjectFile.GetTargetProfile to work with conditional nodes - https://github.com/fsprojects/Paket/pull/1227
* BUGFIX: Putting .targets import on correct location in project files - https://github.com/fsprojects/Paket/issues/1226
* BUGFIX: Putting braces around OData conditions to work around ProGet issues - https://github.com/fsprojects/Paket/issues/1225
* USABILITY: Always write nomalized version into lock file to keep the lockfile as stable as possible
* USABILITY: Always try 3 times to download and extract a package
* USABILITY: Sets default resolver strategy for convert from nuget to None - https://github.com/fsprojects/Paket/pull/1228

#### 2.25.0 - 2015-11-13
* Unified cache implementation for V2 and V3 - https://github.com/fsprojects/Paket/pull/1222
* BUGFIX: Putting .props and .targets import on correct location in project files - https://github.com/fsprojects/Paket/issues/1219
* BUGFIX: Propagate framework restriction correctly - https://github.com/fsprojects/Paket/issues/1213
* BUGFIX: Match auth - https://github.com/fsprojects/Paket/issues/1210
* BUGFIX: Better error message when something goes wrong during package download

#### 2.24.0 - 2015-11-11
* Support for feeds that only provide NuGet v3 API - https://github.com/fsprojects/Paket/pull/1205
* BUGFIX: Made PublicAPI.ListTemplateFiles more robust - https://github.com/fsprojects/Paket/pull/1209
* BUGFIX: Allow to specify empty file patterns in paket.template
* BUGFIX: Filter excluded dependencies in template files - https://github.com/fsprojects/Paket/issues/1208
* BUGFIX: Framework dependencies were handled too strict - https://github.com/fsprojects/Paket/issues/1206

#### 2.23.0 - 2015-11-09
* Allow to exclude dependencies in template files - https://github.com/fsprojects/Paket/issues/1199
* Exposed TemplateFile types and Dependencies member - https://github.com/fsprojects/Paket/pull/1203
* Paket uses lock free version of Async.Choice
* Paket generates and parses strategy option in lock file - https://github.com/fsprojects/Paket/pull/1196
* BUGFIX: Fixed version requirement parse issue noticed in FsBlog
* USABILITY: Paket shows parsing errors in app.config files - https://github.com/fsprojects/Paket/issues/1195

#### 2.22.0 - 2015-11-05
* Paket adds binding redirect only for applicable assemblies - https://github.com/fsprojects/Paket/issues/1187
* BUGFIX: Add missing transitive dependencies after paket update - https://github.com/fsprojects/Paket/issues/1190
* BUGFIX: Work around issue with # in file names on mono - https://github.com/fsprojects/Paket/issues/1189
* USABILITY: Better error reporting when prereleases are involved - https://github.com/fsprojects/Paket/issues/1186

#### 2.21.0 - 2015-11-01
* Adding LOCKEDVERSION placeholder to templatefile - https://github.com/fsprojects/Paket/issues/1183

#### 2.20.0 - 2015-10-30
* Allow filtered updates of packages matching a regex - https://github.com/fsprojects/Paket/pull/1178
* Search for paket.references in startup directory (auto-restore feature) - https://github.com/fsprojects/Paket/pull/1179
* BUGFIX: Framework filtering for transisitve packages - https://github.com/fsprojects/Paket/issues/1182

#### 2.19.0 - 2015-10-29
* Resolver changed to breadth first search to escape more quickly from conflict situations - https://github.com/fsprojects/Paket/issues/1174
* Paket init downloads stable version of bootstraper - https://github.com/fsprojects/Paket/issues/1040
* BUGFIX: SemVer updates were broken

#### 2.18.0 - 2015-10-28
* Use branch and bound strategy to escape quickly from conflict situations - https://github.com/fsprojects/Paket/issues/1169
* Queries all feeds in parallel for package details
* New moniker monoandroid50 - https://github.com/fsprojects/Paket/pull/1171
* Reintroduced missing public API functions for docs
* USABILITY: Improved paket's conflict reporting during resolution time - https://github.com/fsprojects/Paket/pull/1168

#### 2.17.0 - 2015-10-24
* Global "oldest matching version" resolver strategy option - http://fsprojects.github.io/Paket/dependencies-file.html#Strategy-option
* Convert-from-nuget and simplify commands simplify framework restrictions if possible - https://github.com/fsprojects/Paket/pull/1159
* BUGFIX: Queries every NuGet feed in parallel and combines the results - https://github.com/fsprojects/Paket/pull/1163
* USABILITY: Give better error message when a file can't be found on a github repo - https://github.com/fsprojects/Paket/issues/1162

#### 2.16.0 - 2015-10-21
* Check that download http status code was 200
* Try to report better error when file is blocked by Firewall - https://github.com/fsprojects/Paket/pull/1155
* BUGFIX: Fixed loading of Project files on mono - https://github.com/fsprojects/Paket/pull/1149
* PERFORMANCE: Caching proxy scheme - https://github.com/fsprojects/Paket/pull/1153
* USABILITY: If caching fails Paket should recover - https://github.com/fsprojects/Paket/issues/1152

#### 2.15.1 - 2015-10-17
* BUGFIX: Fixed framework restriction filter - https://github.com/fsprojects/Paket/pull/1146
* BUGFIX: Fixed parsing of framework restrictions in lock file - https://github.com/fsprojects/Paket/pull/1144
* BUGFIX: Add monoandroid403 to be matched as Some MonoAndroid - https://github.com/fsprojects/Paket/pull/1140
* PERFORMANCE: Use locked version as prefered version when resolver strategy is min - https://github.com/fsprojects/Paket/pull/1141
* COSMETICS: Better error messages when resolver finds no matching version.
* COSMETICS: Fix error message when resolver already resolved to GlobalOverride - https://github.com/fsprojects/Paket/issues/1142

#### 2.14.0 - 2015-10-15
* BUGFIX: Handle silverlight framework identifiers comparison - https://github.com/fsprojects/Paket/pull/1138

#### 2.13.0 - 2015-10-14
* Show-Groups command - http://fsprojects.github.io/Paket/paket-show-groups.html
* BUGFIX: Fixed combine operation for framework restrictions - https://github.com/fsprojects/Paket/issues/1137
* BUGFIX: Lockfile-Parser did not to parse framework restrictions and therefore paket install could lead to wrong lock file - https://github.com/fsprojects/Paket/issues/1135
* USABILITY: Non-SemVer InformationalVersion are now allowed for paket pack - https://github.com/fsprojects/Paket/issues/1134
* USABILITY: Dependencies file parser should detects comma between install settings - https://github.com/fsprojects/Paket/issues/1129
* COSMETICS: Don't show the pin notice if dependency is transitive
* COSMETICS: Don't allow negative numbers in SemVer

#### 2.12.0 - 2015-10-12
* Better SemVer update by adding --keep-major, --keep-minor, --keep-patch to the CLI
* EXPERIMENTAL: Support for WiX installer projects

#### 2.11.0 - 2015-10-09
* Skip unchanged groups during install

#### 2.10.0 - 2015-10-08
* Make resolver to evaluate versions lazily
* BUGFIX: Paket.Pack was broken on filesystems with forward slash seperator - https://github.com/fsprojects/Paket/issues/1119
* BUGFIX: Wrong paket ProjectRefences name causes incorrect packaging - https://github.com/fsprojects/Paket/issues/1113

#### 2.9.0 - 2015-10-05
* Allow to use GitHub tokens to access GitHub files - http://fsprojects.github.io/Paket/paket-config.html
* Allow to update a single group
* BUGFIX: Resolver needs to consider Microsoft.Bcl.Build

#### 2.8.0 - 2015-10-03
* BUGFIX: Selective update needs to consider remote files
* BUGFIX: Ignore disabled upstream feeds - https://github.com/fsprojects/Paket/pull/1105
* BUGFIX: Don't forget to add settings from root dependencies
* COSMETICS: Do not write unnecessary framework restrictions into paket.lock

#### 2.7.0 - 2015-10-02
* Support for private GitHub repos - http://fsprojects.github.io/Paket/github-dependencies.html#Referencing-a-private-github-repository
* BUGFIX: Find the mono binary on OSX 10.11 - https://github.com/fsprojects/Paket/pull/1103

#### 2.6.0 - 2015-10-01
* Allow "content:once" as a package setting - http://fsprojects.github.io/Paket/nuget-dependencies.html#No-content-option
* BUGFIX: Don't add -prerelease to nuspec dependency nodes for project references - https://github.com/fsprojects/Paket/issues/1102
* BUGFIX: Do not create prerelease identifiers for transitive dependencies - https://github.com/fsprojects/Paket/issues/1099
* PERFORMANCE: Do not parse remote dependencies file twice - https://github.com/fsprojects/Paket/issues/1101
* PERFORMANCE: Check if we already downloaded paket.dependencies file for remote files in order to reduce stress on API limit - https://github.com/fsprojects/Paket/issues/1101
* PERFORMANCE: Run all calls against different NuGet protocols in parallel and take the fastest - https://github.com/fsprojects/Paket/issues/1085
* PERFORMANCE: Exclude duplicate NuGet feeds - https://github.com/fsprojects/Paket/issues/1085
* COSMETICS: Cache calls to GitHub in order to reduce stress on API limit - https://github.com/fsprojects/Paket/issues/1101

#### 2.5.0 - 2015-09-29
* Remove all Paket entries from projects which have no paket.references - https://github.com/fsprojects/Paket/issues/1097
* Allow to format VersionRequirements in NuGet syntax
* BUGFIX: Fix KeyNotFoundException when project is net4.0-client - https://github.com/fsprojects/Paket/issues/1095
* BUGFIX: Put prerelease requirement into NuSpec during paket pack - https://github.com/fsprojects/Paket/issues/1088
* BUGFIX: Inconsistent framework exclusion in paket.dependencies - https://github.com/fsprojects/Paket/issues/1093
* BUGFIX: Commands add/remove stripped link:false from file references - https://github.com/fsprojects/Paket/issues/1089
* BUGFIX: Do not create double prerelease identifiers - https://github.com/fsprojects/Paket/issues/1099
* COSMETICS: Only fixup dates in zip archive under Mono - https://github.com/fsprojects/Paket/pull/1094
* PERFORMANCE: Skip asking for versions if only a specific version is requested
* PERFORMANCE: Check if a feed supports a protocol and never retry if not - https://github.com/fsprojects/Paket/issues/1085

#### 2.4.0 - 2015-09-28
* BUGFIX: Paket does not touch config files when the list of binding redirects to add is empty - https://github.com/fsprojects/Paket/pull/1092
* BUGFIX: Fix unsupported https scheme in web proxy - https://github.com/fsprojects/Paket/pull/1080
* BUGFIX: Ignore DotNET 5.0 framework when TargetFramework 4 is specified - https://github.com/fsprojects/Paket/issues/1066
* BUGFIX: Paket failed with: The input sequence was empty - https://github.com/fsprojects/Paket/issues/1071
* BUGFIX: NullReferenceException in applyBindingRedirects during "update nuget package" - https://github.com/fsprojects/Paket/issues/1074
* COSMETICS: Improve error message for bootstrapper if download of Paket.exe fails - https://github.com/fsprojects/Paket/pull/1091

#### 2.3.0 - 2015-09-21
* Binding redirects from target platform only - https://github.com/fsprojects/Paket/pull/1070
* Allow to enable redirects per package - http://fsprojects.github.io/Paket/nuget-dependencies.html#redirects-settings
* BUGFIX: Install command without a lockfile failed when using groups - https://github.com/fsprojects/Paket/issues/1067
* BUGFIX: Only create packages.config entries for referenced packages - https://github.com/fsprojects/Paket/issues/1065
* BUGFIX: Paket update added an app.config to every project - https://github.com/fsprojects/Paket/issues/1068
* BUGFIX: Use commit w/gist download in RemoteDownload.downloadRemoteFiles - https://github.com/fsprojects/Paket/pull/1069

#### 2.1.0 - 2015-09-16
* Added support for custom internet proxy credentials with env vars - https://github.com/fsprojects/Paket/pull/1061
* Removed microsoft.bcl.build.targets from backlist and instead changed "import_targets" default for that package
* Fix handling of packages.config

#### 2.0.0 - 2015-09-15
* Support for `Dependency groups` in paket.dependencies files - http://fsprojects.github.io/Paket/groups.html
* Support for Roslyn-based analyzers - http://fsprojects.github.io/Paket/analyzers.html
* Support for reference conditions - https://github.com/fsprojects/Paket/issues/1026

#### 1.39.10 - 2015-09-13
* Fixed a bug where install and restore use different paths when specifying a project spec on a HTTP link - https://github.com/fsprojects/Paket/pull/1054
* Fix parsing of output path when condition has no spaces - https://github.com/fsprojects/Paket/pull/1058

#### 1.39.1 - 2015-09-08
* Eagerly create app.config files and add to all projects - https://github.com/fsprojects/Paket/pull/1044

#### 1.39.0 - 2015-09-08
* New Bootstrapper with better handling of Paket prereleases

#### 1.37.0 - 2015-09-07
* Support for authentication and complex hosts for HTTP dependencies - https://github.com/fsprojects/Paket/pull/1052
* Always redirect to the Redirect.Version - https://github.com/fsprojects/Paket/pull/1023
* Improvements in the BootStrapper - https://github.com/fsprojects/Paket/pull/1022

#### 1.34.0 - 2015-08-27
* Paket warns about pinned packages only when a new version is available - https://github.com/fsprojects/Paket/pull/1014
* Trace NuGet package URL if download fails
* Fallback to NuGet v2 feed if no version is found in v3

#### 1.33.0 - 2015-08-23
* Paket handles dynamic OutputPath - https://github.com/fsprojects/Paket/pull/942
* Paket warns when package is pinned - https://github.com/fsprojects/Paket/pull/999

#### 1.32.0 - 2015-08-19
* BUGFIX: Fixed compatibility issues with Klondike NuGet server - https://github.com/fsprojects/Paket/pull/997
* BUGFIX: Escape file names in a NuGet compatible way - https://github.com/fsprojects/Paket/pull/996
* BUGFIX: Paket now fails if an update of a nonexistent package is requested - https://github.com/fsprojects/Paket/pull/995

#### 1.31.0 - 2015-08-18
* BUGFIX: Delete old nodes from proj files - https://github.com/fsprojects/Paket/issues/992
* COSMETICS: Better conflict reporting - https://github.com/fsprojects/Paket/pull/994

#### 1.30.0 - 2015-08-18
* BUGFIX: Include prereleases when using NuGet3 - https://github.com/fsprojects/Paket/issues/988
* paket.template allows comments with # or // - https://github.com/fsprojects/Paket/pull/991

#### 1.29.0 - 2015-08-17
* Xamarin iOS + Mac Support - https://github.com/fsprojects/Paket/pull/980
* Handling fallbacks mainly for Xamarin against PCLs - https://github.com/fsprojects/Paket/pull/980
* Removed supported platforms for MonoTouch and MonoAndroid - https://github.com/fsprojects/Paket/pull/980
* Paket only creates requirements from lock file when updating a single package - https://github.com/fsprojects/Paket/pull/985

#### 1.28.0 - 2015-08-13
* Selective update shows better error message on conflict - https://github.com/fsprojects/Paket/pull/980
* Paket init adds default feed - https://github.com/fsprojects/Paket/pull/981
* Show better error message on conflict - https://github.com/fsprojects/Paket/issues/534
* Make option names for paket find-package-versions consistent with the other commands - https://github.com/fsprojects/Paket/issues/890
* Update specifying version does not pin version in paket.dependencies - https://github.com/fsprojects/Paket/pull/979

#### 1.27.0 - 2015-08-13
* Version range semantics changed for `>= x.y.z prerelease` - https://github.com/fsprojects/Paket/issues/976
* BUGFIX: Version trace got lost - https://twitter.com/indy9000/status/631201649219010561
* BUGFIX: copy_local behaviour was broken - https://github.com/fsprojects/Paket/issues/972

#### 1.26.0 - 2015-08-10
* BUGFIX: Paket mixed responses and downloads - https://github.com/fsprojects/Paket/issues/966

#### 1.25.0 - 2015-08-10
* Fix case-sensitivity of boostrapper on mono
* Reactive NuGet v3
* Check for conflicts in selective update - https://github.com/fsprojects/Paket/pull/964
* BUGFIX: Escape file names - https://github.com/fsprojects/Paket/pull/960

#### 1.23.0 - 2015-08-04
* BUGFIX: Selective update resolves the graph for selected package - https://github.com/fsprojects/Paket/pull/957

#### 1.22.0 - 2015-07-31
* Use FSharp.Core 4.0
* Fix build exe path which includes whitespace - https://github.com/fsprojects/ProjectScaffold/pull/185
* Preserve encoding upon saving solution - https://github.com/fsprojects/Paket/pull/940
* BUGFIX: If we specify a templatefile in paket pack it still packs all templates - https://github.com/fsprojects/Paket/pull/944
* BUGFIX: If we specify a type project templatefile in paket pack it should find the project - https://github.com/fsprojects/Paket/issues/945
* BUGFIX: Paket pack succeeded even when there're missing files - https://github.com/fsprojects/Paket/issues/948
* BUGFIX: FindAllFiles should handle paths that are longer than 260 characters - https://github.com/fsprojects/Paket/issues/949

#### 1.21.0 - 2015-07-23
* Allow NuGet packages to put version in the path - https://github.com/fsprojects/Paket/pull/928

#### 1.20.0 - 2015-07-21
* Allow to get version requirements from paket.lock instead of paket.dependencies - https://github.com/fsprojects/Paket/pull/924
* Add new ASP.NET 5.0 monikers - https://github.com/fsprojects/Paket/issues/921
* BUGFIX: Paket crashed with Null Ref Exception for MBrace - https://github.com/fsprojects/Paket/issues/923
* BUGFIX: Exclude submodules from processing - https://github.com/fsprojects/Paket/issues/918

#### 1.19.0 - 2015-07-13
* Support Odata query fallback for package details with /odata prefix - https://github.com/fsprojects/Paket/pull/922
* Establish beta-level comatibility with Klondike nuget server - https://github.com/fsprojects/Paket/pull/907
* BUGFIX: Improved SemVer parser - https://github.com/fsprojects/Paket/pull/920
* BUGFIX: Added fix for windows-style network source-paths in dependencies parser - https://github.com/fsprojects/Paket/pull/903
* BUGFIX: Settings for dependent packages are now respected - https://github.com/fsprojects/Paket/pull/919
* BUGFIX: `--force` option is working for install/update/restore remote files too
* BUGFIX: Delete cached errors if all sources fail - https://github.com/fsprojects/Paket/issues/908
* BUGFIX: Use updated globbing for paket.template
* COSMETICS: Better error message when package doesn't exist
* COSMETICS: Show better error message when a package is used in `paket.references` but not in `paket.lock`

#### 1.18.0 - 2015-06-22
* Exclusion syntax for paket.template files - https://github.com/fsprojects/Paket/pull/882
* BUGFIX: Issue with `paket pack` and multiple paket.template files fixed - https://github.com/fsprojects/Paket/issues/893

#### 1.17.0 - 2015-06-22
* Tab completion for installed packages in Paket.PowerShell - https://github.com/fsprojects/Paket/pull/892
* BUGFIX: Find-package-versions did not work - https://github.com/fsprojects/Paket/issues/886
* BUGFIX: Find-packages did not work - https://github.com/fsprojects/Paket/issues/888 https://github.com/fsprojects/Paket/issues/889
* COSMETICS: Improved the documentation for the commands - https://github.com/fsprojects/Paket/pull/891

#### 1.16.0 - 2015-06-21
* Make sure retrieved versions are ordered by version with latest version first - https://github.com/fsprojects/Paket/issues/886
* PowerShell argument tab completion for Paket-Add - https://github.com/fsprojects/Paket/pull/887
* Detection of DNX and DNXCore frameworks
* BUGFIX: Exceptions were not logged to command line - https://github.com/fsprojects/Paket/pull/885

#### 1.15.0 - 2015-06-18
* Paket.PowerShell support for Package Manager Console - https://github.com/fsprojects/Paket/pull/875
* Fix download of outdated files - https://github.com/fsprojects/Paket/issues/876

#### 1.14.0 - 2015-06-14
* Chocolatey support for Paket.PowerShell - https://github.com/fsprojects/Paket/pull/872
* BUGFIX: Single version in deps file created invalid dependend package- https://github.com/fsprojects/Paket/issues/871

#### 1.13.0 - 2015-06-12
* Paket.PowerShell support - https://github.com/fsprojects/Paket/pull/839
* EXPERIMENTAL: Allow link:false settings for file references in `paket.references` files
* BUGFIX: `paket update` did not pick latest prerelease version of indirect dependency - https://github.com/fsprojects/Paket/issues/866

#### 1.12.0 - 2015-06-09
* BUGFIX: Paket add should not update the package if it's already there
* BUGFIX: "copy_local" was not respected for indirect dependencies - https://github.com/fsprojects/Paket/issues/856
* BUGFIX: Suggest only packages from the installed sources - https://github.com/fsprojects/Paket.VisualStudio/issues/57
* BUGFIX: Trace license warning only in verbose mode - https://github.com/fsprojects/Paket/issues/862
* BUGFIX: Fix ./ issues during pack
* BUGFIX: Serialize != operator correctly - https://github.com/fsprojects/Paket/issues/857
* COSMETICS: Don't save the `paket.lock` file if it didn't changed

#### 1.11.0 - 2015-06-08
* Support for cancelling bootstrapper - https://github.com/fsprojects/Paket/pull/860
* Increase timeout for restricted access mode - https://github.com/fsprojects/Paket/issues/858

#### 1.10.0 - 2015-06-02
* `paket init` puts Paket binaries into the project path - https://github.com/fsprojects/Paket/pull/853
* Do not duplicate files in the nupkg - https://github.com/fsprojects/Paket/issues/851
* Pack command reuses project version if directly given - https://github.com/fsprojects/Paket/issues/837
* BUGFIX: `paket install` was not respecting `content:none` - https://github.com/fsprojects/Paket/issues/854

#### 1.9.0 - 2015-05-30
* Paket pack allows to specify current nuget version as dependency - https://github.com/fsprojects/Paket/issues/837
* BUGFIX: Fix long version of --silent flag - https://github.com/fsprojects/Paket/pull/849

#### 1.8.0 - 2015-05-28
* Implement --no-install and --redirects for "paket update" - https://github.com/fsprojects/Paket/pull/847
* BUGFIX: Fix inconsistent parameter names - https://github.com/fsprojects/Paket/pull/846

#### 1.7.2 - 2015-05-28
* New `--only-referenced` parameter for restore - https://github.com/fsprojects/Paket/pull/843
* Make the output path relative to the dependencies file - https://github.com/fsprojects/Paket/issues/829
* Analyze content files with case insensitive setting - https://github.com/fsprojects/Paket/issues/816
* BUGFIX: Parse NuGet package prerelease versions containing "-" - https://github.com/fsprojects/Paket/issues/841

#### 1.6.0 - 2015-05-26
* Paket init - init dependencies file with default NuGet source
* Allow to init paket in given directory
* Automatically query all package feeds in "Find packages"
* Allow to override install settings in 'paket.dependencies' with values from 'paket.references' - https://github.com/fsprojects/Paket/issues/836
* BUGFIX: `paket install` fails if package version doesn't match .nupkg file - https://github.com/fsprojects/Paket/issues/834
* BUGFIX: Try to work around issue with mono zip functions - https://github.com/fsharp/FAKE/issues/810

#### 1.5.0 - 2015-05-21
* Property tests for dependencies files parser - https://github.com/fsprojects/Paket/pull/807
* EXPERIMENTAL: Query NuGet feeds in parallel
* Allow to specify the directory for `convert-to-nuget` in PublicAPI
* Expose project Guids from project files
* Allow simplify on concrete dependencies file
* Allow to specify a concrete template file for `paket pack`
* Add overload in PublicAPI for default Restore
* Better tracing during "update package"
* Allow to register trace functions
* Allow to specify a source feed for Find-Packages and Find-Package-Versions command
* BUGFIX: Fix dates in local nuget packages
* BUGFIX: NullReferenceException in `convert-from-nuget` - https://github.com/fsprojects/Paket/pull/831
* BUGFIX: `Convert-from-nuget` quotes source feeds - https://github.com/fsprojects/Paket/pull/833
* BUGFIX: Observable.ofAsync fires OnCompleted - https://github.com/fsprojects/Paket/pull/835
* BUGFIX: Work around issue with CustomAssemblyAttributes during `paket pack` - https://github.com/fsprojects/Paket/issues/827
* BUGFIX: Fix dates after creating a package
* BUGFIX: Always trim package names from command line
* BUGFIX: Always show default nuget stream in completion

#### 1.4.0 - 2015-05-08
* EXPERIMENTAL: Find-Packages command - http://fsprojects.github.io/Paket/paket-find-packages.html
* EXPERIMENTAL: Find-Package-Versions command - http://fsprojects.github.io/Paket/paket-find-package-versions.html
* EXPERIMENTAL: Show-Installed-Packages command - http://fsprojects.github.io/Paket/paket-show-installed-packages.html
* Expose GetDefinedNuGetFeeds in Public API
* Expose GetSources in Public API
* BUGFIX: NuGet Convert works with empty version strings - https://github.com/fsprojects/Paket/pull/821
* BUGFIX: Don't shortcut conflicting addition
* BUGFIX: Better pin down behaviour during "Smart Update""
* BUGFIX: Only replace nuget package during add if the old one had no version
* BUGFIX: Put fixed packages to the end - https://github.com/fsprojects/Paket/issues/814
* BUGFIX: Fix `paket add` if package is already there - https://github.com/fsprojects/Paket/issues/814
* BUGFIX: Fix `paket add` for very first dependency - https://github.com/fsprojects/Paket/issues/814
* BUGFIX: Paket pack had issues with \ in subfolders - https://github.com/fsprojects/Paket/issues/812
* BZGFIX: Use https://api.nuget.org/v3/index.json for Autocomplete
* BUGFIX: Set exit code to 1 if the command line parser finds error
* BUGFIX: Windows restrictions were not parsed from lockfile - https://github.com/fsprojects/Paket/issues/810
* BUGFIX: Paket tries to keep the alphabetical order when using `paket add`
* BUGFIX: Do not generate entries for empty extensions in nupkg
* BUGFIX: Portable framework restrictions were not parsed from lockfile - https://github.com/fsprojects/Paket/issues/810
* COSMETICS: "Done" message in bootstrapper
* COSMETICS: -s parameter for Bootstrapper
* COSMETICS: Don't perform unnecessary installs during `paket add`
* COSMETICS: Always print the command on command parser error

#### 1.3.0 - 2015-04-30
* Paket keeps paket.dependencies as stable as possible during edits - https://github.com/fsprojects/Paket/pull/802
* `paket push` doesn't need a dependencies file any more - https://github.com/fsprojects/Paket/issues/800
* Added `--self` for self update of bootstrapper - https://github.com/fsprojects/Paket/issues/791
* BUGFIX: `convert-from-nuget` doen`t duplicate sources anymore - https://github.com/fsprojects/Paket/pull/804

#### 1.2.0 - 2015-04-24
* Add Paket.BootStrapper NuGet package - https://github.com/fsprojects/Paket/issues/790

#### 1.1.3 - 2015-04-24
* Fix StackOverflowException when using local path - https://github.com/fsprojects/Paket/issues/795

#### 1.1.2 - 2015-04-24
* `paket add` should not change dependencies file if the package is misspelled - https://github.com/fsprojects/Paket/issues/798

#### 1.1.1 - 2015-04-24
* Support developmentDependency nuget dependencies - https://github.com/fsprojects/Paket/issues/796

#### 1.1.0 - 2015-04-23
* Pack command is able to detect portable frameworks - https://github.com/fsprojects/Paket/issues/797

#### 1.0.2 - 2015-04-23
* `Convert-from-nuget` removes custom import and targets - https://github.com/fsprojects/Paket/pull/792

#### 1.0.1 - 2015-04-20
* New bootstrapper protects paket.exe from incomplete github downloads - https://github.com/fsprojects/Paket/pull/788

#### 1.0.0 - 2015-04-17
* Big release from fsharpex

#### 0.42.1 - 2015-04-17
* BUGFIX: Smart Install is no longer adding dependencies to paket.dependencies if specified in paket.references but not in paket.dependencies - https://github.com/fsprojects/Paket/issues/779
* BUGFIX: Fix smart install when we add a pinned version - https://github.com/fsprojects/Paket/issues/777
* Trace NuGet server response in verbose mode - https://github.com/fsprojects/Paket/issues/775
* BUGFIX: Fixing wrong local path detection with `paket install` - https://github.com/fsprojects/Paket/pull/773
* BUGFIX: Fixed zip opening on mono - https://github.com/fsprojects/Paket/pull/774

#### 0.41.0 - 2015-04-13
* New Testimonials page - http://fsprojects.github.io/Paket/testimonials.html
* New `PAKET.VERSION` environment variable for bootstraper - https://github.com/fsprojects/Paket/pull/771
* `convert-from-nuget` aggregates target framework from packages.config files - https://github.com/fsprojects/Paket/pull/768
* Improved config file formatting with indented binding redirects - https://github.com/fsprojects/Paket/pull/769
* BUGFIX: Fixed home path detection - https://github.com/fsprojects/Paket/pull/770
* COSMETICS: Better error message when `paket.dependencies` is missing - https://github.com/fsprojects/Paket/issues/764

#### 0.40.0 - 2015-04-09
* Try to fix dates in Nuget packages - https://github.com/fsprojects/Paket/issues/761
* `convert-from-nuget` reads target framework from packages.config files - https://github.com/fsprojects/Paket/pull/760
* Allow . in target file names for pack - https://github.com/fsprojects/Paket/issues/756

#### 0.39.0 - 2015-04-08
* Upgrading to .NET 4.5
* Removing DotNetZip and using the .NET 4.5 Zip APIs instead - https://github.com/fsprojects/Paket/pull/732
* Boostrapper download without `nuget.exe` - https://github.com/fsprojects/Paket/pull/734
* Added frameworkAssemblies to nuspec templating - https://github.com/fsprojects/Paket/issues/740
* BUGFIX: Only pick up project output files for pack that exactly match assembly filename - https://github.com/fsprojects/Paket/issues/752
* BUGFIX: Detect Silverlight version in csproj files - https://github.com/fsprojects/Paket/issues/751
* BUGFIX: Fix mono timeout during license download - https://github.com/fsprojects/Paket/issues/746
* BUGFIX: Detect `sl` as Silverlight - https://github.com/fsprojects/Paket/issues/744

#### 0.38.0 - 2015-03-30
* The restore process downloads package licenses automatically - https://github.com/fsprojects/Paket/pull/737

#### 0.37.0 - 2015-03-28
* Fallback to NuGet.exe if the bootstrapper fails to download from GitHub - https://github.com/fsprojects/Paket/pull/733
* COSMETICS: Display the file name if Paket crashes on some invalid file - https://github.com/fsprojects/Paket/pull/730

#### 0.36.0 - 2015-03-27
* Allow to add references section to paket.template file - https://github.com/fsprojects/Paket/issues/721
* Allow to compute libraries for specific framework - https://github.com/fsprojects/Paket/issues/723
* Detect .NET 4.6 - https://github.com/fsprojects/Paket/issues/727
* SemVer allows "number + build metadata" format - https://github.com/fsprojects/Paket/issues/704
* `paket push` shows status information - https://github.com/fsprojects/Paket/pull/695
* BUGFIX: Maintain order of content file items - https://github.com/fsprojects/Paket/pull/722
* BUGFIX: `Convert-from-nuget` ignores disabled NuGet feeds - https://github.com/fsprojects/Paket/pull/720
* BUGFIX: Smart install should not remove sources from `paket.dependencies` - https://github.com/fsprojects/Paket/pull/726
* BUGFIX: Smart install should create paket.lock if we have references files - https://github.com/fsprojects/Paket/pull/725
* COSMETICS: better tracing of intermediate resolution conflicts

#### 0.34.0 - 2015-03-12
* `paket pack` pretty-prints it's nuspec - https://github.com/fsprojects/Paket/issues/691
* Paket packs .MDBs docs into the nupkg - https://github.com/fsprojects/Paket/issues/693
* paket pack / paket.template support wildcard patterns - https://github.com/fsprojects/Paket/issues/690
* Allow empty lines in `paket.template` and report file name if parser fails - https://github.com/fsprojects/Paket/issues/692
* BUGFIX: paket.template - file type respects dir without slash at the end - https://github.com/fsprojects/Paket/issues/698
* BUGFIX: paket-files folder is alwaays relative to `paket.dependencies` - https://github.com/fsprojects/Paket/issues/564
* BUGFIX: `paket install` respects manual paket nodes - https://github.com/fsprojects/Paket/issues/679

#### 0.33.0 - 2015-03-10
* Paket packs XML docs into the nupkg - https://github.com/fsprojects/Paket/issues/689
* BUGFIX: Install settings from `paket.dependencies` should override package settings - https://github.com/fsprojects/Paket/issues/688

#### 0.32.0 - 2015-03-09
* PERFORMANCE: If resolver runs into conflict then use Warnsdorff's rule - https://github.com/fsprojects/Paket/pull/684
* BUGFIX: Fixed Linux install scripts - https://github.com/fsprojects/Paket/pull/681
* Support for WinExe output type - https://github.com/fsprojects/Paket/pull/675
* BUGFIX: Fix Nuget compat issue with leading zeros - https://github.com/fsprojects/Paket/pull/672
* BUGFIX: Detect inter project dependencies without matching package id - https://github.com/fsprojects/Paket/pull/671
* BUGFIX: Parse prerelease numbers into bigint since ints might overflow - https://github.com/fsprojects/Paket/pull/667
* BUGFIX: Optional fields in template files are read correctly - https://github.com/fsprojects/Paket/pull/666
* BUGFIX: Better url and endpoint handling in `paket push` - https://github.com/fsprojects/Paket/pull/663
* COSMETICS: Better tracing when resolver runs into conflict - https://github.com/fsprojects/Paket/pull/684
* COSMETICS: Better error message when a package is listed twice in `paket.references` - https://github.com/fsprojects/Paket/pull/686
* COSMETICS: Use Chessie for ROP - https://github.com/fsprojects/Chessie

#### 0.31.2 - 2015-02-26
* BUGFIX: Robust and much faster template file parser - https://github.com/fsprojects/Paket/pull/660

#### 0.31.1 - 2015-02-25
* Use latest FAKE tasks

#### 0.31.0 - 2015-02-25
* BUGFIX: Fix help for init command - https://github.com/fsprojects/Paket/pull/654
* BUGFIX: Allow non-standard API endpoint for push - https://github.com/fsprojects/Paket/pull/652
* BUGFIX: Special case nuget.org
* BUGFIX: paket add/remove with just project name - https://github.com/fsprojects/Paket/pull/650
* BUGFIX: Uploading packages as multiform content type - https://github.com/fsprojects/Paket/pull/651
* BUGFIX: Handle transient dependencies better in pack command - https://github.com/fsprojects/Paket/pull/649
* BUGFIX: Only load custom attributes if not given in TemplateFile or cmd parameter
* BUGFIX: Detect .NET 4.5.1 - https://github.com/fsprojects/Paket/pull/647

#### 0.30.0 - 2015-02-23
* New command: `paket pack` - http://fsprojects.github.io/Paket/paket-pack.html
* New command: `paket push` - http://fsprojects.github.io/Paket/paket-push.html
* Improved command line help - https://github.com/fsprojects/Paket/pull/639
* BUGFIX: fix no_auto_restore option parsing - https://github.com/fsprojects/Paket/issues/632

#### 0.29.0 - 2015-02-18
* Allow local NuGet sources with spaces in `paket.dependencies` - https://github.com/fsprojects/Paket/issues/616
* Streamlined install options in `paket.dependencies` and `paket.references` - https://github.com/fsprojects/Paket/issues/587
* Allow to opt-out of targets import - https://github.com/fsprojects/Paket/issues/587
* New option to add/remove packages for a single project - https://github.com/fsprojects/Paket/pull/610
* BUGFIX: Blacklisted Microsoft.Bcl.Build.targets - https://github.com/fsprojects/Paket/issues/618
* BUGFIX: Selective update doesn't add package twice from `paket.references` anymore
* BUGFIX: `paket install` installs GitHub source files
* COSMETICS: Respect home directories on mono - https://github.com/fsprojects/Paket/issues/612
* COSMETICS: `paket add` inserts the new package in alphabetical position - https://github.com/fsprojects/Paket/issues/596

#### 0.28.0 - 2015-02-16
* Add a simple API which allows to retrieve NuGet v3 autocomplete
* Allow unix-style comments in `paket.dependencies` file
* BUGFIX: `paket restore` does not fail on missing `paket.version` files - https://github.com/fsprojects/Paket/issues/600
* BUGFIX: Parsing of conditional dependencies should detect portable case - https://github.com/fsprojects/Paket/issues/594
* BUGFIX: Prerelease requirements in `paket.dependencies` should override package dependencies - https://github.com/fsprojects/Paket/issues/607
* BUGFIX: Try to ease the pain with mono bug in Process class - https://github.com/fsprojects/Paket/issues/599
* BUGFIX: `paket restore` does not re-download http references - https://github.com/fsprojects/Paket/issues/592
* BUGFIX: Make DeletePaketNodes more robust - https://github.com/fsprojects/Paket/issues/591
* BUGFIX: Install content files on mono - https://github.com/fsprojects/Paket/issues/561
* BUGFIX: Install process doesn't duplicate Imports of targets files any more - https://github.com/fsprojects/Paket/issues/588
* BUGFIX: Don't remove comments from `paket.dependencies` file - https://github.com/fsprojects/Paket/issues/584
* COSMETICS: Paket should not reformat app/web.config files while changing assembly redirects - https://github.com/fsprojects/Paket/issues/597

#### 0.27.0 - 2015-02-07
* Install process will reference `.props` and `.targets` files from NuGet packages - https://github.com/fsprojects/Paket/issues/516
* Don't internalize in paket.exe during ILMerge
* Allow to download from pre-authenticated MyGet feed - https://github.com/fsprojects/Paket/issues/466
* BUGFIX: Fix `paket install --hard` for FSharp.Core - https://github.com/fsprojects/Paket/issues/579
* BUGFIX: `paket convert-from-nuget` ignores casing when looking for nuget.targets - https://github.com/fsprojects/Paket/issues/580
* BUGFIX: `paket install` correctly parses HTTP references - https://github.com/fsprojects/Paket/pull/571
* BUGFIX: `paket.dependencies` parser now fails if tokens are not valid
* COSMETICS: Prerelease strings are checked that they don't contain operators
* COSMETICS: Create an install function in the API which takes a `paket.dependencies` file as text - https://github.com/fsprojects/Paket/issues/576

#### 0.26.0 - 2015-01-31
* Allow to opt-out of old frameworks in `paket.dependencies` - http://fsprojects.github.io/Paket/nuget-dependencies.html#Framework-restrictions
* Allow `copy_local` settings in `paket.references` - http://fsprojects.github.io/Paket/references-files.html#copy_local-settings
* COSMETICS: `paket.lock` beautification for HTTP specs - https://github.com/fsprojects/Paket/pull/571

#### 0.25.0 - 2015-01-25
* BUGFIX: If more than one TargetFramework-specific dependency to the same package exist, we take the latest one - https://github.com/fsprojects/Paket/pull/567
* BUGFIX: Removes interactive-shell-check on `add auth` - https://github.com/fsprojects/Paket/pull/565
* BUGFIX: Can parse open NuGet ranges in brackets - https://github.com/fsprojects/Paket/issues/560
* BUGFIX: Detect `net35-client` - https://github.com/fsprojects/Paket/issues/559
* BUGFIX: Show help for `auto-restore` command - https://github.com/fsprojects/Paket/pull/558

#### 0.24.0 - 2015-01-19
* Allow to disable Visual Studio NuGet package restore - http://fsprojects.github.io/Paket/paket-auto-restore.html
* BUGFIX: Probe for unnormalized and normalized versions in local NuGet feeds - https://github.com/fsprojects/Paket/issues/556

#### 0.23.0 - 2015-01-15
* Refactored `init` & `init auto restore` to Railway Oriented Programming - https://github.com/fsprojects/Paket/pull/533
* Refactored FindRefs to Railway Oriented Programming - https://github.com/fsprojects/Paket/pull/529
* BUGFIX: paket.bootstrapper.exe and paket.exe use better proxy detection - https://github.com/fsprojects/Paket/pull/552
* BUGFIX: `paket add` offered to add dependencies even when they are already added - https://github.com/fsprojects/Paket/issues/550
* BUGFIX: Detect `Net20-client` - https://github.com/fsprojects/Paket/issues/547
* BUGFIX: Give better error message when package is not found in a local feed - https://github.com/fsprojects/Paket/issues/545
* BUGFIX: Don't download gists that are up-to-date - https://github.com/fsprojects/Paket/issues/513
* BUGFIX: fix parsing of longer http links - https://github.com/fsprojects/Paket/pull/536
* BUGFIX: Detect correct `paket.references` filenames during convert-from-nuget
* BUGFIX: If no package source is found during convert-from-nuget we use the default NuGet feed
* COSMETICS: Config file is only saved when needed
* COSMETICS: Ignore completely empty lib folders
* COSMETICS: `paket convert-from-nuget` warns if it can't find a NuGet feed - https://github.com/fsprojects/Paket/issues/548
* COSMETICS: Remove icon from bootstrapper to make file size much smaller

#### 0.22.0 - 2015-01-05
* Bootstrapper avoids github API - https://github.com/fsprojects/Paket/issues/510
* Refactoring to Railwal Oriented Programming - http://fsharpforfunandprofit.com/rop/
* Always trim line end in lockfile
* Improved binding redirects detection - https://github.com/fsprojects/Paket/pull/507
* Don't catch NullReferenceExceptions for now - https://github.com/fsprojects/Paket/issues/505
* BUGFIX: Paket update nuget X doesn't work - https://github.com/fsprojects/Paket/issues/512

#### 0.21.0 - 2015-01-02
* New `--log-file` parameter allows to trace into logfile - https://github.com/fsprojects/Paket/pull/502
* Trace stacktrace on all NullReferenceExceptions - https://github.com/fsprojects/Paket/issues/500
* Paket.locked file has 2 minute timeout
* BUGFIX: Detect the version of a GitHub gist correctly - https://github.com/fsprojects/Paket/issues/499
* BUGFIX: Dependencies file saves http and gist links correctly - https://github.com/fsprojects/Paket/issues/498
* BUGFIX: Don't relax "OverrideAll" conditions during `paket install`
* BUGFIX: fix priority of parsing atom nuget feed for package Id - https://github.com/fsprojects/Paket/issues/494
* BUGFIX: fix JSON deserializer and reactivate cache - https://github.com/fsprojects/Paket/pull/495
* BUGFIX: Make the file search for app.config and web.config case insensitive - https://github.com/fsprojects/Paket/issues/493
* BUGFIX: Don't add duplicate lines in `packet.dependencies` - https://github.com/fsprojects/Paket/issues/492
* BUGFIX: Keep framework restrictions in `paket install`- https://github.com/fsprojects/Paket/issues/486
* WORKAROUND: Do not fail on BadCrcException during unzip and only show a warning - https://github.com/fsprojects/Paket/issues/484
* WORKAROUND: Disable NuGet v3 feed for now - seems to be unreliable.
* PERFORMANCE: Don't parse project files twice - https://github.com/fsprojects/Paket/issues/487
* PERFORMANCE: Cache platform penalty calculation - https://github.com/fsprojects/Paket/issues/487
* PERFORMANCE: Use StringBuilder for path replacement - https://github.com/fsprojects/Paket/issues/487
* PERFORMANCE: Cache feed errors - https://github.com/fsprojects/Paket/issues/487
* PERFORMANCE: Put feed url into cache filename - https://github.com/fsprojects/Paket/issues/487
* PERFORMANCE: Relax prerelease requirements for pinned versions - https://github.com/fsprojects/Paket/issues/487
* PERFORMANCE: Don't enumerate all files, since we only need lib files - https://github.com/fsprojects/Paket/issues/487
* PERFORMANCE: Pin sourcefile dependencies - https://github.com/fsprojects/Paket/issues/487
* PERFORMANCE: Cache path penalty calculation - https://github.com/fsprojects/Paket/issues/487
* PERFORMANCE: Cache path extraction - https://github.com/fsprojects/Paket/issues/487

#### 0.20.1 - 2014-12-30
* COSMETICS: Trim end of line in lockfile.

#### 0.20.0 - 2014-12-29
* `paket install` performs a selective update based on the changes in the dependencies file - http://fsprojects.github.io/Paket/lock-file.html#Performing-updates
* Paket.exe acquires a lock for all write processes - https://github.com/fsprojects/Paket/pull/469
* New command to add credentials - http://fsprojects.github.io/Paket/paket-config.html#Add-credentials
* Smarter conditional NuGet dependencies - https://github.com/fsprojects/Paket/pull/462
* If environment auth variables are empty a fallback to the config is used- https://github.com/fsprojects/Paket/pull/459
* Better handling for multiple files from same GitHub repository - https://github.com/fsprojects/Paket/pull/451
* Extend Public API for plugin
* BUGFIX: Remove parsing of invalid child element of ProjectReference - https://github.com/fsprojects/Paket/pull/453
* BUGFIX: Don't add NuGet packages twice to a references file - https://github.com/fsprojects/Paket/pull/460
* BUGFIX: Use Max strategy for `paket outdated --ingore-constraints` - https://github.com/fsprojects/Paket/pull/463
* BUGFIX: Don't delete downloaded github zip file
* BUGFIX: Cannot install nuget packages from local TeamCity feeds due to proxy - https://github.com/fsprojects/Paket/pull/482
* BUGFIX: Don't touch framework assemblies if not needed
* BUGFIX: Check versions file synchronously
* BUGFIX: Restore console color after handling exception - https://github.com/fsprojects/Paket/pull/467
* COSMETICS: `>= 0` version range simplified to empty string - https://github.com/fsprojects/Paket/pull/449
* COSMETICS: Paket.exe and paket.bootstrapper.exe have a logo - https://github.com/fsprojects/Paket/pull/473

#### 0.18.0 - 2014-12-09
* Show command help on `--help` - https://github.com/fsprojects/Paket/pull/437
* Allow to opt in to BindingRedirects - https://github.com/fsprojects/Paket/pull/436
* Don't run simplify in strict mode - https://github.com/fsprojects/Paket/pull/443
* Allow to remove NuGet packages in interactive mode - https://github.com/fsprojects/Paket/pull/432
* Added auto-unzip of downloaded archives - https://github.com/fsprojects/Paket/pull/430
* Allow to reference binary files via http reference - https://github.com/fsprojects/Paket/pull/427
* Faster BindingRedirects - https://github.com/fsprojects/Paket/pull/414
* Using a different FSharp.Core NuGet package - https://github.com/fsprojects/Paket/pull/416
* Find the paket.references file in upper directories - https://github.com/fsprojects/Paket/pull/409
* Allow `paket.references` files in upper directories - https://github.com/fsprojects/Paket/pull/403
* Clear failure message for `paket simplify`, when lock file is outdated - https://github.com/fsprojects/Paket/pull/403
* BUGFIX: `Selective update` updates only dependent packages - https://github.com/fsprojects/Paket/pull/410
* BUGFIX: If there are only prereleases we should just take these
* BUGFIX: `paket update nuget <name>` fails if <name> was not found in lockfile - https://github.com/fsprojects/Paket/issues/404
* BUGFIX: Unescape library filename - https://github.com/fsprojects/Paket/pull/412
* BUGFIX: Allow to reference multiple files from same repository directory - https://github.com/fsprojects/Paket/pull/445
* BUGFIX: Don't reference satellite assemblies - https://github.com/fsprojects/Paket/pull/444
* BUGFIX: Binding redirect version is picked from highest library version - https://github.com/fsprojects/Paket/pull/422
* BUGFIX: Handle numeric part of PreRelease identifiers correctly - https://github.com/fsprojects/Paket/pull/426
* BUGFIX: Fixed casing issue in selective update - https://github.com/fsprojects/Paket/pull/434
* BUGFIX: Parse http links from lockfile
* BUGFIX: Calculate dependencies file name for http resources - https://github.com/fsprojects/Paket/pull/428

#### 0.17.0 - 2014-11-29
* FrameworkHandling: Support more portable profiles and reduce the impact in the XML file
* FrameworkHandling: support extracting Silverlight5.0 and NetCore4.5 - https://github.com/fsprojects/Paket/pull/389
* New command `paket init` - http://fsprojects.github.io/Paket/paket-init.html
* Better error message for missing files in paket.lock file - https://github.com/fsprojects/Paket/pull/402
* BUGFIX: Crash on 'install' when input seq was empty - https://github.com/fsprojects/Paket/pull/395
* BUGFIX: Handle multiple version results from NuGet - https://github.com/fsprojects/Paket/pull/393

#### 0.16.0 - 2014-11-23
* Integrate BindingRedirects into Paket install process - https://github.com/fsprojects/Paket/pull/383
* BUGFIX: Download of GitHub files should clean it's own directory - https://github.com/fsprojects/Paket/issues/385
* BUGFIX: Don't remove custom framework references - https://github.com/fsprojects/Paket/issues/376
* BUGFIX: Path to dependencies file is now relative after `convert-from-nuget` - https://github.com/fsprojects/Paket/pull/379
* BUGFIX: Restore command in targets file didn't work with spaces in paths - https://github.com/fsprojects/Paket/issues/375
* BUGFIX: Detect FrameworkReferences without restrictions in nuspec file and install these
* BUGFIX: Read sources even if we don't find packages - https://github.com/fsprojects/Paket/issues/372

#### 0.15.0 - 2014-11-19
* Allow to use basic framework restrictions in NuGet packages - https://github.com/fsprojects/Paket/issues/307
* Support feeds that don't support NormalizedVersion - https://github.com/fsprojects/Paket/issues/361
* BUGFIX: Use Nuget v2 as fallback
* BUGFIX: Accept and normalize versions like 6.0.1302.0-Preview - https://github.com/fsprojects/Paket/issues/364
* BUGFIX: Fixed handling of package dependencies containing string "nuget" - https://github.com/fsprojects/Paket/pull/363

#### 0.14.0 - 2014-11-14
* Uses Nuget v3 API, which enables much faster resolver
* BUGFIX: Keep project file order similar to VS order
* Support unlisted dependencies if nothing else fits - https://github.com/fsprojects/Paket/issues/327

#### 0.13.0 - 2014-11-11
* New support for general HTTP dependencies - http://fsprojects.github.io/Paket/http-dependencies.html
* New F# Interactive support - http://fsprojects.github.io/Paket/reference-from-repl.html
* New `paket find-refs` command - http://fsprojects.github.io/Paket/paket-find-refs.html
* Migration of NuGet source credentials during `paket convert-from-nuget` - http://fsprojects.github.io/Paket/paket-convert-from-nuget.html#Migrating-NuGet-source-credentials
* Bootstrapper uses .NET 4.0 - https://github.com/fsprojects/Paket/pull/355
* Adding --ignore-constraints to `paket outdated` - https://github.com/fsprojects/Paket/issues/308
* PERFORMANCE: If `paket add` doesn't change the `paket.dependencies` file then the resolver process will be skipped
* BUGFIX: `paket update nuget [PACKAGENAME]` should use the same update strategy as `paket add` - https://github.com/fsprojects/Paket/issues/330
* BUGFIX: Trailing whitespace is ignored in `paket.references`

#### 0.12.0 - 2014-11-07
* New global paket.config file - http://fsprojects.github.io/Paket/paket-config.html
* Trace warning when we replace NuGet.exe with NuGet.CommandLine - https://github.com/fsprojects/Paket/issues/320
* Allow to parse relative NuGet folders - https://github.com/fsprojects/Paket/issues/317
* When paket skips a framework install because of custom nodes it shows a warning - https://github.com/fsprojects/Paket/issues/316
* Remove the namespaces from the nuspec parser - https://github.com/fsprojects/Paket/pull/315
* New function which extracts the TargetFramework of a given projectfile.
* New function which calculates dependencies for a given projectfile.
* Project output type can be detected from a project file
* Allow to retrieve inter project dependencies from a project file
* BUGFIX: Exclude unlisted NuGet packages in Resolver - https://github.com/fsprojects/Paket/issues/327
* BUGFIX: Detect Lib vs. lib folder on Linux - https://github.com/fsprojects/Paket/issues/332
* BUGFIX: Paket stopwatch was incorrect - https://github.com/fsprojects/Paket/issues/326
* BUGFIX: Paket failed on generating lockfile for LessThan version requirement - https://github.com/fsprojects/Paket/pull/314
* BUGFIX: Don't match suffixes in local NuGet packages - https://github.com/fsprojects/Paket/issues/317
* BUGFIX: Don't fail with NullReferenceException when analyzing nuget.config - https://github.com/fsprojects/Paket/issues/319

#### 0.11.0 - 2014-10-29
* Build a merged install model with all packages - https://github.com/fsprojects/Paket/issues/297
* `paket update` command allows to set a version - http://fsprojects.github.io/Paket/paket-update.html#Updating-a-single-package
* `paket.targets` is compatible with specific references files - https://github.com/fsprojects/Paket/issues/301
* BUGFIX: Paket no longer leaves transitive dependencies in lockfile after remove command - https://github.com/fsprojects/Paket/pull/306
* BUGFIX: Don't use "global override" for selective update process - https://github.com/fsprojects/Paket/issues/310
* BUGFIX: Allow spaces in quoted parameter parsing - https://github.com/fsprojects/Paket/pull/311

#### 0.10.0 - 2014-10-24
* Initial version of `paket remove` command - http://fsprojects.github.io/Paket/paket-remove.html
* Paket add doesn't fail on second attempt - https://github.com/fsprojects/Paket/issues/295
* Report full paths when access is denied - https://github.com/fsprojects/Paket/issues/242
* Visual Studio restore only restores for the current project
* BUGFIX: Selective update keeps all other versions
* BUGFIX: Install process accepts filenames with `lib`
* BUGFIX: Fix !~> resolver
* BUGFIX: Use normal 4.0 framework libs when we only specify net40
* BUGFIX: Fix timing issue with paket install --hard - https://github.com/fsprojects/Paket/issues/293
* BUGFIX: Fix namespace handling in nuspec files
* BUGFIX: Add default nuget source to dependencies file if original project has no source

#### 0.9.0 - 2014-10-22
* Allow to restore packages from paket.references files - http://fsprojects.github.io/Paket/paket-restore.html
* Detect local nuspec with old XML namespace - https://github.com/fsprojects/Paket/issues/283
* `paket add` command tries to keep all other packages stable.
* Added another profile mapping for Profile136 - https://github.com/fsprojects/Paket/pull/262
* More portable profiles - https://github.com/fsprojects/Paket/issues/281
* Added net11 to framework handling - https://github.com/fsprojects/Paket/pull/269
* Create references for Win8 - https://github.com/fsprojects/Paket/issues/280
* Detect VS automatic nuget restore and create paket restore - http://fsprojects.github.io/Paket/paket-convert-from-nuget.html#Automated-process
* `paket convert-from-nuget` doesn't duplicate paket solution items - https://github.com/fsprojects/Paket/pull/286
* BUGFIX: Paket removes old framework references if during install - https://github.com/fsprojects/Paket/issues/274
* BUGFIX: Don't let the bootstrapper fail if we already have a paket.exe
* BUGFIX: Use the Id property when NuGet package name and id are different - https://github.com/fsprojects/Paket/issues/265

#### 0.8.0 - 2014-10-15
* Smarter install in project files
* Paket handles .NET 4.5.2 and .NET 4.5.3 projects - https://github.com/fsprojects/Paket/issues/260
* New command: `paket update nuget <package id>` - http://fsprojects.github.io/Paket/paket-update.html#Updating-a-single-package
* BUGFIX: Do not expand auth when serializing dependencies file - https://github.com/fsprojects/Paket/pull/259
* BUGFIX: Create catch all case for unknown portable frameworks

#### 0.7.0 - 2014-10-14
* Initial support for referencing full github projects - http://fsprojects.github.io/Paket/http-dependencies.html#Referencing-a-GitHub-repository
* Allow to use all branches in GitHub sources - https://github.com/fsprojects/Paket/pull/249
* Initial support for frameworkAssemblies from nuspec - https://github.com/fsprojects/Paket/issues/241
* Download github source files with correct encoding - https://github.com/fsprojects/Paket/pull/248
* Add FSharp.Core.Microsoft.Signed as dependency
* Install model uses portable versions for net40 and net45 when package doesn't contain special versions
* Install command displays existing versions if constraint does not match any version
* Restore command doesn't calc install model.
* Use https in DefaultNugetStream - https://github.com/fsprojects/Paket/pull/251
* BUGFIX: Paket only deletes files which will are downloaded by init-auto-restore process - https://github.com/fsprojects/Paket/pull/254
* BUGFIX: Paket convert-from-nuget failed when package source keys contain invalid XML element chars - https://github.com/fsprojects/Paket/issues/253

#### 0.6.0 - 2014-10-11
* New restore command - http://fsprojects.github.io/Paket/paket-restore.html
* Report if we can't find packages for top level dependencies.
* Faster resolver
* Try /FindPackagesById before /Packages for nuget package version no. retrieval
* New Paket.Core package on NuGet - https://www.nuget.org/packages/Paket.Core/
* BUGFIX: Prefer full platform builds over portable builds

#### 0.5.0 - 2014-10-09
* Bootstrapper will only download stable releases by default - http://fsprojects.github.io/Paket/bootstrapper.html
* New installer model allows better compatibility with NuGet and should be much faster
* Supporting dot for references file - http://fsprojects.github.io/Paket/http-dependencies.html
* Supporting pagination for long NuGet feeds - https://github.com/fsprojects/Paket/issues/223
* Create a "use exactly this version" operator in order to override package conflicts - http://fsprojects.github.io/Paket/nuget-dependencies.html#Use-exactly-this-version-constraint
* New `content none` mode in paket.dependencies - http://fsprojects.github.io/Paket/dependencies-file.html#No-content-option
* Allow source files in content folder of NuGet packages
* No -D needed for Linux installer - https://github.com/fsprojects/Paket/pull/210
* Content files like `_._`, `*.transform` and `*.pp` are ignored - https://github.com/fsprojects/Paket/issues/207
* The `convert-from-nuget` command adds .paket folder to the sln - https://github.com/fsprojects/Paket/issues/206
* Removed duplicate transitive dependencies from lock file - https://github.com/fsprojects/Paket/issues/200
* If the package download failed Paket retries with force flag
* The `convert-from-nuget` commands sorts the dependencies file
* Use credentials from nuget.config on paket convert-from-nuget - https://github.com/fsprojects/Paket/issues/198
* Deploy fixed targets file - https://github.com/fsprojects/Paket/issues/172
* New [--pre] and [--strict] modes for paket outdated - http://fsprojects.github.io/Paket/paket-outdated.html
* New --no-auto-restore option for `convert-from-nuget` command - http://fsprojects.github.io/Paket/paket-convert-from-nuget.html#Automated-process
* Adding support for new portable profiles
* paket.exe is now signed
* Allow to reference .exe files from NuGet packages
* Use default proxy in paket.exe and bootstrapper.exe - https://github.com/fsprojects/Paket/issues/226
* Keep order of sources in paket.dependencies - https://github.com/fsprojects/Paket/issues/233
* BREAKING CHANGE: Removed --dependencies-file option - from now on it's always paket.dependencies
* BUGFIX: Bootstrapper will not throw NullReferenceException on broken paket.exe downloads
* BUGFIX: Authentication information will not be put in cache
* BUGFIX: Fixes cache issue when using multiple NuGet sources
* BUGFIX: Fixes potential casing issue on Windows
* BUGFIX: paket-files need to go to the top of a project file
* BUGFIX: Do not look for MinimalVisualStudioVersion when adding paket folder to solution - https://github.com/fsprojects/Paket/pull/221
* COSMETICS: Throw better error message if we don't get any versions from NuGet source

#### 0.4.0 - 2014-09-28
* Resolve dependencies for github modules - http://fsprojects.github.io/Paket/http-dependencies.html#Remote-dependencies
* New [--interactive] mode for paket simplify - http://fsprojects.github.io/Paket/paket-simplify.html
* Don't use version in path for github files.
* Better error message when a package resolution conflict arises.

#### 0.3.0 - 2014-09-25
* New command: paket add [--interactive] - http://fsprojects.github.io/Paket/paket-add.html
* New command: paket simplify - http://fsprojects.github.io/Paket/paket-simplify.html
* Better Visual Studio integration by using paket.targets file - http://fsprojects.github.io/Paket/paket-auto-restore.html
* Support for NuGet prereleases - http://fsprojects.github.io/Paket/nuget-dependencies.html#PreReleases
* Support for private NuGet feeds - http://fsprojects.github.io/Paket/nuget-dependencies.html#NuGet-feeds
* New NuGet package version constraints - http://fsprojects.github.io/Paket/nuget-dependencies.html#Further-version-constraints
* Respect case sensitivity for package paths for Linux - https://github.com/fsprojects/Paket/pull/137
* Improved convert-from-nuget command - http://fsprojects.github.io/Paket/paket-convert-from-nuget.html
* New paket.bootstrapper.exe (7KB) allows to download paket.exe from github.com - http://fsprojects.github.io/Paket/paket-auto-restore.html
* New package resolver algorithm
* Better verbose mode - use -v flag
* Version info is shown at paket.exe start
* paket.lock file is sorted alphabetical (case-insensitive)
* Linked source files now all go underneath a "paket-files" folder.
* BUGFIX: Ensure the NuGet cache folder exists
* BUGFIX: Async download fixed on mono

#### 0.2.0 - 2014-09-17
* Allow to directly link GitHub files - http://fsprojects.github.io/Paket/http-dependencies.html
* Automatic NuGet conversion - http://fsprojects.github.io/Paket/paket-convert-from-nuget.html
* Cleaner syntax in paket.dependencies - https://github.com/fsprojects/Paket/pull/95
* Strict mode - https://github.com/fsprojects/Paket/pull/104
* Detecting portable profiles
* Support content files from nuget - https://github.com/fsprojects/Paket/pull/84
* Package names in Dependencies file are no longer case-sensitive - https://github.com/fsprojects/Paket/pull/108

#### 0.1.4 - 2014-09-16
* Only vbproj, csproj and fsproj files are handled

#### 0.1.3 - 2014-09-15
* Detect FSharpx.Core in packages

#### 0.1.2 - 2014-09-15
* --hard parameter allows better transition from NuGet.exe

#### 0.1.0 - 2014-09-12
* We are live - yay!<|MERGE_RESOLUTION|>--- conflicted
+++ resolved
@@ -1,10 +1,8 @@
-<<<<<<< HEAD
-#### 5.114.5 - 2017-10-18
+#### 5.114.6 - 2017-10-18
 * BUGFIX: Make json cache file reading more robust - https://github.com/fsprojects/Paket/issues/2838
-=======
+
 #### 5.114.5 - 2017-10-14
 * PERFORMANCE: Fix performance problem introduced in 5.101.0 - https://github.com/fsprojects/Paket/pull/2850
->>>>>>> be65b206
 
 #### 5.114.4 - 2017-10-13
 * BUGFIX: Do not restore sdk projects when a group is given - https://github.com/fsprojects/Paket/issues/2838
