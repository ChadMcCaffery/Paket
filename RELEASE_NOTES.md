<<<<<<< HEAD
#### 4.0.0-rc3 - 13.03.2017
* Make Paket compatible with DotNet SDK preview3
* Tail Recursive Package Resolution - https://github.com/fsprojects/Paket/pull/2066
* Reorganized resolver - https://github.com/fsprojects/Paket/pull/2039
* USABILITY: Added option to have paket restore fail on check failure - https://github.com/fsprojects/Paket/pull/1963
* USABILITY: Collect multiple install errors before failing  - https://github.com/fsprojects/Paket/pull/2177
* Generate load scripts on install abidding to new paket.dependencies option - https://fsprojects.github.io/Paket/dependencies-file.html#Generate-load-scripts
=======
#### 3.36.4 - 13.03.2017
* USABILITY: Remove confusing yellow diagnostics in pack - https://github.com/fsprojects/Paket/issues/2164

#### 3.36.3 - 13.03.2017
* USABILITY: Support TLS > 1.0 - https://github.com/fsprojects/Paket/issues/2174

#### 3.36.2 - 13.03.2017
* BUGFIX: Allow to add package when sources are splitted - https://github.com/fsprojects/Paket.VisualStudio/issues/137
>>>>>>> 618dfe04

#### 3.36.1 - 03.03.2017
* USABILITY: old bootstrapper did not work

#### 3.36.0 - 25.02.2017
* BUGFIX: Lower case group folder name - https://github.com/fsprojects/Paket/pull/2150
* BUGFIX: Fix resolver for Strategy.Min - https://github.com/fsprojects/Paket/issues/2148
* BUGFIX: Fix TFS-on-premise - https://github.com/fsprojects/Paket/pull/2147
* BUGFIX: Add a workaround for https://github.com/fsprojects/Paket/issues/2145
* BUGFIX: Ignore unknown frameworks - https://github.com/fsprojects/Paket/pull/2132
* COSMETICS: Do not spam "unlisted" - https://github.com/fsprojects/Paket/issues/2149
* USABILITY: Link to documentation on how to resolve a conflict - https://github.com/fsprojects/Paket/pull/2155

#### 3.35.0 - 30.01.2017
* Added "netcoreapp1.1" support - https://github.com/fsprojects/Paket/pull/2129
* BUGFIX: Ensures that boostrapper --help always work - https://github.com/fsprojects/Paket/pull/2128
* USABILITY: Reports broken project dependencies properly - https://github.com/fsprojects/Paket/pull/2131
* USABILITY: Added details for "clear-cache" in --verbose mode - https://github.com/fsprojects/Paket/pull/2130

#### 3.34.0 - 29.01.2017
* BUGFIX: Support GitHub dependencies with spaces - https://github.com/fsprojects/Paket/pull/2127
* BUGFIX: Convert from nuget: Local package source gave false error - https://github.com/fsprojects/Paket/pull/2112
* BUGFIX: Make config writer use XmlWriter for disk write - https://github.com/fsprojects/Paket/pull/2110
* BUGFIX: Ensure case when getting packages from nuget feed - https://github.com/fsprojects/Paket/pull/2106
* BUGFIX: Ensure stable ordering of references

#### 3.33.0 - 06.01.2017
* USABILITY: Ensure stable ordering of references in the same ItemGroup - https://github.com/fsprojects/Paket/pull/2105
* BUGFIX: Template with multiparagraph description was not working with LF line endings - https://github.com/fsprojects/Paket/issues/2104

#### 3.32.0 - 02.01.2017
* paket outdated: group -parameter added - https://github.com/fsprojects/Paket/pull/2097
* BUGFIX: Fix "directory doesn't exist" in NuGet v2 - https://github.com/fsprojects/Paket/pull/2102
* BUGFIX: Correctly escape no_proxy domains for bootstraper - https://github.com/fsprojects/Paket/pull/2100
* BUGFIX: Don't print incorrect warning in bootstraper - https://github.com/fsprojects/Paket/pull/2098
* BUGFIX: Update Argu to 3.6.1
* BUGFIX: Revert argu update
* BUGFIX: If we have ref and lib files then we prefer lib
* BUGFIX: Don't remove group with only remote files - https://github.com/fsprojects/Paket/pull/2089
* BUGFIX: Fix displayed package name for packages found in another group - https://github.com/fsprojects/Paket/pull/2088
* BUGFIX: Avoid infinite recursive calls in followODataLink - https://github.com/fsprojects/Paket/pull/2081 
* BUGFIX: One of the file writes was missing a Directory.Create() - https://github.com/fsprojects/Paket/pull/2080
* BUGFIX: NuGetV2-OData: retrieve versions in descending order for artifactory - https://github.com/fsprojects/Paket/pull/2073
* BUGFIX: Default address of NuGet v3 stream points to https - https://github.com/fsprojects/Paket/pull/2071
 
#### 3.31.0 - 04.12.2016
* Added monoandroid70 moniker (Android 7 Nougat) - https://github.com/fsprojects/Paket/pull/2065
* BUGFIX: Package names are compared using non-linguistic Ordinal comparison - https://github.com/fsprojects/Paket/pull/2067
* BUGFIX: Fixed Git dependency change detection - https://github.com/fsprojects/Paket/pull/2061
* BUGFIX: Relax prerelease condition for --keep-patch - https://github.com/fsprojects/Paket/issues/2048
* BUGFIX: Allow specify auto-detect in specific groups - https://github.com/fsprojects/Paket/issues/2011

#### 3.30.0 - 22.11.2016
* Allow override of NuGetCacheFolder location through environment variable - https://github.com/fsprojects/Paket/pull/2035
* BUGFIX: Add authorization headers to Paket Push - https://github.com/fsprojects/Paket/pull/2034
* BUGFIX: Fix package name displayed when package is found in different group - https://github.com/fsprojects/Paket/issues/2031
* BUGFIX: Report which nuspec file is invalid when the nuspec cannot be loaded - https://github.com/fsprojects/Paket/issues/2026

#### 3.29.0 - 18.11.2016
* BUGFIX: Paket adds stricter prerelease dependencies to make NuGet happy - https://github.com/fsprojects/Paket/issues/2024

#### 3.28.0 - 17.11.2016
* BUGFIX: Optimize deps to make #2020 work - https://github.com/fsprojects/Paket/pull/2020
* BUGFIX: Added missing tolower() - https://github.com/fsprojects/Paket/pull/2023
* BUGFIX: Fix broken condition in WhenNode - https://github.com/fsprojects/Paket/pull/2022
* REVERT: NuGetV2-OData: retrieve versions in descending order - https://github.com/fsprojects/Paket/pull/2008
* BUGFIX: Git Dependency failed to install when space exists in User Folder name - https://github.com/fsprojects/Paket/pull/2015

#### 3.27.0 - 09.11.2016
* Verbose bootstrapper - https://github.com/fsprojects/Paket/pull/2007 
* BUGFIX: NuGetV2-OData: retrieve versions in descending order - https://github.com/fsprojects/Paket/pull/2008
* BUGFIX: Paket doesn't reference libs for UWP apps - https://github.com/fsprojects/Paket/issues/2001
* BUGFIX: Version constraint was missing on referenced projects packed separately - https://github.com/fsprojects/Paket/issues/1976
* BUGFIX: Make download loop to terminate in max N=5 iterations - https://github.com/fsprojects/Paket/pull/1999

#### 3.26.0 - 31.10.2016
* New Command: paket why - http://theimowski.com/blog/2016/10-30-paket-why-command/index.html
* BUGFIX: Do not remove main group - https://github.com/fsprojects/Paket/issues/1950
* BUGFIX: Fix out-of-date-check
* BUGFIX: Be more conservative during paket add and paket remove - https://github.com/fsprojects/Paket/issues/1652

#### 3.25.0 - 28.10.2016
* Allow to put required paket version into the paket.dependencies file - https://github.com/fsprojects/Paket/pull/1983
* BUGFIX: Custom print for NugetSourceAuthentication types - https://github.com/fsprojects/Paket/pull/1985
* BUGFIX: DependenciesFileParser now tracks inner exceptions for package sources - https://github.com/fsprojects/Paket/pull/1987

#### 3.24.1 - 25.10.2016
* USABILITY: New magic mode bootstrapper - https://github.com/fsprojects/Paket/pull/1961
* USABILITY: Specify Chessie version - https://github.com/fsprojects/Paket/issues/1958
* REVERT: Support long paths for NTFS - https://github.com/fsprojects/Paket/pull/1944

#### 3.23.0 - 10.10.2016
* BUGFIX: Support long paths for NTFS - https://github.com/fsprojects/Paket/pull/1944

#### 3.22.0 - 10.10.2016
* BUGFIX: generate-include-scripts: don't check dll order when it can be skipped - https://github.com/fsprojects/Paket/pull/1945
* BUGFIX: generate-include-script doesn't not #r FSharp.Core.dll anymore - https://github.com/fsprojects/Paket/pull/1946
* BUGFIX: Paket failed to get packages from feed with credentials - https://github.com/fsprojects/Paket/pull/1947
* BUGFIX: Fix public API
* BUGFIX: Set network credentials - https://github.com/fsprojects/Paket/issues/1941
* BUGFIX: Swapped parameters of FindVersionsForPackage
* BUGFIX: Transforming wildcard syntax to regex, which is used by WebProxy for NoProxy bypassing - https://github.com/fsprojects/Paket/pull/1939
* BUGFIX: Work around dependencies issue in VSTS - https://github.com/fsprojects/Paket/issues/1798
* COSMETICS: XML paket.config is now beautified - https://github.com/fsprojects/Paket/pull/1954

#### 3.21.0 - 04.10.2016
* Added MsBuild reserved properties - https://github.com/fsprojects/Paket/pull/1934
* BUGFIX: Make VisualStudio.com nuget feed behave like nuget.org - https://github.com/fsprojects/Paket/issues/1798
* BUGFIX: Generate binding redirect that covers entire range of possible assembly versions - https://github.com/fsprojects/Paket/pull/1932
* COSMETICS: Paket shows context for missing references - https://github.com/fsprojects/Paket/issues/1936

#### 3.20.2 - 29.09.2016
* BUGFIX: Fix dependency compression issue - https://github.com/fsprojects/Paket/issues/1929
* BUGFIX: Calling `Paket.Dependencies.GetInstalledPackageModel` with wrong casing on mono failed - https://github.com/fsprojects/Paket/issues/1928
* BUGFIX: Convert from nuget with analyzers - https://github.com/fsprojects/Paket/pull/1922
* BUGFIX: Don't fail on restore - https://github.com/fsprojects/Paket/pull/1923
* BUGFIX: Fix double space encoding during pack - https://github.com/fsprojects/Paket/issues/1837
* BUGFIX: Try to resolve "$(TargetFrameworkIdentifier) == 'true'" issue
* BUGFIX: Push correct Paket.Core - https://github.com/fsprojects/Paket/pull/1911

#### 3.19.0 - 04.09.2016
* NEW Dotnetcore build for Paket.Core - https://github.com/fsprojects/Paket/pull/1785
* BUGFIX: Allow to overwrite copy_local settings for ref files
* BUGFIX: Fixed invalid Cache Folder when Current Directory is different - https://github.com/fsprojects/Paket/issues/1910

#### 3.18.0 - 02.09.2016
* BUGFIX: Fixed issues around .NET Standard resolution
* BUGFIX: Fixed toLower > tolower for odata url parameter  - https://github.com/fsprojects/Paket/pull/1906
* BUGFIX: Fix deduplication condition
* Revert fix for #1898

#### 3.17.0 - 29.08.2016
* Added Add MonoAndroid44 moniker - https://github.com/fsprojects/Paket/pull/1897
* Notified about missing libs will only be shown on direct packages (too many false positives)
* Fixed props import for fsproj/cspro - https://github.com/fsprojects/Paket/issues/1898
* BUGFIX: Do not copy ref files to output dir - https://github.com/fsprojects/Paket/issues/1895
* BUGFIX: Scan group folder for packages
* BUGFIX: Better NuGet V3 API and async caching - https://github.com/fsprojects/Paket/pull/1892
* BUGFIX: Resolving .net standard depedencies for net46 - https://github.com/fsprojects/Paket/issues/1883
* BUGFIX: Change project file condition handling to be case-insensitive - https://github.com/fsprojects/Paket/pull/1890

#### 3.16.3 - 25.08.2016
* BUGFIX: Don't remove non-duplicate framework dependencies - https://github.com/fsprojects/Paket/pull/1888

#### 3.16.2 - 25.08.2016
* BUGFIX: Fixed lowest_matching constraint - https://github.com/fsprojects/Paket/pull/1882

#### 3.16.1 - 25.08.2016
* Allow printing of version number through command-line option - https://github.com/fsprojects/Paket/pull/1878
* BUGFIX: Async cache fix in multi-thread-environment for GitHub downloads - https://github.com/fsprojects/Paket/pull/1880

#### 3.16.0 - 24.08.2016
* Allow to use github access token from environment variable for github dependencies - http://fsprojects.github.io/Paket/github-dependencies.html#Using-a-GitHub-auth-key-from-environment-variable
* BUGFIX: Look for OutDir in .vcxproj - https://github.com/fsprojects/Paket/issues/1870
* USABILITY: Skip invalid meta-data in cpp projects - https://github.com/fsprojects/Paket/issues/1870
* USABILITY: Add better tracing during resolve - https://github.com/fsprojects/Paket/issues/1871
* USABILITY: Use .dll as default during pack - https://github.com/fsprojects/Paket/issues/1870

#### 3.15.0 - 23.08.2016
* When converting from Nuget Paket removes NuGetPackageImportStamp - https://github.com/fsprojects/Paket/pull/1865
* BUGFIX: Fixed strange issue during directory cleanup
* BUGFIX: Fallback to LocalApplicationData if we don't have UserProfile avaulable - https://github.com/fsprojects/Paket/issues/1863
* BUGFIX: Fixed octokit parsing - https://github.com/fsprojects/Paket/issues/1867
* BUGFIX: Faulty conditions were generated when using condition attributes - https://github.com/fsprojects/Paket/issues/1860

#### 3.14.0 - 22.08.2016
* Show message when a package version is not installed because it is unlisted
* BUGFIX: Bootstrapper had issues with partial download - https://github.com/fsprojects/Paket/pull/1859
* BUGFIX: Use ConcurrentDictionary correctly - https://github.com/fsprojects/Paket/pull/1853

#### 3.13.0 - 12.08.2016
* Allow to pack referenced projects by setting paket.template switch - https://github.com/fsprojects/Paket/issues/1851

#### 3.12.0 - 12.08.2016
* BUGFIX: Paket doesn't add duplicate references to framework assemblies anymore - https://github.com/fsprojects/Paket/issues/1333
* BUGFIX: Run resolver after convert
* BUGFIX: Selective paket update doesn't ignore paket.dependencies rules anymore - https://github.com/fsprojects/Paket/issues/1841
* BUGFIX: Update with any of the --keep-?? flags didn't honour redirects:on in paket.dependencies - https://github.com/fsprojects/Paket/issues/1844

#### 3.11.0 - 04.08.2016
* Allow Pack to pin only project references - https://github.com/fsprojects/Paket/issues/1649

#### 3.10.0 - 03.08.2016
* Allow to specify nupkg version for source override in paket.local file - https://github.com/fsprojects/Paket/issues/1803
* BUGFIX: Allow "auto-restore on" to be done twice - https://github.com/fsprojects/Paket/issues/1836
* BUGFIX: be careful with distinction between .NET 4.0 client and .NET 4.0 full profile - https://github.com/fsprojects/Paket/issues/1830
* BUGFIX: Don't allow empty string as description in template file - https://github.com/fsprojects/Paket/pull/1831
* BUGFIX: Respect comments in dependencies file

#### 3.9.0 - 22.07.2016
* Don't create runtime references for CoreClr anymore - new concept coming soon 
* BUGFIX: Allow to install packages that have "native" in package name - https://github.com/fsprojects/Paket/issues/1829
* PERFORMANCE: Much faster computation of the InstallModel

#### 3.8.0 - 18.07.2016
* Paket automatically packs localized assemblies - https://github.com/fsprojects/Paket/pull/1816
* BUGFIX: Fix possible null ref when processing a vcxproj file - https://github.com/fsprojects/Paket/issues/1814
* BUGFIX: Changing NuGet uri from http to https in paket.dependencies don't causes error any more - https://github.com/fsprojects/Paket/issues/1820
* BUGFIX: Paket 'pack' should exclude 'project' template files correctly - https://github.com/fsprojects/Paket/issues/1818
* PERFORMANCE: Do not scan node_modules path for project files - https://github.com/fsprojects/Paket/issues/1782
* Exposed license url in public namespace - https://github.com/fsprojects/Paket/pull/1811

#### 3.7.0 - 14.07.2016
* Paket automatically packs localized assemblies - https://github.com/fsprojects/Paket/pull/1807
* BUGFIX: Fixed incorrect CopyRuntimeDependencies.ProjectFile causing 'Could not find paket.dependencies' - https://github.com/fsprojects/Paket/pull/1802

#### 3.6.0 - 12.07.2016
* Generate include script for each group - https://github.com/fsprojects/Paket/pull/1787
* USABILITY: Improve error messages for dependency groups - https://github.com/fsprojects/Paket/pull/1797

#### 3.5.0 - 12.07.2016
* Support for .NET 4.6.3 and .NET Standard 1.6
* Using Argu 3 
* Support groups in paket.local - https://github.com/fsprojects/Paket/pull/1788
* Paket config can be run from everywhere - https://github.com/fsprojects/Paket/pull/1781
* BUGFIX: Install older frameworks if things don't work out - https://github.com/fsprojects/Paket/issues/1779
* BUGFIX: Fixed detection of framework version with spaces - https://github.com/fsprojects/Paket/pull/1791
* BUGFIX: Fixed error with local sources and run convert-from-nuget - https://github.com/fsprojects/Paket/pull/1795
 
#### 3.4.0 - 30.06.2016
* Inaccessible caches are excluded for the duration of running a command - https://github.com/fsprojects/Paket/pull/1770
* BUGFIX: NuGet OData search is now case-insensitive - https://github.com/fsprojects/Paket/issues/1775
* BUGFIX: Allows to use colons in git build argument - https://github.com/fsprojects/Paket/issues/1773
* BUGFIX: auto-restore on fixes old targets file references - https://github.com/fsprojects/Paket/issues/1768
* BUGFIX: Added handling for cache not being accessible - https://github.com/fsprojects/Paket/pull/1764
* BUGFIX: Fixed out-of-date check for remote files - https://github.com/fsprojects/Paket/issues/1760, https://github.com/fsprojects/Paket/issues/1762, https://github.com/fsprojects/Paket/issues/1766
* BUGFIX: Using network cache with invalid credentials should not fail restore - https://github.com/fsprojects/Paket/issues/1758
* BUGFIX: Make the copy task more robust if we can't parse target framework - https://github.com/fsprojects/Paket/issues/1756
* BUGFIX: Paket warns on dependencies file that has same package twice in same group - https://github.com/fsprojects/Paket/issues/1757
* USABILITY: Show out-of-sync warning message if paket.lock is not matching paket.dependencies - https://github.com/fsprojects/Paket/issues/1750
* COSMETICS: Don't trace download of remote files twice

#### 3.3.0 - 25.06.2016
* Paket fails on dependencies file that has same package twice in same group - https://github.com/fsprojects/Paket/issues/1757
* Paket.SemVer.Parse is now in PublicAPI.fs - https://github.com/fsprojects/Paket/pull/1754
* BUGFIX: Automatic repair of broken file paths in NuGet packages - https://github.com/fsprojects/Paket/issues/1755
* BUGFIX: Fixed out-of-date check for auto-detection of frameworks - https://github.com/fsprojects/Paket/issues/1750

#### 3.2.0 - 24.06.2016
* Show out-of-sync error message if paket.lock is not matching paket.dependencies - https://github.com/fsprojects/Paket/issues/1750
* BUGFIX: Dependency resolution for .NETFramework4.5 and .NETPortable0.0-wp8+netcore45+net45+wp81+wpa81 fixed - https://github.com/fsprojects/Paket/issues/1753
* BUGFIX: Don't report warnings for packages that are not installed for current target framework - https://github.com/fsprojects/Paket/issues/1693
* BUGFIX: Runtime deps are copied based on TargetFramework - https://github.com/fsprojects/Paket/issues/1751
* BUGFIX: Do not take over control over manual nodes - https://github.com/fsprojects/Paket/issues/1746
* BUGFIX: Better error message when log file is missing - https://github.com/fsprojects/Paket/issues/1743
* BUGFIX: Create folder if needed during package extraction - https://github.com/fsprojects/Paket/issues/1741
* BUGFIX: Simplify works with auto-detected target frameworks - https://github.com/fsprojects/Paket/pull/1740
* BUGFIX: Make sure Guid in project reference is parsed well - https://github.com/fsprojects/Paket/pull/1738
* BUGFIX: Added a username and password option scripting - https://github.com/fsprojects/Paket/pull/1736
* BUGFIX: Trailing slash will be removed from credentials - https://github.com/fsprojects/Paket/pull/1735
* COSMETICS: Add condition to AfterBuild target to unbreak nCrunch - https://github.com/fsprojects/Paket/pull/1734
* BUGFIX: Ignore case in aliases dll names - https://github.com/fsprojects/Paket/pull/1733

#### 3.1.0 - 16.06.2016
* Paket pack doesn't allow empty string as authors and description metadata - https://github.com/fsprojects/Paket/pull/1728
* Made Name and Guid in ProjectRefrence optional - https://github.com/fsprojects/Paket/issues/1729
* BUGFIX: Prerelease version range are working with ~> again
* BUGFIX: Filter empty When conditions - https://github.com/fsprojects/Paket/issues/1727
* BUGFIX: Do not garbage collect packages with version in path

#### 3.0.0 - 15.06.2016
* Allow to reference git repositories - http://fsprojects.github.io/Paket/git-dependencies.html
* Allow to run build commands on git repositories - http://fsprojects.github.io/Paket/git-dependencies.html#Running-a-build-in-git-repositories
* Allow to use git repositories as NuGet source - http://fsprojects.github.io/Paket/git-dependencies.html#Using-Git-repositories-as-NuGet-source
* Allow to override package sources in paket.local - http://fsprojects.github.io/Paket/local-file.html http://theimowski.com/blog/2016/05-19-paket-workflow-for-testing-new-nuget-package-before-release/index.html
* NEW COMMAND: "paket generate-include-scripts" creates package include scripts for F# Interactive - http://fsprojects.github.io/Paket/paket-generate-include-scripts.html
* Additional local caches - http://fsprojects.github.io/Paket/caches.html
* Garbage collection in packages folder - https://github.com/fsprojects/Paket/pull/1491
* Allows to exclude dll references from a NuGet package - http://fsprojects.github.io/Paket/references-files.html#Excluding-libraries
* Allows to use aliases for libraries - http://fsprojects.github.io/Paket/references-files.html#Library-aliases
* Create Choose nodes for .NET Standard
* Remove command removes empty group when removing last dependency - https://github.com/fsprojects/Paket/pull/1706
* New bootstrapper option --max-file-age - http://fsprojects.github.io/Paket/bootstrapper.html 
* USABILITY: Removed "specs:" from paket.lock since it was copied from Bundler and had no meaning in Paket - https://github.com/fsprojects/Paket/pull/1608
* BREAKING CHANGE: "lib", "runtimes" are not allowed as group names
* BREAKING CHANGE: Removed --hard parameter from all commands. 
    - Paket threads all commands as if --hard would have been set - https://github.com/fsprojects/Paket/pull/1567
    - For the --hard use in the binding redirects there is a new parameter --clean-redirects - https://github.com/fsprojects/Paket/pull/1692 

#### 2.66.10 - 15.06.2016
* BUGFIX: Paket update failed on silverlight projects - https://github.com/fsprojects/Paket/pull/1719

#### 2.66.9 - 03.06.2016
* BUGFIX: Automatic prerelease expansion should not be done if explicit prereleases are requested - https://github.com/fsprojects/Paket/issues/1716 https://github.com/fsprojects/Paket/issues/1714

#### 2.66.6 - 31.05.2016
* BUGFIX: Groups with different sources should not resolve to wrong packages - https://github.com/fsprojects/Paket/issues/1711

#### 2.66.5 - 30.05.2016
* BUGFIX: Don't remove trailing zero if version is in package path - https://github.com/fsprojects/Paket/issues/1708

#### 2.66.4 - 26.05.2016
* BUGFIX: Optimization of local dependencies - https://github.com/fsprojects/Paket/issues/1703

#### 2.66.3 - 24.05.2016
* BUGFIX: Use utf-8 to download strings - https://github.com/fsprojects/Paket/pull/1702

#### 2.66.2 - 23.05.2016
* BUGFIX: Update with any of the --keep-major flag didn't honour content:none in paket.dependencies - https://github.com/fsprojects/Paket/issues/1701

#### 2.66.0 - 23.05.2016
* Package groups be excluded in a paket.template file - https://github.com/fsprojects/Paket/pull/1696
* BUGFIX: Fallback from portable to net45 must be conversative - https://github.com/fsprojects/Paket/issues/1117

#### 2.65.0 - 18.05.2016
* BUGFIX: Fixed compatibility issues with nuget.org and myget - https://github.com/fsprojects/Paket/pull/1694
* BUGFIX: DateTime in package should not be in the future
* BUGFIX: Don't push non existing files - https://github.com/fsprojects/Paket/pull/1688
* BUGFIX: Paket should imports build targets from packages in build dependency groups - https://github.com/fsprojects/Paket/pull/1674
* BUGFIX: Framework resolution strategy for Google.Apis.Oauth2.v2 - https://github.com/fsprojects/Paket/issues/1663
* BUGFIX: Blacklisting install.xdt and uninstall.xdt files - https://github.com/fsprojects/Paket/pull/1667

#### 2.64.0 - 05.05.2016
* Implemented support for NativeReference - https://github.com/fsprojects/Paket/issues/1658
* Added monoandroid60 to be matched as Some MonoAndroid - https://github.com/fsprojects/Paket/pull/1659
* BUGFIX: Understand InterprojectDependencies without Name - https://github.com/fsprojects/Paket/issues/1657
* BUGFIX: Fix path issue on linux - https://github.com/fsprojects/Paket/pull/1644/files
* BUGFIX: Don't pack template files in packages or paket-files

#### 2.63.0 - 22.04.2016
* Added monoandroid43 to be matched as Some MonoAndroid - https://github.com/fsprojects/Paket/pull/1631
* Added support for MonoAndroid22 and MonoAndroid23 - https://github.com/fsprojects/Paket/pull/1628
* BUGFIX: allow directory names with + in paket.template
* BUGFIX: Generates binding redirect for references targeting different profiles - https://github.com/fsprojects/Paket/pull/1634
* EXPERIMENTAL: paket resolves runtime dependency libs - https://github.com/fsprojects/Paket/pull/1626
* USABILITY: remove command restricts install to the specified group only - https://github.com/fsprojects/Paket/pull/1612

#### 2.62.0 - 17.04.2016
* Refactoring Bootstrapper to introduce better coverage and testing - https://github.com/fsprojects/Paket/pull/1603

#### 2.61.0 - 17.04.2016
* Support .NET platform standard packages - https://github.com/fsprojects/Paket/issues/1614
* Support .NET 4.6.2 - https://github.com/fsprojects/Paket/issues/1614
* BUGFIX: Don't set CopyToOutputDirectory for Compile items - https://github.com/fsprojects/Paket/issues/1592
* BUGFIX: Allow to pack packages with ReflectedDefinition - https://github.com/fsprojects/Paket/pull/1602

#### 2.60.0 - 12.04.2016
* Various performance optimizations - https://github.com/fsprojects/Paket/pull/1599
* BUGFIX: Fix CleanDir function - https://github.com/fsprojects/Paket/commit/1c2250ed5fae51a5f086325347fecefe16bba27a#commitcomment-17064085
* BUGFIX: Detect net30 moniker

#### 2.59.0 - 12.04.2016
* BUGFIX: Remove process should remove packages from specified groups - https://github.com/fsprojects/Paket/issues/1596
* BUGFIX: Compare full filename for pack with template file - https://github.com/fsprojects/Paket/issues/1594
* BUGFIX: Dependencies file should not take shortened versions - https://github.com/fsprojects/Paket/issues/1591
* BUGFIX: Breaking some parallism and trying to prevent race conditions - https://github.com/fsprojects/Paket/issues/1589
* BUGFIX: "paket.exe pack" with "include-referenced-projects" and "minimum-from-lock-file" did not work when project references have a paket.template file - https://github.com/fsprojects/Paket/issues/1586
* BUGFIX: Property Definitions are placed after FSharp Targets - https://github.com/fsprojects/Paket/issues/1585
* BUGFIX: Redirects for assemblies in the GAC were removed - https://github.com/fsprojects/Paket/issues/1574
* BUGFIX: Paket.dependency with version ranges failed when package has pinned dependency and that version is unlisted - https://github.com/fsprojects/Paket/issues/1579
* BUGFIX: Github dependencies reference transitive NuGet packages to projects - https://github.com/fsprojects/Paket/issues/1578
* BUGFIX: Add "*.fsi" files as <Compile> by default - https://github.com/fsprojects/Paket/pull/1573
* BUGFIX: Touch feature disabled by default in Add, Update, Install; enabled with --touch-affected-refs - https://github.com/fsprojects/Paket/pull/1571
* BUGFIX: Property Definitions: placed after csharp targets - https://github.com/fsprojects/Paket/pull/1522
* BUGFIX: Create folder for all source file dependencies
* USABILITY: Using saved api key credentials for the push operation - https://github.com/fsprojects/Paket/pull/1570
* USABILITY: Paket update supports combining filter with specific version - https://github.com/fsprojects/Paket/pull/1580

#### 2.57.0 - 30.03.2016
* BUGFIX: Property Definitions: placed after non-paket imports if they directly follow the top property groups - https://github.com/fsprojects/Paket/pull/1561
* BUGFIX: Fixed inconsistent condition generation in paket.lock file - https://github.com/fsprojects/Paket/issues/1552
* BUGFIX: Removing transitive dependencies from dependencies list during pack - https://github.com/fsprojects/Paket/pull/1547
* USABILITY: Better WPF support - https://github.com/fsprojects/Paket/pull/1550

#### 2.56.0 - 24.03.2016
* BUGFIX: Move props definitions further up in project files - https://github.com/fsprojects/Paket/issues/1537
* BUGFIX: Fixed missing src files when packing with symbols on Linux - https://github.com/fsprojects/Paket/pull/1545
* BUGFIX: Ensuring that dependent dll's are not included in the package when usng include-referenced-projects - https://github.com/fsprojects/Paket/pull/1543
* BUGFIX: Global redirects:false is not disabling everything below anymore - https://github.com/fsprojects/Paket/issues/1544

#### 2.55.0 - 23.03.2016
* Correct src folder structure for packing with symbols - https://github.com/fsprojects/Paket/pull/1538
* Fix resolver bug spotted by property based testing - https://github.com/fsprojects/Paket/issues/1524

#### 2.54.0 - 21.03.2016
* It's possible to influence the CopyToOutputDirectory property for content references in project files - http://fsprojects.github.io/Paket/nuget-dependencies.html#CopyToOutputDirectory-settings
* BUGFIX: Fix regression where paket skipped packages with name ending in lib - https://github.com/fsprojects/Paket/issues/1531
* USABILITY: Unknown package settings are now reported
* USABILITY: Improve warning text on conflict - https://github.com/fsprojects/Paket/pull/1530

#### 2.53.0 - 19.03.2016
* Allow to restore recursively from remote dependencies file - https://github.com/fsprojects/Paket/issues/1507
* BUGFIX: Fix mixed mode solutions with Native - https://github.com/fsprojects/Paket/issues/1523
* BUGFIX: Do not generate useless true conditions for Native - https://github.com/fsprojects/Paket/issues/1523
* BUGFIX: Native settings are filtered correctly - https://github.com/fsprojects/Paket/issues/1523
* BUGFIX: Force resolver to look into deeper levels - https://github.com/fsprojects/Paket/issues/1520
* COSMETICS: Emit net40-full moniker instead of net-40
* COSMETICS: Simplify single when conditions with single true statement
* USABILITY: Improved error message when paket.dependencies can't be found - https://github.com/fsprojects/Paket/pull/1519
* USABILITY: Automatically retry with force flag if we can't get package details for a given version - https://github.com/fsprojects/Paket/issues/1526
* USABILITY: Better error message when paket.lock an paket.dependencies are out of sync.
* USABILITY: Content:once doesn't add paket flags to the csproj file in order to make Orleans tools happy - https://github.com/fsprojects/Paket/issues/1513
* USABILITY: Be more robust in paket.references files - https://github.com/fsprojects/Paket/issues/1514
* USABILITY: Improved stability in lock acquiring process - https://github.com/fsprojects/Paket/issues/858

#### 2.52.0 - 10.03.2016
* Allow to restore dll from remote dependencies file - https://github.com/fsprojects/Paket/issues/1507
* Prevent paket holding locks on assemblies during binding redirects - https://github.com/fsprojects/Paket/pull/1492
* ProjectFile.save with forceTouch to only modify the last write time without content if unchanged - https://github.com/fsprojects/Paket/pull/1493
* BUGFIX: Don't accept "Unsupported0.0" as full framework - https://github.com/fsprojects/Paket/issues/1494
* BUGFIX: Revert 1487 - https://github.com/fsprojects/Paket/issues/1487
* BUGFIX: Fall back to v2 for VSTS - https://github.com/fsprojects/Paket/issues/1496
* BUGFIX: Fixed duplicate frameworks during auto-detection - https://github.com/fsprojects/Paket/issues/1500
* BUGFIX: Fixed conditional references created for group dependencies - https://github.com/fsprojects/Paket/issues/1505
* BUGFIX: Fixed parsing error in lock file parser - https://github.com/fsprojects/Paket/issues/1500
* BUGFIX: Merge Chessie into PowerShell package - https://github.com/fsprojects/Paket/issues/1499
* BUGFIX: Make v3 API more robust
* BUGFIX: Do not install packages with same version from different groups twice - https://github.com/fsprojects/Paket/issues/1458
* BUGFIX: When adding framework specification to paket.dependencies .props include was moved to the bottom of csproj file - https://github.com/fsprojects/Paket/issues/1487
* BUGFIX: Allow to use LOCKEDVERSION with packages that are not in main group - https://github.com/fsprojects/Paket/issues/1483
* USABILITY: only complain about missing references if there are references at all

#### 2.51.0 - 29.02.2016
* Experimental Visual C++ support in binding redirects - https://github.com/fsprojects/Paket/issues/1467
* Restore: optional --touch-affected-refs to touch refs affected by a restore - https://github.com/fsprojects/Paket/pull/1485
* BUGFIX: fixed group transitive dependency checking - https://github.com/fsprojects/Paket/pull/1479
* BUGFIX: Do not try to pack output folder - https://github.com/fsprojects/Paket/issues/1473
* BUGFIX: Fix StackOverflow from https://github.com/fsprojects/Paket/issues/1432
* BUGFIX: Do not pack absolute paths - https://github.com/fsprojects/Paket/issues/1472
* BUGFIX: Keep Auth from dependencies file for fast path - https://github.com/fsprojects/Paket/issues/1469
* BUGFIX: Fix Platform matching bug in CPP projects - https://github.com/fsprojects/Paket/issues/1467
* USABILITY: Touch project files when paket.lock changed in order to support incremental builds with MsBuild  - https://github.com/fsprojects/Paket/issues/1471 
* USABILITY: Prevent paket holding locks on assemblies during binding redirects
* USABILITY: Don't fail when we can't turn on auto-restote during convert

#### 2.50.0 - 09.02.2016
* Experimental Visual C++ support - https://github.com/fsprojects/Paket/issues/1467
* BUGFIX: Install packages that end in .dll - https://github.com/fsprojects/Paket/issues/1466
* BUGFIX: Prevent race condition - https://github.com/fsprojects/Paket/issues/1460
* BUGFIX: Download of HTTP dependencies should delete folder before we unzip
* BUGFIX: Do not touch project files in packages folder - https://github.com/fsprojects/Paket/issues/1455
* BUGFIX: Keep versions locked for dependencies during pack - https://github.com/fsprojects/Paket/issues/1457
* BUGFIX: Do not fail on auth check for remote dependencies file - https://github.com/fsprojects/Paket/issues/1456
* WORKAROUND: Don't use v3 getPackageDetails on nuget.org or myget

#### 2.49.0 - 03.02.2016
* Added paket pack switch minimum-from-lock-file - http://fsprojects.github.io/Paket/paket-pack.html#Version-ranges
* Automatic framework detection - http://fsprojects.github.io/Paket/dependencies-file.html#Automatic-framework-detection
* BUGFIX: Work around auth issues with VSTS feed - https://github.com/fsprojects/Paket/issues/1453
* USABILITY: Show warning if a dependency is installed for wrong target framework - https://github.com/fsprojects/Paket/pull/1445

#### 2.48.0 - 28.01.2016
* New lowest_matching option that allows to use lowest matching version of direct dependencies - http://fsprojects.github.io/Paket/dependencies-file.html#Lowest-matching-option
* BUGFIX: Fix convert-from-nuget command - https://github.com/fsprojects/Paket/pull/1437
* BUGFIX: paket pack with enabled include-referenced-projects flag doesn't throwh NRE - https://github.com/fsprojects/Paket/issues/1434
* BUGFIX: Fixed pack package dependencies for dependent projects - https://github.com/fsprojects/Paket/issues/1429
* BUGFIX: Fixed pack package dependencies for dependent projects - https://github.com/fsprojects/Paket/pull/1417
* BUGFIX: Pack with concrete template file should work for type project - https://github.com/fsprojects/Paket/issues/1414
* BUGFIX: Don't use symbol packages when using filesystem source with symbol package - https://github.com/fsprojects/Paket/issues/1413

#### 2.46.0 - 19.01.2016
* BootStrapper caches paket.exe in NuGet cache - https://github.com/fsprojects/Paket/pull/1400
* Case insensitive autocomplete for NuGet v2 protocol - https://github.com/fsprojects/Paket/pull/1410

#### 2.45.0 - 18.01.2016
* Initial support for autocomplete of private sources - https://github.com/fsprojects/Paket/issues/1298
* Allow to set project url in paket pack
* Added include-pdbs switch in paket.template files - https://github.com/fsprojects/Paket/pull/1403
* BUGFIX: Fixed symbol sources creation on projects that contain linked files - https://github.com/fsprojects/Paket/pull/1402
* BUGFIX: Fixed inter project dependencies
* BUGFIX: Reduce pressure from call stack - https://github.com/fsprojects/Paket/issues/1392
* BUGFIX: Symbols package fix for projects that contained linked files - https://github.com/fsprojects/Paket/pull/1390

#### 2.44.0 - 14.01.2016
* Paket pack for symbols packages allows for pulling in referenced projects. - https://github.com/fsprojects/Paket/pull/1383

#### 2.43.0 - 14.01.2016
* BUGFIX: Use registration data from normalized NuGet version - https://github.com/fsprojects/Paket/issues/1387
* BUGFIX: $(SolutionDir) in ProjectReference include attribute will be parsed - https://github.com/fsprojects/Paket/issues/1377
* BUGFIX: Restore groups sequentially - https://github.com/fsprojects/Paket/issues/1371
* PERFORMANCE: Fix issue with bad performance - https://github.com/fsprojects/Paket/issues/1387
* PERFORMANCE: Try relaxed resolver only when there is a chance to succeed
* USABILITY: Fail if credentials are invalid - https://github.com/fsprojects/Paket/issues/1382

#### 2.42.0 - 10.01.2016
* Nemerle projects support
* BUGFIX: Incorrect package dependencies graph resolution with prereleases - https://github.com/fsprojects/Paket/pull/1359
* BUGFIX: NuGetV2: avoid revealing password also if more than one source is defined - https://github.com/fsprojects/Paket/pull/1357

#### 2.41.0 - 07.01.2016
* Allow to reference dlls from HTTP resources - https://github.com/fsprojects/Paket/issues/1341
* BUGFIX: Fixed prerelease comparision - https://github.com/fsprojects/Paket/issues/1316
* BUGFIX: Fixed problem with prerelease versions during pack - https://github.com/fsprojects/Paket/issues/1316
* BUGFIX: Do not copy dlls from paket-files - https://github.com/fsprojects/Paket/issues/1341
* BUGFIX: Fixed problem with @ char in paths during pack - https://github.com/fsprojects/Paket/pull/1351
* BUGFIX: Allow to reference dlls from HTTP resources on mono - https://github.com/fsprojects/Paket/pull/1349
* PERFORMANCE: Don't parse lock file in FullUpdate mode
* WORKAROUND: ConfigFile password encryption did not work on specific machines - https://github.com/fsprojects/Paket/pull/1347
* USABILITY: Show warning when paket.references is used in nupkg content - https://github.com/fsprojects/Paket/issues/1344
* USABILITY: Report group name in download trace - https://github.com/fsprojects/Paket/issues/1337
* USABILITY: Be more robust against flaky NuGet feeds

#### 2.40.0 - 29.12.2015
* BUGFIX: Better packaging of prerelease dependencies - https://github.com/fsprojects/Paket/issues/1316
* BUGFIX: Allow to overwrite versions in template files without id - https://github.com/fsprojects/Paket/issues/1321
* BUGFIX: Accept dotnet54 as moniker
* BUGFIX: Download file:/// to paket-files/localhost
* BUGFIX: Compare normalized Urls
* BUGFIX: Call OnCompleted in Observable.flatten - https://github.com/fsprojects/Paket/pull/1330
* BUGFIX: Allow to restore packages from private feeds - https://github.com/fsprojects/Paket/issues/1326
* PERFORMANCE: Cache which source contains versions in GetVersions - https://github.com/fsprojects/Paket/pull/1327
* PERFORMANCE: Prefer package-versions protocol for nuget.org and myget.org

#### 2.38.0 - 22.12.2015
* Support new NuGet version range for empty restrictions
* USABILITY: Don't use /odata for nuget.org or myget.org
* BUGFIX: paket pack ignored specific-version parameter - https://github.com/fsprojects/Paket/issues/1321
* COSMETICS: Better error messages in GetVersions
* COSMETICS: Normalize NuGet source feeds in lock files
* PERFORMANCE: Keep traffic for GetVersions and GetPackageDetails low

#### 2.37.0 - 21.12.2015
* New "clear-cache" command allows to clear the NuGet cache - http://fsprojects.github.io/Paket/paket-clear-cache.html
* Paket checks PackageDetails only for sources that responded with versions for a package - https://github.com/fsprojects/Paket/issues/1317
* Implemented support for specifying per-template versions in paket pack - https://github.com/fsprojects/Paket/pull/1314
* Added support for relative src link to package content - https://github.com/fsprojects/Paket/pull/1311
* BUGFIX: Fix NullReferenceException - https://github.com/fsprojects/Paket/issues/1307
* BUGFIX: Check that cached NuGet package belongs to requested package
* BUGFIX: NuGet packages with FrameworkAssembly nodes did not work - https://github.com/fsprojects/Paket/issues/1306
* Paket install did an unnecessary update when framework restriction were present - https://github.com/fsprojects/Paket/issues/1305
* COSMETICS: No need to show cache warnings

#### 2.36.0 - 10.12.2015
* Getting assembly metadata without loading the assembly - https://github.com/fsprojects/Paket/pull/1293

#### 2.35.0 - 09.12.2015
* "redirects off" skips binding redirects completely  - https://github.com/fsprojects/Paket/pull/1299

#### 2.34.0 - 07.12.2015
* BootStrapper uses named temp files - https://github.com/fsprojects/Paket/pull/1296
* Making user prompts work with stdin - https://github.com/fsprojects/Paket/pull/1292

#### 2.33.0 - 04.12.2015
* Option to force a binding redirects - https://github.com/fsprojects/Paket/pull/1290
* Use GetCustomAttributesData instead of GetCustomAttributes - https://github.com/fsprojects/Paket/issues/1289
* Don't touch app.config if we don't logically change it - https://github.com/fsprojects/Paket/issues/1248
* Normalize versions in lock file for nuget.org - https://github.com/fsprojects/Paket/issues/1282
* Using AssemblyTitle if no title is specified in a project template - https://github.com/fsprojects/Paket/pull/1285
* Binding redirects should work with multiple groups - https://github.com/fsprojects/Paket/issues/1284 
* Resolver is more tolerant with prereleases - https://github.com/fsprojects/Paket/issues/1280

#### 2.32.0 - 02.12.2015
* Provided more user-friendly messages for bootstrapper - https://github.com/fsprojects/Paket/pull/1278
* EXPERIMENTAL: Added ability to create symbol/source packages - https://github.com/fsprojects/Paket/pull/1275
* BUGFIX: Fixed coreProps root element in generated nuspec - https://github.com/fsprojects/Paket/pull/1276

#### 2.31.0 - 01.12.2015
* Add options to force Nuget source and use local file paths with bootstrapper - https://github.com/fsprojects/Paket/pull/1268
* Implement exclude parameter for pack - https://github.com/fsprojects/Paket/pull/1274
* Handle different platforms in ProjectFile.GetOutputPath - https://github.com/fsprojects/Paket/pull/1269
* Support local read-only .nupkg-files - https://github.com/fsprojects/Paket/pull/1272

#### 2.30.0 - 01.12.2015
* Switched to using Chessie Nuget package - https://github.com/fsprojects/Paket/pull/1266
* Adding .NET 4.6.1 support - https://github.com/fsprojects/Paket/issues/1270

#### 2.29.0 - 27.11.2015
* Allow specifying Nuget Source and provide option to specify parameters with config file in bootstrapper - https://github.com/fsprojects/Paket/pull/1261
* BUGFIX: Do not normalize versions since it might break Klondike - https://github.com/fsprojects/Paket/issues/1257
* COSMETICS: Better error message when lock file doesn't contain version pin - https://github.com/fsprojects/Paket/issues/1256
* COSMETICS: Show a warning when the resolver selects an unlisted version - https://github.com/fsprojects/Paket/pull/1258

#### 2.28.0 - 25.11.2015
* Reuse more of the NuGet v3 API for protocol selection
* Using new NuGet v3 protocol to retrieve unlisted packages - https://github.com/fsprojects/Paket/issues/1254
* Created installer demo - https://github.com/fsprojects/Paket/issues/1251
* Adding monoandroid41 framework moniker - https://github.com/fsprojects/Paket/pull/1245
* BUGFIX: Specifying prereleases did not work with pessimistic version constraint - https://github.com/fsprojects/Paket/issues/1252
* BUGFIX: Unlisted property get properly filled from NuGet v3 API - https://github.com/fsprojects/Paket/issues/1242
* BUGFIX: Bootstrapper compares version per SemVer - https://github.com/fsprojects/Paket/pull/1236
* PERFORMANCE: Avoid requests to teamcity that lead to server error
* USABILITY: If parsing of lock file fails Paket reports the lock file filename - https://github.com/fsprojects/Paket/issues/1247

#### 2.27.0 - 19.11.2015
* Binding redirects get cleaned during install - https://github.com/fsprojects/Paket/pull/1235
* BUGFIX: Bootstrapper compares version per SemVer - https://github.com/fsprojects/Paket/pull/1236
* BUGFIX: Do not print feed password to output - https://github.com/fsprojects/Paket/pull/1238
* USABILITY: Always write non-version into lock file to keep ProGet happy - https://github.com/fsprojects/Paket/issues/1239

#### 2.26.0 - 18.11.2015
* BUGFIX: Better parsing of framework restrictions - https://github.com/fsprojects/Paket/issues/1232
* BUGFIX: Fix props files - https://github.com/fsprojects/Paket/issues/1233
* BUGFIX: Detect AssemblyName from project file name if empty - https://github.com/fsprojects/Paket/issues/1234
* BUGFIX: Fixed issue with V3 feeds doing api requests even when the paket.lock is fully specified - https://github.com/fsprojects/Paket/pull/1231
* BUGFIX: Update ProjectFile.GetTargetProfile to work with conditional nodes - https://github.com/fsprojects/Paket/pull/1227
* BUGFIX: Putting .targets import on correct location in project files - https://github.com/fsprojects/Paket/issues/1226
* BUGFIX: Putting braces around OData conditions to work around ProGet issues - https://github.com/fsprojects/Paket/issues/1225
* USABILITY: Always write nomalized version into lock file to keep the lockfile as stable as possible
* USABILITY: Always try 3 times to download and extract a package
* USABILITY: Sets default resolver strategy for convert from nuget to None - https://github.com/fsprojects/Paket/pull/1228

#### 2.25.0 - 13.11.2015
* Unified cache implementation for V2 and V3 - https://github.com/fsprojects/Paket/pull/1222
* BUGFIX: Putting .props and .targets import on correct location in project files - https://github.com/fsprojects/Paket/issues/1219
* BUGFIX: Propagate framework restriction correctly - https://github.com/fsprojects/Paket/issues/1213
* BUGFIX: Match auth - https://github.com/fsprojects/Paket/issues/1210
* BUGFIX: Better error message when something goes wrong during package download

#### 2.24.0 - 11.11.2015
* Support for feeds that only provide NuGet v3 API - https://github.com/fsprojects/Paket/pull/1205
* BUGFIX: Made PublicAPI.ListTemplateFiles more robust - https://github.com/fsprojects/Paket/pull/1209
* BUGFIX: Allow to specify empty file patterns in paket.template
* BUGFIX: Filter excluded dependencies in template files - https://github.com/fsprojects/Paket/issues/1208
* BUGFIX: Framework dependencies were handled too strict - https://github.com/fsprojects/Paket/issues/1206

#### 2.23.0 - 09.11.2015
* Allow to exclude dependencies in template files - https://github.com/fsprojects/Paket/issues/1199
* Exposed TemplateFile types and Dependencies member - https://github.com/fsprojects/Paket/pull/1203
* Paket uses lock free version of Async.Choice
* Paket generates and parses strategy option in lock file - https://github.com/fsprojects/Paket/pull/1196
* BUGFIX: Fixed version requirement parse issue noticed in FsBlog
* USABILITY: Paket shows parsing errors in app.config files - https://github.com/fsprojects/Paket/issues/1195

#### 2.22.0 - 05.11.2015
* Paket adds binding redirect only for applicable assemblies - https://github.com/fsprojects/Paket/issues/1187
* BUGFIX: Add missing transitive dependencies after paket update - https://github.com/fsprojects/Paket/issues/1190
* BUGFIX: Work around issue with # in file names on mono - https://github.com/fsprojects/Paket/issues/1189
* USABILITY: Better error reporting when prereleases are involved - https://github.com/fsprojects/Paket/issues/1186

#### 2.21.0 - 01.11.2015
* Adding LOCKEDVERSION placeholder to templatefile - https://github.com/fsprojects/Paket/issues/1183

#### 2.20.0 - 30.10.2015
* Allow filtered updates of packages matching a regex - https://github.com/fsprojects/Paket/pull/1178
* Search for paket.references in startup directory (auto-restore feature) - https://github.com/fsprojects/Paket/pull/1179
* BUGFIX: Framework filtering for transisitve packages - https://github.com/fsprojects/Paket/issues/1182

#### 2.19.0 - 29.10.2015
* Resolver changed to breadth first search to escape more quickly from conflict situations - https://github.com/fsprojects/Paket/issues/1174
* Paket init downloads stable version of bootstraper - https://github.com/fsprojects/Paket/issues/1040
* BUGFIX: SemVer updates were broken

#### 2.18.0 - 28.10.2015
* Use branch and bound strategy to escape quickly from conflict situations - https://github.com/fsprojects/Paket/issues/1169
* Queries all feeds in parallel for package details
* New moniker monoandroid50 - https://github.com/fsprojects/Paket/pull/1171
* Reintroduced missing public API functions for docs
* USABILITY: Improved paket's conflict reporting during resolution time - https://github.com/fsprojects/Paket/pull/1168

#### 2.17.0 - 24.10.2015
* Global "oldest matching version" resolver strategy option - http://fsprojects.github.io/Paket/dependencies-file.html#Strategy-option
* Convert-from-nuget and simplify commands simplify framework restrictions if possible - https://github.com/fsprojects/Paket/pull/1159
* BUGFIX: Queries every NuGet feed in parallel and combines the results - https://github.com/fsprojects/Paket/pull/1163
* USABILITY: Give better error message when a file can't be found on a github repo - https://github.com/fsprojects/Paket/issues/1162

#### 2.16.0 - 21.10.2015
* Check that download http status code was 200
* Try to report better error when file is blocked by Firewall - https://github.com/fsprojects/Paket/pull/1155
* BUGFIX: Fixed loading of Project files on mono - https://github.com/fsprojects/Paket/pull/1149
* PERFORMANCE: Caching proxy scheme - https://github.com/fsprojects/Paket/pull/1153
* USABILITY: If caching fails Paket should recover - https://github.com/fsprojects/Paket/issues/1152

#### 2.15.1 - 17.10.2015
* BUGFIX: Fixed framework restriction filter - https://github.com/fsprojects/Paket/pull/1146
* BUGFIX: Fixed parsing of framework restrictions in lock file - https://github.com/fsprojects/Paket/pull/1144
* BUGFIX: Add monoandroid403 to be matched as Some MonoAndroid - https://github.com/fsprojects/Paket/pull/1140
* PERFORMANCE: Use locked version as prefered version when resolver strategy is min - https://github.com/fsprojects/Paket/pull/1141
* COSMETICS: Better error messages when resolver finds no matching version.
* COSMETICS: Fix error message when resolver already resolved to GlobalOverride - https://github.com/fsprojects/Paket/issues/1142

#### 2.14.0 - 15.10.2015
* BUGFIX: Handle silverlight framework identifiers comparison - https://github.com/fsprojects/Paket/pull/1138

#### 2.13.0 - 14.10.2015
* Show-Groups command - http://fsprojects.github.io/Paket/paket-show-groups.html
* BUGFIX: Fixed combine operation for framework restrictions - https://github.com/fsprojects/Paket/issues/1137
* BUGFIX: Lockfile-Parser did not to parse framework restrictions and therefore paket install could lead to wrong lock file - https://github.com/fsprojects/Paket/issues/1135
* USABILITY: Non-SemVer InformationalVersion are now allowed for paket pack - https://github.com/fsprojects/Paket/issues/1134
* USABILITY: Dependencies file parser should detects comma between install settings - https://github.com/fsprojects/Paket/issues/1129
* COSMETICS: Don't show the pin notice if dependency is transitive
* COSMETICS: Don't allow negative numbers in SemVer

#### 2.12.0 - 12.10.2015
* Better SemVer update by adding --keep-major, --keep-minor, --keep-patch to the CLI
* EXPERIMENTAL: Support for WiX installer projects

#### 2.11.0 - 09.10.2015
* Skip unchanged groups during install

#### 2.10.0 - 08.10.2015
* Make resolver to evaluate versions lazily
* BUGFIX: Paket.Pack was broken on filesystems with forward slash seperator - https://github.com/fsprojects/Paket/issues/1119
* BUGFIX: Wrong paket ProjectRefences name causes incorrect packaging - https://github.com/fsprojects/Paket/issues/1113

#### 2.9.0 - 05.10.2015
* Allow to use GitHub tokens to access GitHub files - http://fsprojects.github.io/Paket/paket-config.html
* Allow to update a single group
* BUGFIX: Resolver needs to consider Microsoft.Bcl.Build

#### 2.8.0 - 03.10.2015
* BUGFIX: Selective update needs to consider remote files
* BUGFIX: Ignore disabled upstream feeds - https://github.com/fsprojects/Paket/pull/1105
* BUGFIX: Don't forget to add settings from root dependencies
* COSMETICS: Do not write unnecessary framework restrictions into paket.lock

#### 2.7.0 - 02.10.2015
* Support for private GitHub repos - http://fsprojects.github.io/Paket/github-dependencies.html#Referencing-a-private-github-repository
* BUGFIX: Find the mono binary on OSX 10.11 - https://github.com/fsprojects/Paket/pull/1103

#### 2.6.0 - 01.10.2015
* Allow "content:once" as a package setting - http://fsprojects.github.io/Paket/nuget-dependencies.html#No-content-option
* BUGFIX: Don't add -prerelease to nuspec dependency nodes for project references - https://github.com/fsprojects/Paket/issues/1102
* BUGFIX: Do not create prerelease identifiers for transitive dependencies - https://github.com/fsprojects/Paket/issues/1099
* PERFORMANCE: Do not parse remote dependencies file twice - https://github.com/fsprojects/Paket/issues/1101
* PERFORMANCE: Check if we already downloaded paket.dependencies file for remote files in order to reduce stress on API limit - https://github.com/fsprojects/Paket/issues/1101
* PERFORMANCE: Run all calls against different NuGet protocols in parallel and take the fastest - https://github.com/fsprojects/Paket/issues/1085
* PERFORMANCE: Exclude duplicate NuGet feeds - https://github.com/fsprojects/Paket/issues/1085
* COSMETICS: Cache calls to GitHub in order to reduce stress on API limit - https://github.com/fsprojects/Paket/issues/1101

#### 2.5.0 - 29.09.2015
* Remove all Paket entries from projects which have no paket.references - https://github.com/fsprojects/Paket/issues/1097
* Allow to format VersionRequirements in NuGet syntax
* BUGFIX: Fix KeyNotFoundException when project is net4.0-client - https://github.com/fsprojects/Paket/issues/1095
* BUGFIX: Put prerelease requirement into NuSpec during paket pack - https://github.com/fsprojects/Paket/issues/1088
* BUGFIX: Inconsistent framework exclusion in paket.dependencies - https://github.com/fsprojects/Paket/issues/1093
* BUGFIX: Commands add/remove stripped link:false from file references - https://github.com/fsprojects/Paket/issues/1089
* BUGFIX: Do not create double prerelease identifiers - https://github.com/fsprojects/Paket/issues/1099
* COSMETICS: Only fixup dates in zip archive under Mono - https://github.com/fsprojects/Paket/pull/1094
* PERFORMANCE: Skip asking for versions if only a specific version is requested
* PERFORMANCE: Check if a feed supports a protocol and never retry if not - https://github.com/fsprojects/Paket/issues/1085

#### 2.4.0 - 28.09.2015
* BUGFIX: Paket does not touch config files when the list of binding redirects to add is empty - https://github.com/fsprojects/Paket/pull/1092
* BUGFIX: Fix unsupported https scheme in web proxy - https://github.com/fsprojects/Paket/pull/1080
* BUGFIX: Ignore DotNET 5.0 framework when TargetFramework 4 is specified - https://github.com/fsprojects/Paket/issues/1066
* BUGFIX: Paket failed with: The input sequence was empty - https://github.com/fsprojects/Paket/issues/1071
* BUGFIX: NullReferenceException in applyBindingRedirects during "update nuget package" - https://github.com/fsprojects/Paket/issues/1074
* COSMETICS: Improve error message for bootstrapper if download of Paket.exe fails - https://github.com/fsprojects/Paket/pull/1091

#### 2.3.0 - 21.09.2015
* Binding redirects from target platform only - https://github.com/fsprojects/Paket/pull/1070
* Allow to enable redirects per package - http://fsprojects.github.io/Paket/nuget-dependencies.html#redirects-settings
* BUGFIX: Install command without a lockfile failed when using groups - https://github.com/fsprojects/Paket/issues/1067
* BUGFIX: Only create packages.config entries for referenced packages - https://github.com/fsprojects/Paket/issues/1065
* BUGFIX: Paket update added an app.config to every project - https://github.com/fsprojects/Paket/issues/1068
* BUGFIX: Use commit w/gist download in RemoteDownload.downloadRemoteFiles - https://github.com/fsprojects/Paket/pull/1069

#### 2.1.0 - 16.09.2015
* Added support for custom internet proxy credentials with env vars - https://github.com/fsprojects/Paket/pull/1061
* Removed microsoft.bcl.build.targets from backlist and instead changed "import_targets" default for that package
* Fix handling of packages.config

#### 2.0.0 - 15.09.2015
* Support for `Dependency groups` in paket.dependencies files - http://fsprojects.github.io/Paket/groups.html
* Support for Roslyn-based analyzers - http://fsprojects.github.io/Paket/analyzers.html
* Support for reference conditions - https://github.com/fsprojects/Paket/issues/1026

#### 1.39.10 - 13.09.2015
* Fixed a bug where install and restore use different paths when specifying a project spec on a HTTP link - https://github.com/fsprojects/Paket/pull/1054
* Fix parsing of output path when condition has no spaces - https://github.com/fsprojects/Paket/pull/1058

#### 1.39.1 - 08.09.2015
* Eagerly create app.config files and add to all projects - https://github.com/fsprojects/Paket/pull/1044

#### 1.39.0 - 08.09.2015
* New Bootstrapper with better handling of Paket prereleases

#### 1.37.0 - 07.09.2015
* Support for authentication and complex hosts for HTTP dependencies - https://github.com/fsprojects/Paket/pull/1052
* Always redirect to the Redirect.Version - https://github.com/fsprojects/Paket/pull/1023
* Improvements in the BootStrapper - https://github.com/fsprojects/Paket/pull/1022

#### 1.34.0 - 27.08.2015
* Paket warns about pinned packages only when a new version is available - https://github.com/fsprojects/Paket/pull/1014
* Trace NuGet package URL if download fails
* Fallback to NuGet v2 feed if no version is found in v3

#### 1.33.0 - 23.08.2015
* Paket handles dynamic OutputPath - https://github.com/fsprojects/Paket/pull/942
* Paket warns when package is pinned - https://github.com/fsprojects/Paket/pull/999

#### 1.32.0 - 19.08.2015
* BUGFIX: Fixed compatibility issues with Klondike NuGet server - https://github.com/fsprojects/Paket/pull/997
* BUGFIX: Escape file names in a NuGet compatible way - https://github.com/fsprojects/Paket/pull/996
* BUGFIX: Paket now fails if an update of a nonexistent package is requested - https://github.com/fsprojects/Paket/pull/995

#### 1.31.0 - 18.08.2015
* BUGFIX: Delete old nodes from proj files - https://github.com/fsprojects/Paket/issues/992
* COSMETICS: Better conflict reporting - https://github.com/fsprojects/Paket/pull/994

#### 1.30.0 - 18.08.2015
* BUGFIX: Include prereleases when using NuGet3 - https://github.com/fsprojects/Paket/issues/988
* paket.template allows comments with # or // - https://github.com/fsprojects/Paket/pull/991

#### 1.29.0 - 17.08.2015
* Xamarin iOS + Mac Support - https://github.com/fsprojects/Paket/pull/980
* Handling fallbacks mainly for Xamarin against PCLs - https://github.com/fsprojects/Paket/pull/980
* Removed supported platforms for MonoTouch and MonoAndroid - https://github.com/fsprojects/Paket/pull/980
* Paket only creates requirements from lock file when updating a single package - https://github.com/fsprojects/Paket/pull/985

#### 1.28.0 - 13.08.2015
* Selective update shows better error message on conflict - https://github.com/fsprojects/Paket/pull/980
* Paket init adds default feed - https://github.com/fsprojects/Paket/pull/981
* Show better error message on conflict - https://github.com/fsprojects/Paket/issues/534
* Make option names for paket find-package-versions consistent with the other commands - https://github.com/fsprojects/Paket/issues/890
* Update specifying version does not pin version in paket.dependencies - https://github.com/fsprojects/Paket/pull/979

#### 1.27.0 - 13.08.2015
* Version range semantics changed for `>= x.y.z prerelease` - https://github.com/fsprojects/Paket/issues/976
* BUGFIX: Version trace got lost - https://twitter.com/indy9000/status/631201649219010561
* BUGFIX: copy_local behaviour was broken - https://github.com/fsprojects/Paket/issues/972

#### 1.26.0 - 10.08.2015
* BUGFIX: Paket mixed responses and downloads - https://github.com/fsprojects/Paket/issues/966

#### 1.25.0 - 10.08.2015
* Fix case-sensitivity of boostrapper on mono
* Reactive NuGet v3
* Check for conflicts in selective update - https://github.com/fsprojects/Paket/pull/964
* BUGFIX: Escape file names - https://github.com/fsprojects/Paket/pull/960

#### 1.23.0 - 04.08.2015
* BUGFIX: Selective update resolves the graph for selected package - https://github.com/fsprojects/Paket/pull/957

#### 1.22.0 - 31.07.2015
* Use FSharp.Core 4.0
* Fix build exe path which includes whitespace - https://github.com/fsprojects/ProjectScaffold/pull/185
* Preserve encoding upon saving solution - https://github.com/fsprojects/Paket/pull/940
* BUGFIX: If we specify a templatefile in paket pack it still packs all templates - https://github.com/fsprojects/Paket/pull/944
* BUGFIX: If we specify a type project templatefile in paket pack it should find the project - https://github.com/fsprojects/Paket/issues/945
* BUGFIX: Paket pack succeeded even when there're missing files - https://github.com/fsprojects/Paket/issues/948
* BUGFIX: FindAllFiles should handle paths that are longer than 260 characters - https://github.com/fsprojects/Paket/issues/949

#### 1.21.0 - 23.07.2015
* Allow NuGet packages to put version in the path - https://github.com/fsprojects/Paket/pull/928

#### 1.20.0 - 21.07.2015
* Allow to get version requirements from paket.lock instead of paket.dependencies - https://github.com/fsprojects/Paket/pull/924
* Add new ASP.NET 5.0 monikers - https://github.com/fsprojects/Paket/issues/921
* BUGFIX: Paket crashed with Null Ref Exception for MBrace - https://github.com/fsprojects/Paket/issues/923
* BUGFIX: Exclude submodules from processing - https://github.com/fsprojects/Paket/issues/918

#### 1.19.0 - 13.07.2015
* Support Odata query fallback for package details with /odata prefix - https://github.com/fsprojects/Paket/pull/922
* Establish beta-level comatibility with Klondike nuget server - https://github.com/fsprojects/Paket/pull/907
* BUGFIX: Improved SemVer parser - https://github.com/fsprojects/Paket/pull/920
* BUGFIX: Added fix for windows-style network source-paths in dependencies parser - https://github.com/fsprojects/Paket/pull/903
* BUGFIX: Settings for dependent packages are now respected - https://github.com/fsprojects/Paket/pull/919
* BUGFIX: `--force` option is working for install/update/restore remote files too
* BUGFIX: Delete cached errors if all sources fail - https://github.com/fsprojects/Paket/issues/908
* BUGFIX: Use updated globbing for paket.template
* COSMETICS: Better error message when package doesn't exist
* COSMETICS: Show better error message when a package is used in `paket.references` but not in `paket.lock`

#### 1.18.0 - 22.06.2015
* Exclusion syntax for paket.template files - https://github.com/fsprojects/Paket/pull/882
* BUGFIX: Issue with `paket pack` and multiple paket.template files fixed - https://github.com/fsprojects/Paket/issues/893

#### 1.17.0 - 22.06.2015
* Tab completion for installed packages in Paket.PowerShell - https://github.com/fsprojects/Paket/pull/892
* BUGFIX: Find-package-versions did not work - https://github.com/fsprojects/Paket/issues/886
* BUGFIX: Find-packages did not work - https://github.com/fsprojects/Paket/issues/888 https://github.com/fsprojects/Paket/issues/889
* COSMETICS: Improved the documentation for the commands - https://github.com/fsprojects/Paket/pull/891

#### 1.16.0 - 21.06.2015
* Make sure retrieved versions are ordered by version with latest version first - https://github.com/fsprojects/Paket/issues/886
* PowerShell argument tab completion for Paket-Add - https://github.com/fsprojects/Paket/pull/887
* Detection of DNX and DNXCore frameworks
* BUGFIX: Exceptions were not logged to command line - https://github.com/fsprojects/Paket/pull/885

#### 1.15.0 - 18.06.2015
* Paket.PowerShell support for Package Manager Console - https://github.com/fsprojects/Paket/pull/875
* Fix download of outdated files - https://github.com/fsprojects/Paket/issues/876

#### 1.14.0 - 14.06.2015
* Chocolatey support for Paket.PowerShell - https://github.com/fsprojects/Paket/pull/872
* BUGFIX: Single version in deps file created invalid dependend package- https://github.com/fsprojects/Paket/issues/871

#### 1.13.0 - 12.06.2015
* Paket.PowerShell support - https://github.com/fsprojects/Paket/pull/839
* EXPERIMENTAL: Allow link:false settings for file references in `paket.references` files
* BUGFIX: `paket update` did not pick latest prerelease version of indirect dependency - https://github.com/fsprojects/Paket/issues/866

#### 1.12.0 - 09.06.2015
* BUGFIX: Paket add should not update the package if it's already there
* BUGFIX: "copy_local" was not respected for indirect dependencies - https://github.com/fsprojects/Paket/issues/856
* BUGFIX: Suggest only packages from the installed sources - https://github.com/fsprojects/Paket.VisualStudio/issues/57
* BUGFIX: Trace license warning only in verbose mode - https://github.com/fsprojects/Paket/issues/862
* BUGFIX: Fix ./ issues during pack
* BUGFIX: Serialize != operator correctly - https://github.com/fsprojects/Paket/issues/857
* COSMETICS: Don't save the `paket.lock` file if it didn't changed

#### 1.11.0 - 08.06.2015
* Support for cancelling bootstrapper - https://github.com/fsprojects/Paket/pull/860
* Increase timeout for restricted access mode - https://github.com/fsprojects/Paket/issues/858

#### 1.10.0 - 02.06.2015
* `paket init` puts Paket binaries into the project path - https://github.com/fsprojects/Paket/pull/853
* Do not duplicate files in the nupkg - https://github.com/fsprojects/Paket/issues/851
* Pack command reuses project version if directly given - https://github.com/fsprojects/Paket/issues/837
* BUGFIX: `paket install` was not respecting `content:none` - https://github.com/fsprojects/Paket/issues/854

#### 1.9.0 - 30.05.2015
* Paket pack allows to specify current nuget version as dependency - https://github.com/fsprojects/Paket/issues/837
* BUGFIX: Fix long version of --silent flag - https://github.com/fsprojects/Paket/pull/849

#### 1.8.0 - 28.05.2015
* Implement --no-install and --redirects for "paket update" - https://github.com/fsprojects/Paket/pull/847
* BUGFIX: Fix inconsistent parameter names - https://github.com/fsprojects/Paket/pull/846

#### 1.7.2 - 28.05.2015
* New `--only-referenced` parameter for restore - https://github.com/fsprojects/Paket/pull/843
* Make the output path relative to the dependencies file - https://github.com/fsprojects/Paket/issues/829
* Analyze content files with case insensitive setting - https://github.com/fsprojects/Paket/issues/816
* BUGFIX: Parse NuGet package prerelease versions containing "-" - https://github.com/fsprojects/Paket/issues/841

#### 1.6.0 - 26.05.2015
* Paket init - init dependencies file with default NuGet source
* Allow to init paket in given directory
* Automatically query all package feeds in "Find packages"
* Allow to override install settings in 'paket.dependencies' with values from 'paket.references' - https://github.com/fsprojects/Paket/issues/836
* BUGFIX: `paket install` fails if package version doesn't match .nupkg file - https://github.com/fsprojects/Paket/issues/834
* BUGFIX: Try to work around issue with mono zip functions - https://github.com/fsharp/FAKE/issues/810

#### 1.5.0 - 21.05.2015
* Property tests for dependencies files parser - https://github.com/fsprojects/Paket/pull/807
* EXPERIMENTAL: Query NuGet feeds in parallel
* Allow to specify the directory for `convert-to-nuget` in PublicAPI
* Expose project Guids from project files
* Allow simplify on concrete dependencies file
* Allow to specify a concrete template file for `paket pack`
* Add overload in PublicAPI for default Restore
* Better tracing during "update package"
* Allow to register trace functions
* Allow to specify a source feed for Find-Packages and Find-Package-Versions command
* BUGFIX: Fix dates in local nuget packages
* BUGFIX: NullReferenceException in `convert-from-nuget` - https://github.com/fsprojects/Paket/pull/831
* BUGFIX: `Convert-from-nuget` quotes source feeds - https://github.com/fsprojects/Paket/pull/833
* BUGFIX: Observable.ofAsync fires OnCompleted - https://github.com/fsprojects/Paket/pull/835
* BUGFIX: Work around issue with CustomAssemblyAttributes during `paket pack` - https://github.com/fsprojects/Paket/issues/827
* BUGFIX: Fix dates after creating a package
* BUGFIX: Always trim package names from command line
* BUGFIX: Always show default nuget stream in completion

#### 1.4.0 - 08.05.2015
* EXPERIMENTAL: Find-Packages command - http://fsprojects.github.io/Paket/paket-find-packages.html
* EXPERIMENTAL: Find-Package-Versions command - http://fsprojects.github.io/Paket/paket-find-package-versions.html
* EXPERIMENTAL: Show-Installed-Packages command - http://fsprojects.github.io/Paket/paket-show-installed-packages.html
* Expose GetDefinedNuGetFeeds in Public API
* Expose GetSources in Public API
* BUGFIX: NuGet Convert works with empty version strings - https://github.com/fsprojects/Paket/pull/821
* BUGFIX: Don't shortcut conflicting addition
* BUGFIX: Better pin down behaviour during "Smart Update""
* BUGFIX: Only replace nuget package during add if the old one had no version
* BUGFIX: Put fixed packages to the end - https://github.com/fsprojects/Paket/issues/814
* BUGFIX: Fix `paket add` if package is already there - https://github.com/fsprojects/Paket/issues/814
* BUGFIX: Fix `paket add` for very first dependency - https://github.com/fsprojects/Paket/issues/814
* BUGFIX: Paket pack had issues with \ in subfolders - https://github.com/fsprojects/Paket/issues/812
* BZGFIX: Use https://api.nuget.org/v3/index.json for Autocomplete
* BUGFIX: Set exit code to 1 if the command line parser finds error
* BUGFIX: Windows restrictions were not parsed from lockfile - https://github.com/fsprojects/Paket/issues/810
* BUGFIX: Paket tries to keep the alphabetical order when using `paket add`
* BUGFIX: Do not generate entries for empty extensions in nupkg
* BUGFIX: Portable framework restrictions were not parsed from lockfile - https://github.com/fsprojects/Paket/issues/810
* COSMETICS: "Done" message in bootstrapper
* COSMETICS: -s parameter for Bootstrapper
* COSMETICS: Don't perform unnecessary installs during `paket add`
* COSMETICS: Always print the command on command parser error

#### 1.3.0 - 30.04.2015
* Paket keeps paket.dependencies as stable as possible during edits - https://github.com/fsprojects/Paket/pull/802
* `paket push` doesn't need a dependencies file any more - https://github.com/fsprojects/Paket/issues/800
* Added `--self` for self update of bootstrapper - https://github.com/fsprojects/Paket/issues/791
* BUGFIX: `convert-from-nuget` doen`t duplicate sources anymore - https://github.com/fsprojects/Paket/pull/804

#### 1.2.0 - 24.04.2015
* Add Paket.BootStrapper NuGet package - https://github.com/fsprojects/Paket/issues/790

#### 1.1.3 - 24.04.2015
* Fix StackOverflowException when using local path - https://github.com/fsprojects/Paket/issues/795

#### 1.1.2 - 24.04.2015
* `paket add` should not change dependencies file if the package is misspelled - https://github.com/fsprojects/Paket/issues/798

#### 1.1.1 - 24.04.2015
* Support developmentDependency nuget dependencies - https://github.com/fsprojects/Paket/issues/796

#### 1.1.0 - 23.04.2015
* Pack command is able to detect portable frameworks - https://github.com/fsprojects/Paket/issues/797

#### 1.0.2 - 23.04.2015
* `Convert-from-nuget` removes custom import and targets - https://github.com/fsprojects/Paket/pull/792

#### 1.0.1 - 20.04.2015
* New bootstrapper protects paket.exe from incomplete github downloads - https://github.com/fsprojects/Paket/pull/788

#### 1.0.0 - 17.04.2015
* Big release from fsharpex

#### 0.42.1 - 17.04.2015
* BUGFIX: Smart Install is no longer adding dependencies to paket.dependencies if specified in paket.references but not in paket.dependencies - https://github.com/fsprojects/Paket/issues/779
* BUGFIX: Fix smart install when we add a pinned version - https://github.com/fsprojects/Paket/issues/777
* Trace NuGet server response in verbose mode - https://github.com/fsprojects/Paket/issues/775
* BUGFIX: Fixing wrong local path detection with `paket install` - https://github.com/fsprojects/Paket/pull/773
* BUGFIX: Fixed zip opening on mono - https://github.com/fsprojects/Paket/pull/774

#### 0.41.0 - 13.04.2015
* New Testimonials page - http://fsprojects.github.io/Paket/testimonials.html
* New `PAKET.VERSION` environment variable for bootstraper - https://github.com/fsprojects/Paket/pull/771
* `convert-from-nuget` aggregates target framework from packages.config files - https://github.com/fsprojects/Paket/pull/768
* Improved config file formatting with indented binding redirects - https://github.com/fsprojects/Paket/pull/769
* BUGFIX: Fixed home path detection - https://github.com/fsprojects/Paket/pull/770
* COSMETICS: Better error message when `paket.dependencies` is missing - https://github.com/fsprojects/Paket/issues/764

#### 0.40.0 - 09.04.2015
* Try to fix dates in Nuget packages - https://github.com/fsprojects/Paket/issues/761
* `convert-from-nuget` reads target framework from packages.config files - https://github.com/fsprojects/Paket/pull/760
* Allow . in target file names for pack - https://github.com/fsprojects/Paket/issues/756

#### 0.39.0 - 08.04.2015
* Upgrading to .NET 4.5
* Removing DotNetZip and using the .NET 4.5 Zip APIs instead - https://github.com/fsprojects/Paket/pull/732
* Boostrapper download without `nuget.exe` - https://github.com/fsprojects/Paket/pull/734
* Added frameworkAssemblies to nuspec templating - https://github.com/fsprojects/Paket/issues/740
* BUGFIX: Only pick up project output files for pack that exactly match assembly filename - https://github.com/fsprojects/Paket/issues/752
* BUGFIX: Detect Silverlight version in csproj files - https://github.com/fsprojects/Paket/issues/751
* BUGFIX: Fix mono timeout during license download - https://github.com/fsprojects/Paket/issues/746
* BUGFIX: Detect `sl` as Silverlight - https://github.com/fsprojects/Paket/issues/744

#### 0.38.0 - 30.03.2015
* The restore process downloads package licenses automatically - https://github.com/fsprojects/Paket/pull/737

#### 0.37.0 - 28.03.2015
* Fallback to NuGet.exe if the bootstrapper fails to download from GitHub - https://github.com/fsprojects/Paket/pull/733
* COSMETICS: Display the file name if Paket crashes on some invalid file - https://github.com/fsprojects/Paket/pull/730

#### 0.36.0 - 27.03.2015
* Allow to add references section to paket.template file - https://github.com/fsprojects/Paket/issues/721
* Allow to compute libraries for specific framework - https://github.com/fsprojects/Paket/issues/723
* Detect .NET 4.6 - https://github.com/fsprojects/Paket/issues/727
* SemVer allows "number + build metadata" format - https://github.com/fsprojects/Paket/issues/704
* `paket push` shows status information - https://github.com/fsprojects/Paket/pull/695
* BUGFIX: Maintain order of content file items - https://github.com/fsprojects/Paket/pull/722
* BUGFIX: `Convert-from-nuget` ignores disabled NuGet feeds - https://github.com/fsprojects/Paket/pull/720
* BUGFIX: Smart install should not remove sources from `paket.dependencies` - https://github.com/fsprojects/Paket/pull/726
* BUGFIX: Smart install should create paket.lock if we have references files - https://github.com/fsprojects/Paket/pull/725
* COSMETICS: better tracing of intermediate resolution conflicts

#### 0.34.0 - 12.03.2015
* `paket pack` pretty-prints it's nuspec - https://github.com/fsprojects/Paket/issues/691
* Paket packs .MDBs docs into the nupkg - https://github.com/fsprojects/Paket/issues/693
* paket pack / paket.template support wildcard patterns - https://github.com/fsprojects/Paket/issues/690
* Allow empty lines in `paket.template` and report file name if parser fails - https://github.com/fsprojects/Paket/issues/692
* BUGFIX: paket.template - file type respects dir without slash at the end - https://github.com/fsprojects/Paket/issues/698
* BUGFIX: paket-files folder is alwaays relative to `paket.dependencies` - https://github.com/fsprojects/Paket/issues/564
* BUGFIX: `paket install` respects manual paket nodes - https://github.com/fsprojects/Paket/issues/679

#### 0.33.0 - 10.03.2015
* Paket packs XML docs into the nupkg - https://github.com/fsprojects/Paket/issues/689
* BUGFIX: Install settings from `paket.dependencies` should override package settings - https://github.com/fsprojects/Paket/issues/688

#### 0.32.0 - 09.03.2015
* PERFORMANCE: If resolver runs into conflict then use Warnsdorff's rule - https://github.com/fsprojects/Paket/pull/684
* BUGFIX: Fixed Linux install scripts - https://github.com/fsprojects/Paket/pull/681
* Support for WinExe output type - https://github.com/fsprojects/Paket/pull/675
* BUGFIX: Fix Nuget compat issue with leading zeros - https://github.com/fsprojects/Paket/pull/672
* BUGFIX: Detect inter project dependencies without matching package id - https://github.com/fsprojects/Paket/pull/671
* BUGFIX: Parse prerelease numbers into bigint since ints might overflow - https://github.com/fsprojects/Paket/pull/667
* BUGFIX: Optional fields in template files are read correctly - https://github.com/fsprojects/Paket/pull/666
* BUGFIX: Better url and endpoint handling in `paket push` - https://github.com/fsprojects/Paket/pull/663
* COSMETICS: Better tracing when resolver runs into conflict - https://github.com/fsprojects/Paket/pull/684
* COSMETICS: Better error message when a package is listed twice in `paket.references` - https://github.com/fsprojects/Paket/pull/686
* COSMETICS: Use Chessie for ROP - https://github.com/fsprojects/Chessie

#### 0.31.2 - 26.02.2015
* BUGFIX: Robust and much faster template file parser - https://github.com/fsprojects/Paket/pull/660

#### 0.31.1 - 25.02.2015
* Use latest FAKE tasks

#### 0.31.0 - 25.02.2015
* BUGFIX: Fix help for init command - https://github.com/fsprojects/Paket/pull/654
* BUGFIX: Allow non-standard API endpoint for push - https://github.com/fsprojects/Paket/pull/652
* BUGFIX: Special case nuget.org
* BUGFIX: paket add/remove with just project name - https://github.com/fsprojects/Paket/pull/650
* BUGFIX: Uploading packages as multiform content type - https://github.com/fsprojects/Paket/pull/651
* BUGFIX: Handle transient dependencies better in pack command - https://github.com/fsprojects/Paket/pull/649
* BUGFIX: Only load custom attributes if not given in TemplateFile or cmd parameter
* BUGFIX: Detect .NET 4.5.1 - https://github.com/fsprojects/Paket/pull/647

#### 0.30.0 - 23.02.2015
* New command: `paket pack` - http://fsprojects.github.io/Paket/paket-pack.html
* New command: `paket push` - http://fsprojects.github.io/Paket/paket-push.html
* Improved command line help - https://github.com/fsprojects/Paket/pull/639
* BUGFIX: fix no_auto_restore option parsing  - https://github.com/fsprojects/Paket/issues/632

#### 0.29.0 - 18.02.2015
* Allow local NuGet sources with spaces in `paket.dependencies` - https://github.com/fsprojects/Paket/issues/616
* Streamlined install options in `paket.dependencies` and `paket.references` - https://github.com/fsprojects/Paket/issues/587
* Allow to opt-out of targets import - https://github.com/fsprojects/Paket/issues/587
* New option to add/remove packages for a single project - https://github.com/fsprojects/Paket/pull/610
* BUGFIX: Blacklisted Microsoft.Bcl.Build.targets - https://github.com/fsprojects/Paket/issues/618
* BUGFIX: Selective update doesn't add package twice from `paket.references` anymore
* BUGFIX: `paket install` installs GitHub source files
* COSMETICS: Respect home directories on mono - https://github.com/fsprojects/Paket/issues/612
* COSMETICS: `paket add` inserts the new package in alphabetical position - https://github.com/fsprojects/Paket/issues/596

#### 0.28.0 - 16.02.2015
* Add a simple API which allows to retrieve NuGet v3 autocomplete
* Allow unix-style comments in `paket.dependencies` file
* BUGFIX: `paket restore` does not fail on missing `paket.version` files - https://github.com/fsprojects/Paket/issues/600
* BUGFIX: Parsing of conditional dependencies should detect portable case - https://github.com/fsprojects/Paket/issues/594
* BUGFIX: Prerelease requirements in `paket.dependencies` should override package dependencies - https://github.com/fsprojects/Paket/issues/607
* BUGFIX: Try to ease the pain with mono bug in Process class - https://github.com/fsprojects/Paket/issues/599
* BUGFIX: `paket restore` does not re-download http references - https://github.com/fsprojects/Paket/issues/592
* BUGFIX: Make DeletePaketNodes more robust - https://github.com/fsprojects/Paket/issues/591
* BUGFIX: Install content files on mono - https://github.com/fsprojects/Paket/issues/561
* BUGFIX: Install process doesn't duplicate Imports of targets files any more - https://github.com/fsprojects/Paket/issues/588
* BUGFIX: Don't remove comments from `paket.dependencies` file - https://github.com/fsprojects/Paket/issues/584
* COSMETICS: Paket should not reformat app/web.config files while changing assembly redirects - https://github.com/fsprojects/Paket/issues/597

#### 0.27.0 - 07.02.2015
* Install process will reference `.props` and `.targets` files from NuGet packages - https://github.com/fsprojects/Paket/issues/516
* Don't internalize in paket.exe during ILMerge
* Allow to download from pre-authenticated MyGet feed - https://github.com/fsprojects/Paket/issues/466
* BUGFIX: Fix `paket install --hard` for FSharp.Core - https://github.com/fsprojects/Paket/issues/579
* BUGFIX: `paket convert-from-nuget` ignores casing when looking for nuget.targets - https://github.com/fsprojects/Paket/issues/580
* BUGFIX: `paket install` correctly parses HTTP references - https://github.com/fsprojects/Paket/pull/571
* BUGFIX: `paket.dependencies` parser now fails if tokens are not valid
* COSMETICS: Prerelease strings are checked that they don't contain operators
* COSMETICS: Create an install function in the API which takes a `paket.dependencies` file as text - https://github.com/fsprojects/Paket/issues/576

#### 0.26.0 - 31.01.2015
* Allow to opt-out of old frameworks in `paket.dependencies` - http://fsprojects.github.io/Paket/nuget-dependencies.html#Framework-restrictions
* Allow `copy_local` settings in `paket.references` - http://fsprojects.github.io/Paket/references-files.html#copy_local-settings
* COSMETICS: `paket.lock` beautification for HTTP specs - https://github.com/fsprojects/Paket/pull/571

#### 0.25.0 - 25.01.2015
* BUGFIX: If more than one TargetFramework-specific dependency to the same package exist, we take the latest one - https://github.com/fsprojects/Paket/pull/567
* BUGFIX: Removes interactive-shell-check on `add auth` - https://github.com/fsprojects/Paket/pull/565
* BUGFIX: Can parse open NuGet ranges in brackets - https://github.com/fsprojects/Paket/issues/560
* BUGFIX: Detect `net35-client` - https://github.com/fsprojects/Paket/issues/559
* BUGFIX: Show help for `auto-restore` command - https://github.com/fsprojects/Paket/pull/558

#### 0.24.0 - 19.01.2015
* Allow to disable Visual Studio NuGet package restore - http://fsprojects.github.io/Paket/paket-auto-restore.html
* BUGFIX: Probe for unnormalized and normalized versions in local NuGet feeds - https://github.com/fsprojects/Paket/issues/556

#### 0.23.0 - 15.01.2015
* Refactored `init` & `init auto restore` to Railway Oriented Programming - https://github.com/fsprojects/Paket/pull/533
* Refactored FindRefs to Railway Oriented Programming - https://github.com/fsprojects/Paket/pull/529
* BUGFIX: paket.bootstrapper.exe and paket.exe use better proxy detection - https://github.com/fsprojects/Paket/pull/552
* BUGFIX: `paket add` offered to add dependencies even when they are already added - https://github.com/fsprojects/Paket/issues/550
* BUGFIX: Detect `Net20-client` - https://github.com/fsprojects/Paket/issues/547
* BUGFIX: Give better error message when package is not found in a local feed - https://github.com/fsprojects/Paket/issues/545
* BUGFIX: Don't download gists that are up-to-date - https://github.com/fsprojects/Paket/issues/513
* BUGFIX: fix parsing of longer http links - https://github.com/fsprojects/Paket/pull/536
* BUGFIX: Detect correct `paket.references` filenames during convert-from-nuget
* BUGFIX: If no package source is found during convert-from-nuget we use the default NuGet feed
* COSMETICS: Config file is only saved when needed
* COSMETICS: Ignore completely empty lib folders
* COSMETICS: `paket convert-from-nuget` warns if it can't find a NuGet feed - https://github.com/fsprojects/Paket/issues/548
* COSMETICS: Remove icon from bootstrapper to make file size much smaller

#### 0.22.0 - 05.01.2015
* Bootstrapper avoids github API - https://github.com/fsprojects/Paket/issues/510
* Refactoring to Railwal Oriented Programming - http://fsharpforfunandprofit.com/rop/
* Always trim line end in lockfile
* Improved binding redirects detection - https://github.com/fsprojects/Paket/pull/507
* Don't catch NullReferenceExceptions for now - https://github.com/fsprojects/Paket/issues/505
* BUGFIX: Paket update nuget X doesn't work - https://github.com/fsprojects/Paket/issues/512

#### 0.21.0 - 02.01.2015
* New `--log-file` parameter allows to trace into logfile - https://github.com/fsprojects/Paket/pull/502
* Trace stacktrace on all NullReferenceExceptions - https://github.com/fsprojects/Paket/issues/500
* Paket.locked file has 2 minute timeout
* BUGFIX: Detect the version of a GitHub gist correctly - https://github.com/fsprojects/Paket/issues/499
* BUGFIX: Dependencies file saves http and gist links correctly - https://github.com/fsprojects/Paket/issues/498
* BUGFIX: Don't relax "OverrideAll" conditions during `paket install`
* BUGFIX: fix priority of parsing atom nuget feed for package Id - https://github.com/fsprojects/Paket/issues/494
* BUGFIX: fix JSON deserializer and reactivate cache - https://github.com/fsprojects/Paket/pull/495
* BUGFIX: Make the file search for app.config and web.config case insensitive - https://github.com/fsprojects/Paket/issues/493
* BUGFIX: Don't add duplicate lines in `packet.dependencies` - https://github.com/fsprojects/Paket/issues/492
* BUGFIX: Keep framework restrictions in `paket install`- https://github.com/fsprojects/Paket/issues/486
* WORKAROUND: Do not fail on BadCrcException during unzip and only show a warning - https://github.com/fsprojects/Paket/issues/484
* WORKAROUND: Disable NuGet v3 feed for now - seems to be unreliable.
* PERFORMANCE: Don't parse project files twice - https://github.com/fsprojects/Paket/issues/487
* PERFORMANCE: Cache platform penalty calculation - https://github.com/fsprojects/Paket/issues/487
* PERFORMANCE: Use StringBuilder for path replacement - https://github.com/fsprojects/Paket/issues/487
* PERFORMANCE: Cache feed errors - https://github.com/fsprojects/Paket/issues/487
* PERFORMANCE: Put feed url into cache filename - https://github.com/fsprojects/Paket/issues/487
* PERFORMANCE: Relax prerelease requirements for pinned versions - https://github.com/fsprojects/Paket/issues/487
* PERFORMANCE: Don't enumerate all files, since we only need lib files - https://github.com/fsprojects/Paket/issues/487
* PERFORMANCE: Pin sourcefile dependencies - https://github.com/fsprojects/Paket/issues/487
* PERFORMANCE: Cache path penalty calculation - https://github.com/fsprojects/Paket/issues/487
* PERFORMANCE: Cache path extraction - https://github.com/fsprojects/Paket/issues/487

#### 0.20.1 - 30.12.2014
* COSMETICS: Trim end of line in lockfile.

#### 0.20.0 - 29.12.2014
* `paket install` performs a selective update based on the changes in the dependencies file - http://fsprojects.github.io/Paket/lock-file.html#Performing-updates
* Paket.exe acquires a lock for all write processes - https://github.com/fsprojects/Paket/pull/469
* New command to add credentials - http://fsprojects.github.io/Paket/paket-config-file.html#Add-credentials
* Smarter conditional NuGet dependencies - https://github.com/fsprojects/Paket/pull/462
* If environment auth variables are empty a fallback to the config is used- https://github.com/fsprojects/Paket/pull/459
* Better handling for multiple files from same GitHub repository - https://github.com/fsprojects/Paket/pull/451
* Extend Public API for plugin
* BUGFIX: Remove parsing of invalid child element of ProjectReference - https://github.com/fsprojects/Paket/pull/453
* BUGFIX: Don't add NuGet packages twice to a references file - https://github.com/fsprojects/Paket/pull/460
* BUGFIX: Use Max strategy for `paket outdated --ingore-constraints` - https://github.com/fsprojects/Paket/pull/463
* BUGFIX: Don't delete downloaded github zip file
* BUGFIX: Cannot install nuget packages from local TeamCity feeds due to proxy - https://github.com/fsprojects/Paket/pull/482
* BUGFIX: Don't touch framework assemblies if not needed
* BUGFIX: Check versions file synchronously
* BUGFIX: Restore console color after handling exception - https://github.com/fsprojects/Paket/pull/467
* COSMETICS: `>= 0` version range simplified to empty string - https://github.com/fsprojects/Paket/pull/449
* COSMETICS: Paket.exe and paket.bootstrapper.exe have a logo - https://github.com/fsprojects/Paket/pull/473

#### 0.18.0 - 09.12.2014
* Show command help on `--help` - https://github.com/fsprojects/Paket/pull/437
* Allow to opt in to BindingRedirects - https://github.com/fsprojects/Paket/pull/436
* Don't run simplify in strict mode - https://github.com/fsprojects/Paket/pull/443
* Allow to remove NuGet packages in interactive mode - https://github.com/fsprojects/Paket/pull/432
* Added auto-unzip of downloaded archives - https://github.com/fsprojects/Paket/pull/430
* Allow to reference binary files via http reference - https://github.com/fsprojects/Paket/pull/427
* Faster BindingRedirects - https://github.com/fsprojects/Paket/pull/414
* Using a different FSharp.Core NuGet package - https://github.com/fsprojects/Paket/pull/416
* Find the paket.references file in upper directories - https://github.com/fsprojects/Paket/pull/409
* Allow `paket.references` files in upper directories - https://github.com/fsprojects/Paket/pull/403
* Clear failure message for `paket simplify`, when lock file is outdated - https://github.com/fsprojects/Paket/pull/403
* BUGFIX: `Selective update` updates only dependent packages - https://github.com/fsprojects/Paket/pull/410
* BUGFIX: If there are only prereleases we should just take these
* BUGFIX: `paket update nuget <name>` fails if <name> was not found in lockfile - https://github.com/fsprojects/Paket/issues/404
* BUGFIX: Unescape library filename - https://github.com/fsprojects/Paket/pull/412
* BUGFIX: Allow to reference multiple files from same repository directory - https://github.com/fsprojects/Paket/pull/445
* BUGFIX: Don't reference satellite assemblies - https://github.com/fsprojects/Paket/pull/444
* BUGFIX: Binding redirect version is picked from highest library version - https://github.com/fsprojects/Paket/pull/422
* BUGFIX: Handle numeric part of PreRelease identifiers correctly - https://github.com/fsprojects/Paket/pull/426
* BUGFIX: Fixed casing issue in selective update - https://github.com/fsprojects/Paket/pull/434
* BUGFIX: Parse http links from lockfile
* BUGFIX: Calculate dependencies file name for http resources - https://github.com/fsprojects/Paket/pull/428

#### 0.17.0 - 29.11.2014
* FrameworkHandling: Support more portable profiles and reduce the impact in the XML file
* FrameworkHandling: support extracting Silverlight5.0 and NetCore4.5 - https://github.com/fsprojects/Paket/pull/389
* New command `paket init` - http://fsprojects.github.io/Paket/paket-init.html
* Better error message for missing files in paket.lock file - https://github.com/fsprojects/Paket/pull/402
* BUGFIX: Crash on 'install' when input seq was empty - https://github.com/fsprojects/Paket/pull/395
* BUGFIX: Handle multiple version results from NuGet - https://github.com/fsprojects/Paket/pull/393

#### 0.16.0 - 23.11.2014
* Integrate BindingRedirects into Paket install process - https://github.com/fsprojects/Paket/pull/383
* BUGFIX: Download of GitHub files should clean it's own directory - https://github.com/fsprojects/Paket/issues/385
* BUGFIX: Don't remove custom framework references - https://github.com/fsprojects/Paket/issues/376
* BUGFIX: Path to dependencies file is now relative after `convert-from-nuget` - https://github.com/fsprojects/Paket/pull/379
* BUGFIX: Restore command in targets file didn't work with spaces in paths - https://github.com/fsprojects/Paket/issues/375
* BUGFIX: Detect FrameworkReferences without restrictions in nuspec file and install these
* BUGFIX: Read sources even if we don't find packages - https://github.com/fsprojects/Paket/issues/372

#### 0.15.0 - 19.11.2014
* Allow to use basic framework restrictions in NuGet packages - https://github.com/fsprojects/Paket/issues/307
* Support feeds that don't support NormalizedVersion - https://github.com/fsprojects/Paket/issues/361
* BUGFIX: Use Nuget v2 as fallback
* BUGFIX: Accept and normalize versions like 6.0.1302.0-Preview - https://github.com/fsprojects/Paket/issues/364
* BUGFIX: Fixed handling of package dependencies containing string "nuget" - https://github.com/fsprojects/Paket/pull/363

#### 0.14.0 - 14.11.2014
* Uses Nuget v3 API, which enables much faster resolver
* BUGFIX: Keep project file order similar to VS order
* Support unlisted dependencies if nothing else fits - https://github.com/fsprojects/Paket/issues/327

#### 0.13.0 - 11.11.2014
* New support for general HTTP dependencies - http://fsprojects.github.io/Paket/http-dependencies.html
* New F# Interactive support - http://fsprojects.github.io/Paket/reference-from-repl.html
* New `paket find-refs` command - http://fsprojects.github.io/Paket/paket-find-refs.html
* Migration of NuGet source credentials during `paket convert-from-nuget` - http://fsprojects.github.io/Paket/paket-convert-from-nuget.html#Migrating-NuGet-source-credentials
* Bootstrapper uses .NET 4.0 - https://github.com/fsprojects/Paket/pull/355
* Adding --ignore-constraints to `paket outdated` - https://github.com/fsprojects/Paket/issues/308
* PERFORMANCE: If `paket add` doesn't change the `paket.dependencies` file then the resolver process will be skipped
* BUGFIX: `paket update nuget [PACKAGENAME]` should use the same update strategy as `paket add` - https://github.com/fsprojects/Paket/issues/330
* BUGFIX: Trailing whitespace is ignored in `paket.references`

#### 0.12.0 - 07.11.2014
* New global paket.config file - http://fsprojects.github.io/Paket/paket-config-file.html
* Trace warning when we replace NuGet.exe with NuGet.CommandLine - https://github.com/fsprojects/Paket/issues/320
* Allow to parse relative NuGet folders - https://github.com/fsprojects/Paket/issues/317
* When paket skips a framework install because of custom nodes it shows a warning - https://github.com/fsprojects/Paket/issues/316
* Remove the namespaces from the nuspec parser - https://github.com/fsprojects/Paket/pull/315
* New function which extracts the TargetFramework of a given projectfile.
* New function which calculates dependencies for a given projectfile.
* Project output type can be detected from a project file
* Allow to retrieve inter project dependencies from a project file
* BUGFIX: Exclude unlisted NuGet packages in Resolver - https://github.com/fsprojects/Paket/issues/327
* BUGFIX: Detect Lib vs. lib folder on Linux - https://github.com/fsprojects/Paket/issues/332
* BUGFIX: Paket stopwatch was incorrect - https://github.com/fsprojects/Paket/issues/326
* BUGFIX: Paket failed on generating lockfile for LessThan version requirement - https://github.com/fsprojects/Paket/pull/314
* BUGFIX: Don't match suffixes in local NuGet packages - https://github.com/fsprojects/Paket/issues/317
* BUGFIX: Don't fail with NullReferenceException when analyzing nuget.config - https://github.com/fsprojects/Paket/issues/319

#### 0.11.0 - 29.10.2014
* Build a merged install model with all packages - https://github.com/fsprojects/Paket/issues/297
* `paket update` command allows to set a version - http://fsprojects.github.io/Paket/paket-update.html#Updating-a-single-package
* `paket.targets` is compatible with specific references files - https://github.com/fsprojects/Paket/issues/301
* BUGFIX: Paket no longer leaves transitive dependencies in lockfile after remove command - https://github.com/fsprojects/Paket/pull/306
* BUGFIX: Don't use "global override" for selective update process - https://github.com/fsprojects/Paket/issues/310
* BUGFIX: Allow spaces in quoted parameter parsing - https://github.com/fsprojects/Paket/pull/311

#### 0.10.0 - 24.10.2014
* Initial version of `paket remove` command - http://fsprojects.github.io/Paket/paket-remove.html
* Paket add doesn't fail on second attempt - https://github.com/fsprojects/Paket/issues/295
* Report full paths when access is denied - https://github.com/fsprojects/Paket/issues/242
* Visual Studio restore only restores for the current project
* BUGFIX: Selective update keeps all other versions
* BUGFIX: Install process accepts filenames with `lib`
* BUGFIX: Fix !~> resolver
* BUGFIX: Use normal 4.0 framework libs when we only specify net40
* BUGFIX: Fix timing issue with paket install --hard - https://github.com/fsprojects/Paket/issues/293
* BUGFIX: Fix namespace handling in nuspec files
* BUGFIX: Add default nuget source to dependencies file if original project has no source

#### 0.9.0 - 22.10.2014
* Allow to restore packages from paket.references files - http://fsprojects.github.io/Paket/paket-restore.html
* Detect local nuspec with old XML namespace - https://github.com/fsprojects/Paket/issues/283
* `paket add` command tries to keep all other packages stable.
* Added another profile mapping for Profile136 - https://github.com/fsprojects/Paket/pull/262
* More portable profiles - https://github.com/fsprojects/Paket/issues/281
* Added net11 to framework handling - https://github.com/fsprojects/Paket/pull/269
* Create references for Win8 - https://github.com/fsprojects/Paket/issues/280
* Detect VS automatic nuget restore and create paket restore - http://fsprojects.github.io/Paket/paket-convert-from-nuget.html#Automated-process
* `paket convert-from-nuget` doesn't duplicate paket solution items - https://github.com/fsprojects/Paket/pull/286
* BUGFIX: Paket removes old framework references if during install - https://github.com/fsprojects/Paket/issues/274
* BUGFIX: Don't let the bootstrapper fail if we already have a paket.exe
* BUGFIX: Use the Id property when NuGet package name and id are different - https://github.com/fsprojects/Paket/issues/265

#### 0.8.0 - 15.10.2014
* Smarter install in project files
* Paket handles .NET 4.5.2 and .NET 4.5.3 projects - https://github.com/fsprojects/Paket/issues/260
* New command: `paket update nuget <package id>` - http://fsprojects.github.io/Paket/paket-update.html#Updating-a-single-package
* BUGFIX: Do not expand auth when serializing dependencies file - https://github.com/fsprojects/Paket/pull/259
* BUGFIX: Create catch all case for unknown portable frameworks

#### 0.7.0 - 14.10.2014
* Initial support for referencing full github projects - http://fsprojects.github.io/Paket/http-dependencies.html#Referencing-a-GitHub-repository
* Allow to use all branches in GitHub sources - https://github.com/fsprojects/Paket/pull/249
* Initial support for frameworkAssemblies from nuspec - https://github.com/fsprojects/Paket/issues/241
* Download github source files with correct encoding - https://github.com/fsprojects/Paket/pull/248
* Add FSharp.Core.Microsoft.Signed as dependency
* Install model uses portable versions for net40 and net45 when package doesn't contain special versions
* Install command displays existing versions if constraint does not match any version
* Restore command doesn't calc install model.
* Use https in DefaultNugetStream - https://github.com/fsprojects/Paket/pull/251
* BUGFIX: Paket only deletes files which will are downloaded by init-auto-restore process - https://github.com/fsprojects/Paket/pull/254
* BUGFIX: Paket convert-from-nuget failed when package source keys contain invalid XML element chars  - https://github.com/fsprojects/Paket/issues/253

#### 0.6.0 - 11.10.2014
* New restore command - http://fsprojects.github.io/Paket/paket-restore.html
* Report if we can't find packages for top level dependencies.
* Faster resolver
* Try /FindPackagesById before /Packages for nuget package version no. retrieval
* New Paket.Core package on NuGet - https://www.nuget.org/packages/Paket.Core/
* BUGFIX: Prefer full platform builds over portable builds

#### 0.5.0 - 09.10.2014
* Bootstrapper will only download stable releases by default - http://fsprojects.github.io/Paket/bootstrapper.html
* New installer model allows better compatibility with NuGet and should be much faster
* Supporting dot for references file - http://fsprojects.github.io/Paket/http-dependencies.html
* Supporting pagination for long NuGet feeds - https://github.com/fsprojects/Paket/issues/223
* Create a "use exactly this version" operator in order to override package conflicts - http://fsprojects.github.io/Paket/nuget-dependencies.html#Use-exactly-this-version-constraint
* New `content none` mode in paket.dependencies - http://fsprojects.github.io/Paket/dependencies-file.html#No-content-option
* Allow source files in content folder of NuGet packages
* No -D needed for Linux installer - https://github.com/fsprojects/Paket/pull/210
* Content files like `_._`, `*.transform` and `*.pp` are ignored - https://github.com/fsprojects/Paket/issues/207
* The `convert-from-nuget` command adds .paket folder to the sln - https://github.com/fsprojects/Paket/issues/206
* Removed duplicate transitive dependencies from lock file - https://github.com/fsprojects/Paket/issues/200
* If the package download failed Paket retries with force flag
* The `convert-from-nuget` commands sorts the dependencies file
* Use credentials from nuget.config on paket convert-from-nuget - https://github.com/fsprojects/Paket/issues/198
* Deploy fixed targets file - https://github.com/fsprojects/Paket/issues/172
* New [--pre] and [--strict] modes for paket outdated - http://fsprojects.github.io/Paket/paket-outdated.html
* New --no-auto-restore option for `convert-from-nuget` command - http://fsprojects.github.io/Paket/paket-convert-from-nuget.html#Automated-process
* Adding support for new portable profiles
* paket.exe is now signed
* Allow to reference .exe files from NuGet packages
* Use default proxy in paket.exe and bootstrapper.exe - https://github.com/fsprojects/Paket/issues/226
* Keep order of sources in paket.dependencies - https://github.com/fsprojects/Paket/issues/233
* BREAKING CHANGE: Removed --dependencies-file option - from now on it's always paket.dependencies
* BUGFIX: Bootstrapper will not throw NullReferenceException on broken paket.exe downloads
* BUGFIX: Authentication information will not be put in cache
* BUGFIX: Fixes cache issue when using multiple NuGet sources
* BUGFIX: Fixes potential casing issue on Windows
* BUGFIX: paket-files need to go to the top of a project file
* BUGFIX: Do not look for MinimalVisualStudioVersion when adding paket folder to solution - https://github.com/fsprojects/Paket/pull/221
* COSMETICS: Throw better error message if we don't get any versions from NuGet source

#### 0.4.0 - 28.09.2014
* Resolve dependencies for github modules - http://fsprojects.github.io/Paket/http-dependencies.html#Remote-dependencies
* New [--interactive] mode for paket simplify - http://fsprojects.github.io/Paket/paket-simplify.html
* Don't use version in path for github files.
* Better error message when a package resolution conflict arises.

#### 0.3.0 - 25.09.2014
* New command: paket add [--interactive] - http://fsprojects.github.io/Paket/paket-add.html
* New command: paket simplify - http://fsprojects.github.io/Paket/paket-simplify.html
* Better Visual Studio integration by using paket.targets file - http://fsprojects.github.io/Paket/paket-init-auto-restore.html
* Support for NuGet prereleases - http://fsprojects.github.io/Paket/nuget-dependencies.html#PreReleases
* Support for private NuGet feeds - http://fsprojects.github.io/Paket/nuget-dependencies.html#NuGet-feeds
* New NuGet package version constraints - http://fsprojects.github.io/Paket/nuget-dependencies.html#Further-version-constraints
* Respect case sensitivity for package paths for Linux - https://github.com/fsprojects/Paket/pull/137
* Improved convert-from-nuget command - http://fsprojects.github.io/Paket/paket-convert-from-nuget.html
* New paket.bootstrapper.exe (7KB) allows to download paket.exe from github.com - http://fsprojects.github.io/Paket/paket-init-auto-restore.html
* New package resolver algorithm
* Better verbose mode - use -v flag
* Version info is shown at paket.exe start
* paket.lock file is sorted alphabetical (case-insensitive)
* Linked source files now all go underneath a "paket-files" folder.
* BUGFIX: Ensure the NuGet cache folder exists
* BUGFIX: Async download fixed on mono

#### 0.2.0 - 17.09.2014
* Allow to directly link GitHub files - http://fsprojects.github.io/Paket/http-dependencies.html
* Automatic NuGet conversion - http://fsprojects.github.io/Paket/paket-convert-from-nuget.html
* Cleaner syntax in paket.dependencies - https://github.com/fsprojects/Paket/pull/95
* Strict mode - https://github.com/fsprojects/Paket/pull/104
* Detecting portable profiles
* Support content files from nuget - https://github.com/fsprojects/Paket/pull/84
* Package names in Dependencies file are no longer case-sensitive - https://github.com/fsprojects/Paket/pull/108

#### 0.1.4 - 16.09.2014
* Only vbproj, csproj and fsproj files are handled

#### 0.1.3 - 15.09.2014
* Detect FSharpx.Core in packages

#### 0.1.2 - 15.09.2014
* --hard parameter allows better transition from NuGet.exe

#### 0.1.0 - 12.09.2014
* We are live - yay!<|MERGE_RESOLUTION|>--- conflicted
+++ resolved
@@ -1,12 +1,11 @@
-<<<<<<< HEAD
-#### 4.0.0-rc3 - 13.03.2017
+#### 4.0.0-rc4 - 13.03.2017
 * Make Paket compatible with DotNet SDK preview3
 * Tail Recursive Package Resolution - https://github.com/fsprojects/Paket/pull/2066
 * Reorganized resolver - https://github.com/fsprojects/Paket/pull/2039
 * USABILITY: Added option to have paket restore fail on check failure - https://github.com/fsprojects/Paket/pull/1963
 * USABILITY: Collect multiple install errors before failing  - https://github.com/fsprojects/Paket/pull/2177
 * Generate load scripts on install abidding to new paket.dependencies option - https://fsprojects.github.io/Paket/dependencies-file.html#Generate-load-scripts
-=======
+
 #### 3.36.4 - 13.03.2017
 * USABILITY: Remove confusing yellow diagnostics in pack - https://github.com/fsprojects/Paket/issues/2164
 
@@ -15,7 +14,6 @@
 
 #### 3.36.2 - 13.03.2017
 * BUGFIX: Allow to add package when sources are splitted - https://github.com/fsprojects/Paket.VisualStudio/issues/137
->>>>>>> 618dfe04
 
 #### 3.36.1 - 03.03.2017
 * USABILITY: old bootstrapper did not work
