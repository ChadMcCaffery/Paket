--- conflicted
+++ resolved
@@ -1,11 +1,9 @@
-<<<<<<< HEAD
-#### 6.0.0-alpha022 - 2020-03-27
+#### 6.0.0-alpha023 - 2020-04-26
 * Full .NET Core / SDK compatible version
 * Support for .netcoreapp5.0
-=======
+
 #### 5.244.0 - 2020-04-26
 * Apply version ranges to nuspecs during fix-up command - https://github.com/fsprojects/Paket/pull/3835
->>>>>>> 8f9846b8
 
 #### 5.243.0 - 2020-03-27
 * Add support for MonoAndroid10.0 - https://github.com/fsprojects/Paket/pull/3817
