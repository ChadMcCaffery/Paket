--- conflicted
+++ resolved
@@ -1,13 +1,9 @@
-<<<<<<< HEAD
-#### 4.0.0-alpha027 - 23.11.2016
+#### 4.0.0-alpha028 - 23.11.2016
 * Make Paket compatible with dotnet sdk preview3
 * USABILITY: Added option to have paket restore fail on check failure - https://github.com/fsprojects/Paket/pull/1963
 
-#### 3.29.5 - 22.11.2016
-=======
 #### 3.30.0 - 22.11.2016
 * Allow override of NuGetCacheFolder location through environment variable - https://github.com/fsprojects/Paket/pull/2035
->>>>>>> 9ab1d883
 * BUGFIX: Add authorization headers to Paket Push - https://github.com/fsprojects/Paket/pull/2034
 * BUGFIX: Fix package name displayed when package is found in different group - https://github.com/fsprojects/Paket/issues/2031
 * BUGFIX: Report which nuspec file is invalid when the nuspec cannot be loaded - https://github.com/fsprojects/Paket/issues/2026
