<<<<<<< HEAD
#### 6.0.0-rc004 - 2021-06-24
* Support for .NET 6.0
* Full .NET Core / SDK compatible version
* Support for XCode
* Support for .NET 5.0
* FSharp.DependencyManager.Paket FSI extension for #r "paket: ..."
=======
#### 5.258.0 - 2021-06-24
* Added NoDefaultExcludes - https://github.com/fsprojects/Paket/pull/4038/files
>>>>>>> 28bc04dd

#### 5.257.0 - 2020-11-17
* Support for UAP v10.0.10240 - https://github.com/fsprojects/Paket/pull/3875

#### 5.256.0 - 2020-11-17
* Support net5-windows, net5000-windows and similar - https://github.com/fsprojects/Paket/pull/3944
* BUGFIX: Fix how msbuild condition is created based on target frameworks - https://github.com/fsprojects/Paket/pull/3943

#### 5.255.0 - 2020-11-12
* .NET5 OS dependent frameworks - https://github.com/fsprojects/Paket/pull/3934 https://github.com/fsprojects/Paket/pull/3938

#### 5.252.0 - 2020-11-08
* BUGFIX: Fix removal of duplicate nodes

#### 5.251.0 - 2020-10-22
* Backwards compatibility for netcoreapp5.0 moniker

#### 5.250.0 - 2020-10-21
* Allow net5.0 moniker

#### 5.249.2 - 2020-08-06
* BUGFIX: Do not include buildTransitve/buildMultiTargeting - https://github.com/fsprojects/Paket/pull/3891

#### 5.249.0 - 2020-07-25
* Add support for props and target files in root of file - https://github.com/fsprojects/Paket/pull/3889

#### 5.248.2 - 2020-07-25
* BUGFIX: Search all the sub-directories under the default packages directory and do not use CompareString while searching under packages directory - https://github.com/fsprojects/Paket/pull/3888

#### 5.248.1 - 2020-07-23
* BUGFIX: Corrects memozation of HttpHandlers - https://github.com/fsprojects/Paket/pull/3881

#### 5.248.0 - 2020-07-23
* Use AES encryption when not on windows - https://github.com/fsprojects/Paket/pull/3884

#### 5.247.4 - 2020-06-27
* BUGFIX: Do not add development dependencies to the nuspec of a target nupkg while paket packing - https://github.com/fsprojects/Paket/pull/3873

#### 5.247.3 - 2020-06-22
* Remove recursion from lock access test

#### 5.247.1 - 2020-06-14
* REVERT: Added protocolVersion for NuGet source - https://github.com/fsprojects/Paket/pull/3844

#### 5.247.0 - 2020-06-14
* Added protocolVersion for NuGet source - https://github.com/fsprojects/Paket/pull/3844

#### 5.246.1 - 2020-06-13
* BUGFIX: Fix a misspelled TFM - https://github.com/fsprojects/Paket/pull/3855

#### 5.246.0 - 2020-06-13
* Add support for licenseExpression in paket.template - https://github.com/fsprojects/Paket/pull/3824

#### 5.245.4 - 2020-06-12
* Allows to quit `paket find-packages` with Ctrl+c - https://github.com/fsprojects/Paket/pull/3865

#### 5.245.3 - 2020-05-25
* Treat NuGet repo as v3 if url ends with index.json  - https://github.com/fsprojects/Paket/issues/3806

#### 5.245.1 - 2020-05-05
* Allow to restore netcoreapp5.0 - https://github.com/fsprojects/Paket/issues/3811

#### 5.244.2 - 2020-04-29
* Detect when MSBuild 16 is not using SDK - https://github.com/fsprojects/Paket/issues/3837

#### 5.244.1 - 2020-04-26
* REVERT: Apply version ranges to nuspecs during fix-up command - https://github.com/fsprojects/Paket/pull/3835

#### 5.243.0 - 2020-03-27
* Add support for MonoAndroid10.0 - https://github.com/fsprojects/Paket/pull/3817
* Add support for uap10.0.14393 and uap10.0.18362 - https://github.com/fsprojects/Paket/pull/3818

#### 5.242.2 - 2020-02-17
* BUGFIX: Update matching platform check - https://github.com/fsprojects/Paket/pull/3797

#### 5.242.1 - 2020-02-10
* BUGFIX: Don't generate refs to full framework assemblies for netstandard scripts

#### 5.242.0 - 2020-02-03
* Change default TFM on paket init to netcoreap31

#### 5.241.6 - 2020-01-04
* REVERT: Do only disable automagic when FSharp.Core is actually used - https://github.com/fsprojects/Paket/issues/3769

#### 5.241.5 - 2019-12-22
* BUGFIX: Fixed #3763 partially extracted nugets - https://github.com/fsprojects/Paket/pull/3764

#### 5.241.2 - 2019-12-12
* BUGFIX: Paket pack failed when project contained Compile Update entries - https://github.com/fsprojects/Paket/issues/3752

#### 5.241.1 - 2019-12-05
* Added IgnoreConflict option for paket push - https://github.com/fsprojects/Paket/pull/3741

#### 5.240.1 - 2019-12-05
* SECURITY: Check against zip leak in the workaround case of 5.240.0 - https://github.com/fsprojects/Paket/pull/3747

#### 5.240.0 - 2019-12-04
* WORKAROUND: Microsoft pushed couple of invalid zips to nuget.org this works around it - https://github.com/fsprojects/Paket/issues/3743

#### 5.239.0 - 2019-12-03
* PaketUpdate failed with semver 2.0 version and jfrog hosted repository - https://github.com/fsprojects/Paket/issues/3601

#### 5.238.2 - 2019-11-26
* Exclude top-level linux folders for docker support - https://github.com/fsprojects/Paket/issues/3123
* More verbose logging

#### 5.237.0 - 2019-11-25
* Added BootstrapperOutputDir to config - https://github.com/fsprojects/Paket/pull/3733

#### 5.236.6 - 2019-11-21
* REVERT: Paket caused build warnings by adding references to NETStandard.Library - https://github.com/fsprojects/Paket/issues/2852

#### 5.236.1 - 2019-11-20
* BUGFIX: "Update group" kept old versions fixed - https://github.com/fsprojects/Paket/pull/3725

#### 5.236.0 - 2019-11-15
* Paket init is now a bit more opinionated and restricts to netcore3.0, nestandard2.0, nestandard2.1 - https://github.com/fsprojects/Paket/pull/3725

#### 5.235.0 - 2019-11-15
* BUGFIX: DisableImplicitFSharpCoreReference is only set if FSharp.Core is explicitly referenced - https://github.com/fsprojects/Paket/pull/3725
* PERFORMANCE: paket why uses HashSet to keep track of already visited nodes - https://github.com/fsprojects/Paket/pull/3722

#### 5.234.0 - 2019-11-14
* BUGFIX: Keep preferred versions for the correct group - https://github.com/fsprojects/Paket/issues/3717

#### 5.233.0 - 2019-11-13
* BUGFIX: Change cli target detection to not block on "paket --version" - https://github.com/fsprojects/Paket/pull/3706

#### 5.232.0 - 2019-11-11
* Add repository tag to template file - https://github.com/fsprojects/Paket/pull/3707
* BUGFIX: Fixed IndexOutOfRangeException starting from 5.231.0 - https://github.com/fsprojects/Paket/issues/3701
* BUGFIX: Allow GitHub package registry urls without trailing slash - https://github.com/fsprojects/Paket/issues/3700

#### 5.231.0 - 2019-11-05
* PERFORMANCE: Use NuGet v3 as default source in paket init

#### 5.230.0 - 2019-11-05
* PERFORMANCE: Use package details from extracted files

#### 5.229.0 - 2019-11-04
* PERFORMANCE: Prefer latest AutoComplete server

#### 5.227.0 - 2019-10-29
* Support for github NuGet repos - https://github.com/fsprojects/Paket/issues/3692

#### 5.226.0 - 2019-10-17
* New paket.targets to support global and local dotnet paket for old style projetcs - https://github.com/fsprojects/Paket/issues/3687

#### 5.225.0 - 2019-10-17
* Update frameworks to support netcoreapp3.1 - https://github.com/fsprojects/Paket/pull/3688

#### 5.224.0 - 2019-10-09
* Limit number of open connections to a server and add `PAKET_DEBUG_REQUESTS` to debug request failures - https://github.com/fsprojects/Paket/pull/3683

#### 5.223.3 - 2019-10-09
* BUGFIX: Update getResolverStrategy for rootRequirements - https://github.com/fsprojects/Paket/pull/3670

#### 5.220.0 - 2019-09-30
* BUGFIX: Make paket work as global tool again - https://github.com/fsprojects/Paket/issues/3671
* Add PaketCommand contidion for Paket installed as .NET Core 3.0 local tool - https://github.com/fsprojects/Paket/pull/3668/files
* Try hardcoded path for NuGetFallbackFolder - https://github.com/fsprojects/Paket/pull/3663
* BUGFIX: Fixed typo in targets file so that bootstrapper can be found - https://github.com/fsprojects/Paket/pull/3665
* BUGFIX: Fixed UnauthorizedAccessException writing to MyProject.paket.references.cached - https://github.com/fsprojects/Paket/pull/3617
* BUGFIX: Fixed CopyLocal support - https://github.com/fsprojects/Paket/pull/3659

#### 5.219.0 - 2019-09-07
* Support for creating snupkg symbol packages - https://github.com/fsprojects/Paket/pull/3636

#### 5.218.1 - 2019-09-04
* Nuke Paket files after install - https://github.com/fsprojects/Paket/issues/3618

#### 5.216.0 - 2019-08-10
* Add roll-forward config to enable running on later major versions of the runtime - https://github.com/fsprojects/Paket/pull/3635

#### 5.215.0 - 2019-07-03
* BUGFIX: Disable fast restore for MSBuild version < 15.8 - https://github.com/fsprojects/Paket/pull/3611

#### 5.214.0 - 2019-07-03
* PERFORMANCE: Fast restore reactivated - https://github.com/fsprojects/Paket/pull/3608

#### 5.213.0 - 2019-07-02
* PERFORMANCE: If Paket didn't download a package, then it will no longer try to extract it - https://github.com/fsprojects/Paket/pull/3607

#### 5.211.0 - 2019-06-24
* BUGFIX: Paket 5.207.4 broke the FAKE release process and creates empty packages - https://github.com/fsprojects/Paket/issues/3599
* BUGFIX: Change caching logic to be more suitable for FAKE and in particular the Ionide tooling - https://github.com/fsprojects/Paket/pull/3598
* BUGFIX: Fixed native library detection - enables FAKE native library support - https://github.com/fsprojects/Paket/pull/3593
* BUGFIX: Allow projects without Guids - https://github.com/fsprojects/Paket/issues/3528

#### 5.209.0 - 2019-05-29
* Relaxed NuGet v3 check. Allows URLs that does not end with /index.json - https://github.com/fsprojects/Paket/pull/3590

#### 5.208.0 - 2019-05-28
* BUGFIX: Rename paket.locked file to paket.processlock to avoid McAfee scanner to evaluate the file as threat - https://github.com/fsprojects/Paket/pull/3586
* BUGFIX: Fixed multiple dotnet pack invocations with different Version property - https://github.com/fsprojects/Paket/pull/3585
* BUGFIX: Nuke project.assets.json files after paket install - https://github.com/fsprojects/Paket/issues/3577
* BUGFIX: Keep casing of packages stable in paket.lock - https://github.com/fsprojects/Paket/issues/3340
* COSMETICS: Improved error message for missing monikers - https://github.com/fsprojects/Paket/pull/3583

#### 5.207.0 - 2019-05-11
* Simplifier removes unsupported frameworks - https://github.com/fsprojects/Paket/pull/3574

#### 5.206.0 - 2019-05-08
* BUGFIX: Paket considers dependencies target framework restrictions in paket pack - https://github.com/fsprojects/Paket/pull/3558

#### 5.205.0 - 2019-05-07
* BUGFIX: Fix issues with lock file simplification - https://github.com/fsprojects/Paket/pull/3570

#### 5.204.3 - 2019-05-07
* Allow to parse DNXCore in lock file and be backwards compatible again

#### 5.203.2 - 2019-04-15
* BUGFIX: Fixed #3459, #3418 and #3375 - https://github.com/fsprojects/Paket/pull/3554

#### 5.203.1 - 2019-04-15
* BUGFIX: Xamarin.Mac supports .Net Standard 2.0 - https://github.com/fsprojects/Paket/pull/3555

#### 5.203.0 - 2019-04-11
* Support for BaseIntermediateOutputPath - https://github.com/fsprojects/Paket/pull/3527

#### 5.202.0 - 2019-04-10
* EMERGENCY-RELEASE

#### 5.201.1 - 2019-04-10
* Adapt PackTask to breaking changes in MSBuild 16 - https://github.com/fsprojects/Paket/pull/3542
* BUGFIX: Simplify Fix Extra Settings - https://github.com/fsprojects/Paket/pull/3538
* BUGFIX: Always try and extract Paket.Restore.targets even if up to date - https://github.com/fsprojects/Paket/pull/3524
* Adding support for multiple target frameworks to the pack command - https://github.com/fsprojects/Paket/pull/3534
* New setting that shields packages from simplifier - https://github.com/fsprojects/Paket/pull/3523
* BUGFIX: Fixed symlinks on linux - https://github.com/fsprojects/Paket/pull/3372

#### 5.200.0 - 2019-04-02
* Support for .NET Standard 2.1 and .NET 4.8
* Removed .NET 5.0 moniker because it was never released
* Removed the old temporary monikers for dnxcore and dnx

#### 5.198.0 - 2019-02-22
* PERFORMANCE: Speedup for paket restore - https://github.com/fsprojects/Paket/pull/3512
* BUGFIX: Do not run in StackOverflow during ReleaseLock
* BUGFIX: Paket install writed restore cache file -https://github.com/fsprojects/Paket/issues/3508

#### 5.197.0 - 2019-02-18
* BUGFIX: Restore SDK projects during paket install - https://github.com/fsprojects/Paket/pull/3503

#### 5.196.2 - 2019-02-04
* BUGFIX: Fixed constant warn about new syntax - https://github.com/fsprojects/Paket/pull/3497

#### 5.196.1 - 2019-02-03
* New option to control interproject references version constraint - https://github.com/fsprojects/Paket/pull/3473
* BUGFIX: Fixedpack transitive dependencies with --include-referenced-projects - https://github.com/fsprojects/Paket/pull/3469
* BUGFIX: uri unescape when read project property - https://github.com/fsprojects/Paket/pull/3470
* BUGFIX: Added PaketRestoreDisabled when NCrunch enabled in targets - https://github.com/fsprojects/Paket/pull/3479
* BUGFIX: dotnet --no-restore was still doing a restore - https://github.com/fsprojects/Paket/pull/3486
* BUGFIX: Set AllowExplicitVersion to true for PackageReference in Paket.Restore.targets - https://github.com/fsprojects/Paket/pull/3482
* BUGFIX: Apply paket github api token on github requests - https://github.com/fsprojects/Paket/pull/3484
* BUGFIX: Do not change the AutoGenerateBindingRedirects for exe output type - https://github.com/fsprojects/Paket/pull/3471

#### 5.195.0 - 2019-01-10
* SQL project support - https://github.com/fsprojects/Paket/pull/3474
* BUGFIX: Fixed RestrictionsChanged Detection - https://github.com/fsprojects/Paket/pull/3464
* BUGFIX: Use the correct request header for paket push - https://github.com/fsprojects/Paket/pull/3466
* BUGFIX: Fixed zsh completer for clear-cache - https://github.com/fsprojects/Paket/pull/3457

#### 5.194.0 - 2018-12-08
* BUGFIX: Fixed conflict between native local-path style with global install style - https://github.com/fsprojects/Paket/pull/3451

#### 5.193.0 - 2018-12-02
* Zsh completion update - https://github.com/fsprojects/Paket/pull/3440

#### 5.192.0 - 2018-12-02
* Making Paket.Restore.targets work with Paket as a global tool - https://github.com/fsprojects/Paket/pull/3445

#### 5.191.0 - 2018-12-01
* BUGFIX: Fix bindingredirects - https://github.com/fsprojects/Paket/issues/3444

#### 5.190.0 - 2018-11-26
* BUGFIX: Allow Username/password to be UTF8 - https://github.com/fsprojects/Paket/pull/3431
* BUGFIX: Fixed handling of DotNetCoreAppVersion.V3_0 - https://github.com/fsprojects/Paket/pull/3437
 - 2018-11-17
* NuGet pack compat for SDK 2.1.500 - https://github.com/fsprojects/Paket/issues/3427
* Adjustable timeouts for NuGet - https://github.com/fsprojects/Paket/pull/3383
* REVERT: Retry automatically when a request times out - https://github.com/fsprojects/Paket/pull/3424

#### 5.187.0 - 2018-11-13
* Create a gitignore around paket's .cached file - https://github.com/fsprojects/Paket/issues/3060
* Paket template checks if restored with 5.185.3 or later - https://github.com/fsprojects/Paket/issues/3404
* BUGFIX: Remove ReadOnly flag before writing to files - https://github.com/fsprojects/Paket/issues/3410
* BUGFIX: Added compat fallback in case of older cache files - https://github.com/fsprojects/Paket/pull/3417
* BUGFIX: Used lowest_matching for paket's own FSharp.Core dependency - https://github.com/fsprojects/Paket/pull/3415
* BUGFIX: Retry automatically when a request times out - https://github.com/fsprojects/Paket/pull/3420

#### 5.184.0 - 2018-10-30
* REVERT: Adjustable timeouts for NuGet - https://github.com/fsprojects/Paket/pull/3383

#### 5.183.0 - 2018-10-30
* Add namespace to load scripts - https://github.com/fsprojects/Paket/pull/3396

#### 5.182.1 - 2018-10-30
* Adjustable timeouts for NuGet - https://github.com/fsprojects/Paket/pull/3383
* Full .NET Core support - https://github.com/fsprojects/Paket/pull/3183
* BUGFIX: generate-load-scripts ignored targetFramework constraint in frameworkAssembly config (.nuspec file) https://github.com/fsprojects/Paket/pull/3385

#### 5.181.1 - 2018-09-20
* BUGFIX: copy local had no effect when opening project in vs2017 - https://github.com/fsprojects/Paket/pull/3356

#### 5.181.0 - 2018-09-20
* Support for netcore3.0 moniker - https://github.com/fsprojects/Paket/pull/3367
* BUGFIX: Paket pack with `--template` failed trying to load the dependencies of templates who should be ignored instead - https://github.com/fsprojects/Paket/pull/3363

#### 5.180.0 - 2018-09-17
* Added .NETCoreApp2.2 moniker

#### 5.179.1 - 2018-09-14
* BUGFIX: Fixed potential race condition when redirecting output - https://github.com/fsprojects/Paket/pull/3359

#### 5.179.0 - 2018-09-12
* Added NuGet packaging output details to paket pack output - https://github.com/fsprojects/Paket/pull/3357

#### 5.178.0 - 2018-09-12
* Added MonoAndroid9.0 + compatibility between .NET Standard 2.0 and MonoAndroid8.0/XamariniOS - https://github.com/fsprojects/Paket/pull/3354
* BUGFIX: `copy_local: false` had no effect in paket.references (.NET SDK) - https://github.com/fsprojects/Paket/issues/3186
* TEMPORARY WORKAROUND: Do not reference Microsoft.Azure.WebJobs.Script.ExtensionsMetadataGenerator - https://github.com/fsprojects/Paket/issues/3345

#### 5.177.0 - 2018-08-30
* BUGFIX: fix 'Value cannot be null' with TFS feed - https://github.com/fsprojects/Paket/pull/3341
* BUGFIX: Fixed authentication problem in netcore (fake 5) - https://github.com/fsprojects/Paket/pull/3342
* BUGFIX: Fixed 'Value cannot be null' with TFS feed - https://github.com/fsprojects/Paket/pull/3341
* BUGFIX: netcoreapp2.0 packages are compatibile with netcoreapp2.1 - https://github.com/fsprojects/Paket/pull/3336
* BUGFIX: Paket uses ToLowerInvariant instead of ToLower when forming registrationUrl - https://github.com/fsprojects/Paket/pull/3330
* BUGFIX: Removed faulty creation of directories during `generate-load-scripts` - https://github.com/fsprojects/Paket/pull/3319

#### 5.176.0 - 2018-07-31
* paket pack with p2p dependencies and multitargeting - https://github.com/fsprojects/Paket/pull/3317
* BUGFIX: Revert impact of https://github.com/dotnet/corefx/issues/31098 by using WinHttpHandler - https://github.com/fsprojects/Paket/pull/3307

#### 5.175.0 - 2018-07-30
* Allow addition of <EmbedInteropTypes> for NuGet packages - https://github.com/fsprojects/Paket/pull/3314
* BUGFIX: "-T" switch removed when isMacOS, because it is not valid on OSX - https://github.com/fsprojects/Paket/pull/3298
* BUGFIX: Fixed exception during restore when accessing missing folders - https://github.com/fsprojects/Paket/pull/3293
* BUGFIX: Reports NuGet download time correctly - https://github.com/fsprojects/Paket/pull/3304
* BUGFIX: Accept netstandard20 in Visual Studion integration - https://github.com/fsprojects/Paket/issues/3284

#### 5.174.0 - 2018-07-06
* NEW FEATURE: Improved Visual Studio integration - https://github.com/fsprojects/Paket/pull/3273
* BUGFIX: Paket doesn't add Compile tags for packages when new project format ius used - https://github.com/fsprojects/Paket/issues/3269
* BUGFIX: Paket packs localized assemblies with new .csproj - https://github.com/fsprojects/Paket/pull/3276
* BUGFIX: Extended NuGetV3 source detection with Artifactory feed format - https://github.com/fsprojects/Paket/pull/3267
* BUGFIX: Paket add only runs update on the touched group - https://github.com/fsprojects/Paket/issues/3259
* COSMETICS: group parameter for outdated works like everywhere else - https://github.com/fsprojects/Paket/pull/3280

#### 5.173.0 - 2018-06-20
* BUGFIX: Don't serialize individual settings that match group settings in lock file - https://github.com/fsprojects/Paket/issues/3257

#### 5.172.4 - 2018-06-18
* BUGFIX: Fixed invalid syntax in packages config  - https://github.com/fsprojects/Paket/pull/3253

#### 5.172.3 - 2018-06-18
* BUGFIX: Fixed infinite recursion when handling errors - https://github.com/fsprojects/Paket/pull/3251

#### 5.172.2 - 2018-06-11
* BUGFIX: Report only transitive settings changes - https://github.com/fsprojects/Paket/issues/3218

#### 5.172.1 - 2018-06-10
* PERFORMANCE: Add support for dotnet SDK fallback folder - https://github.com/fsprojects/Paket/pull/3242

#### 5.171.0 - 2018-06-07
* PERFORMANCE: Improved binding redirects performance by removing mono.cecil - https://github.com/fsprojects/Paket/pull/3239
* BUGFIX: paket template semver support fixes - https://github.com/fsprojects/Paket/pull/3230
* BUGFIX: Improved restore behavior - https://github.com/fsprojects/Paket/pull/3237

#### 5.170.0 - 2018-06-05
* PERFORMANCE: Fixed filtered update performance - https://github.com/fsprojects/Paket/pull/3233
* PERFORMANCE: Check if everything is up-to-date after aquiring lock
* BUGFIX: Regression from semver2 support in paket tempates - https://github.com/fsprojects/Paket/pull/3229
* USABILITY: Always trace on early restore exit

#### 5.169.0 - 2018-05-26
* Ignore .git and .fable folder when scanning for projects - https://github.com/fsprojects/Paket/issues/3225

#### 5.168.0 - 2018-05-25
* Extended semver2 support in paket.template files - https://github.com/fsprojects/Paket/pull/3184
* BUGFIX: Trace paket version in shortcut routes

#### 5.167.1 - 2018-05-23
* BUGFIX: No longer search for CredentialProviders on an empty path - https://github.com/fsprojects/Paket/pull/3214

#### 5.167.0 - 2018-05-23
* Support slash in GitHub branch name - https://github.com/fsprojects/Paket/pull/3215

#### 5.166.0 - 2018-05-19
* Paket template packagetypes - https://github.com/fsprojects/Paket/pull/3212
* PAKET_DETAILED_ERRORS to print inner stack traces - https://github.com/fsprojects/Paket/pull/3192
* Support pack of global tooks `PackAsTool` - https://github.com/fsprojects/Paket/pull/3208
* PERFORMANCE: Do only one global restore in dotnet restore - https://github.com/fsprojects/Paket/pull/3211

#### 5.165.0 - 2018-05-17
* PERFORMANCE: Do only one global restore in dotnet restore - https://github.com/fsprojects/Paket/pull/3206

#### 5.164.0 - 2018-05-17
* BOOTSTRAPPER: Update magic mode file location - https://github.com/fsprojects/Paket/pull/3197

#### 5.163.2 - 2018-05-15
* PERFORMANCE: Some performance improvements in targets file - https://github.com/fsprojects/Paket/pull/3200

#### 5.162.0 - 2018-05-14
* PERFORMANCE: Some performance improvements - https://github.com/fsprojects/Paket/pull/3173
* BUGFIX: Fixed incorrect framework restrictions in lockfile -  https://github.com/fsprojects/Paket/pull/3176
* BUGFIX: Fixed semver support for v3 - https://github.com/fsprojects/Paket/pull/3179

#### 5.161.3 - 2018-05-08
* BUGFIX: Override versions properly with Update property in ProjectReferences

#### 5.160.0 - 2018-05-08
* Support for net472 - https://github.com/fsprojects/Paket/issues/3188
* Support for UAP10.0.16299 - https://github.com/fsprojects/Paket/issues/3189

#### 5.159.0 - 2018-05-08
* Allows to add git-repositories to paket.lock and paket.references files via CLI - https://github.com/fsprojects/Paket/pull/3125
* BUGFIX: Fixed incorrect framework restrictions in the lockfile - https://github.com/fsprojects/Paket/pull/3176

#### 5.158.0 - 2018-05-08
* BUGFIX: Paket restore silently failed when TargetFramework(s) are specified in Directory.Build.props and not csproj - https://github.com/fsprojects/Paket/pull/3013

#### 5.156.7 - 2018-04-26
* shasum now works when the path has spaces - https://github.com/fsprojects/Paket/pull/3169

#### 5.156.6 - 2018-04-25
* Paket pack works with BuildOutputTargetFolder and AppendTargetFrameworkToOutputPath - https://github.com/fsprojects/Paket/pull/3165

#### 5.156.5 - 2018-04-18
* Keeping direct dependencies distinct from external locks- https://github.com/fsprojects/Paket/pull/3159

#### 5.156.4 - 2018-04-17
* BUGFIX: `copy_local: false` now works with .NET SDK - https://github.com/fsprojects/Paket/issues/3154

#### 5.156.2 - 2018-04-17
* BUGFIX: Work around NuGet v3 SemVer2 issues - https://github.com/fsprojects/Paket/issues/3156

#### 5.156.1 - 2018-04-13
* BUGFIX: Paket convert-from-nuget doesn't crash on NuGet v2 syntax - https://github.com/fsprojects/Paket/issues/3151

#### 5.156.0 - 2018-04-12
* Support monoandroid version 8.1 - https://github.com/fsprojects/Paket/pull/3146

#### 5.155.0 - 2018-03-28
* New external_lock file parser to mitigate Azure Functions dependency trouble - https://fsprojects.github.io/Paket/dependencies-file.html#External-lock-files

#### 5.154.0 - 2018-03-27
* New storage option: symlink - https://github.com/fsprojects/Paket/pull/3128
* BUGFIX: Conditional references in paket.references now work with .NET SDK-style projects - https://github.com/fsprojects/Paket/issues/3091
* BUGFIX: "exclude" now works with new csproj format - https://github.com/fsprojects/Paket/issues/3133

#### 5.153.0 - 2018-03-16
* Adding AutoGenerateBindingRedirects automatically to project file when BindingRedirects are added to a config - https://github.com/fsprojects/Paket/pull/3120

#### 5.152.0 - 2018-03-16
* BUGFIX: Working around parallel restore issues with dotnet sdk 2.1.100-preview  - https://github.com/fsprojects/Paket/pull/3118

#### 5.151.4 - 2018-03-15
* EMERGENCY: Zero-Diff release to work around defender issue - https://github.com/fsprojects/Paket/issues/3121

#### 5.151.3 - 2018-03-14
* REVERT: Add duplicated references and let compiler warn about it - https://github.com/fsprojects/Paket/pull/3107

#### 5.151.2 - 2018-03-14
* REVERT: Working around parallel restore issues with dotnet sdk 2.1.100-preview - https://github.com/fsprojects/Paket/pull/3115

#### 5.151.1 - 2018-03-14
* USABILITY: Add duplicated references and let compiler warn about it - https://github.com/fsprojects/Paket/pull/3107
* BUGFIX: Working around parallel restore issues with dotnet sdk 2.1.100-preview - https://github.com/fsprojects/Paket/pull/3115

#### 5.150.0 - 2018-03-13
* PERFORMANCE: Using latest optimized Argu - https://github.com/fsprojects/Paket/pull/3112
* PERFORMANCE: Fixed the optimization that bypasses Argu - https://github.com/fsprojects/Paket/pull/3113

#### 5.149.0 - 2018-03-12
* BUGFIX: Edge case in resolver fixed where Paket downgraded a direct dependency - https://github.com/fsprojects/Paket/issues/3103

#### 5.148.0 - 2018-03-01
* New command to add GitHub sources in PublicAPI and CLI - https://github.com/fsprojects/Paket/pull/3023

#### 5.147.0 - 2018-03-01
* Added .NETCoreApp2.1 and UAP10.0.16300 TFMs - https://github.com/fsprojects/Paket/pull/3094

#### 5.146.0 - 2018-02-28
* BUGFIX: Fixed UriFormatException for gist references with GitHubApi token - https://github.com/fsprojects/Paket/issues/3086
* BUGFIX: convert-from-nuget fails with ArgumentException - https://github.com/fsprojects/Paket/issues/3089
* BUGFIX: Normalize Home directory (~) everywhere - https://github.com/fsprojects/Paket/pull/3096
* BUGFIX: Safer loading of assemblies during load script generation - https://github.com/fsprojects/Paket/pull/3098
* BUGFIX: Fixed inconsistent pinned version of referenced projects with include-referenced-projects enabled - https://github.com/fsprojects/Paket/issues/3076
* BUGFIX: Fixed repeated conflict detection and introduced optional resolver timeout - https://github.com/fsprojects/Paket/pull/3084
* BUGFIX: Paket pack was putting entire directory into package lib folder when files block contained an empty line - https://github.com/fsprojects/Paket/issues/2949
* BUGFIX: Better error message when a HTTP request fails - https://github.com/fsprojects/Paket/pull/3078
* BUGFIX: generate-load-script was broken - https://github.com/fsprojects/Paket/issues/3080
* PERFORMANCE: Faster "hot" restore - https://github.com/fsprojects/Paket/pull/3092
* USABILITY: Retry HTTP downloads - https://github.com/fsprojects/Paket/issues/3088

#### 5.145.0 - 2018-02-26
* Added support for credential managers - https://github.com/fsprojects/Paket/pull/3069

#### 5.144.0 - 2018-02-26
* BUGFIX: Fix https://github.com/fsharp/FAKE/issues/1744
* BUGFIX: Fix https://github.com/fsharp/FAKE/issues/1778
* BUGFIX: Fixed bug when attempting to pack multi-target frameworks - https://github.com/fsprojects/Paket/pull/3073

#### 5.144.0-alpha.2 - 2018-02-26
* Added support for credential managers - https://github.com/fsprojects/Paket/pull/3069

#### 5.142.0 - 2018-02-24
* BUGFIX: Fixed bootstrapper to handle Github TLS issue
* BUGFIX: Fixed unhandled exception when running 'paket config add-credentials' in Jenkins pipeline - https://github.com/fsprojects/Paket/issues/2884
* BUGFIX: Some NuGet v2 queries fail with normalized filter syntax and are now skipped/blacklisted - https://github.com/fsprojects/Paket/pull/3059
* BUGFIX: Be more robust with custom namespaces in app.config - https://github.com/fsprojects/Paket/issues/1607
* BUGFIX: Fix prerelease selection when having multiple prereleases - https://github.com/fsprojects/Paket/pull/3058
* USABILITY: Update process just ignores groups that where not in lock file - https://github.com/fsprojects/Paket/pull/3054

#### 5.138.0 - 2018-02-16
* Extended SemVer v2 compliance and reliability improvements - https://github.com/fsprojects/Paket/pull/3030
* BUGFIX: Putting local folder clearing under flag in "paket clear-cache" - https://github.com/fsprojects/Paket/issues/3049

#### 5.137.1 - 2018-02-14
* BUGFIX: Allow to use different versions from different groups if they are on different frameworks - https://github.com/fsprojects/Paket/issues/3045
* PERFORMANCE: Much faster "paket clear-cache"
* USABILITY: "paket clear-cache" empties packages folder and paket-files folder - https://github.com/fsprojects/Paket/pull/3043
* COSMETICS: Hide shasum output on osx/linux dotnet restore - https://github.com/fsprojects/Paket/pull/3043

#### 5.136.0 - 2018-02-12
* PERFORMANCE: Check if we already added the current package to the open requirement list - https://github.com/fsprojects/Paket/pull/3037

#### 5.135.0 - 2018-02-10
* BUGFIX: Fixed lowest_matching in transitive deps - https://github.com/fsprojects/Paket/issues/3032

#### 5.134.0 - 2018-02-09
* BUGFIX: Paket update doesn't prefer versions from lock file anymore - https://github.com/fsprojects/Paket/pull/3031

#### 5.133.0 - 2018-01-31
* Added `paket info --paket-dependencies-dir` to locate repo root
* API: Added overload for Dependencies.Init - https://github.com/fsprojects/Paket/pull/3019
* USABILITY: Trace detailed messages for missing package errors - https://github.com/fsprojects/Paket/pull/3001
* PERFORMANCE: Avoid duplicates in package source cache - https://github.com/fsprojects/Paket/pull/2999
* COSMETICS: Only overwrite NuGet metadata cache when needed - https://github.com/fsprojects/Paket/pull/2998
* COSMETICS: Trace not-found and blacklist warnings as actual warnings - https://github.com/fsprojects/Paket/pull/2997

#### 5.132.0 - 2018-01-18
* BUGFIX: Allow NuGet2 async query fallback to skip NotFound/404 - https://github.com/fsprojects/Paket/pull/2993
* COSMETICS: Reduce duplicate warnings for invalid framework requirements - https://github.com/fsprojects/Paket/pull/2996
* COSMETICS: Reduce next-link warning to once per method/endpoint, omitting the query - https://github.com/fsprojects/Paket/pull/2994

#### 5.131.1 - 2018-01-18
* New parameter `--type` for `paket add` - https://github.com/fsprojects/Paket/pull/2990
* WORKAROUND: Disable NuGt.Config to allow runtime deps restore - https://github.com/fsprojects/Paket/issues/2964
* BUGFIX: Fixed PaketExePath with shell script (without extension) - https://github.com/fsprojects/Paket/pull/2989
* BUGFIX: Fixed "Could not parse version range" - https://github.com/fsprojects/Paket/issues/2988

#### 5.130.3 - 2018-01-11
* Use ServiceFabric projects - https://github.com/fsprojects/Paket/issues/2977
* BUGFIX: Handle Nougat compilation (v7/7.1) target for Xamarin.Android when installing Xamarin.Forms - https://github.com/fsprojects/Paket/issues/2809
* BUGFIX: Fix split of target framework monikers - https://github.com/fsprojects/Paket/issues/2970
* BUGFIX: Fixed a few things when framework: lines are parsed in template - https://github.com/fsprojects/Paket/pull/2969

#### 5.129.0 - 2018-01-03
* BUGFIX: CliTools should not be added to redirects - https://github.com/fsprojects/Paket/issues/2955
* BUGFIX: Do not trace warnings for folders starting with _ - https://github.com/fsprojects/Paket/issues/2958
* BUGFIX: Fix auto-detect for multi targeting - https://github.com/fsprojects/Paket/pull/2956
* BUGFIX: Do not generate a dependency group for empty framework-neutral groups - https://github.com/fsprojects/Paket/pull/2954

#### 5.128.0 - 2017-12-31
* Implemented binding LOCKEDVERSION to particular group name - https://github.com/fsprojects/Paket/pull/2943
* BUGFIX: Fixed "Incorrect time metrics" - https://github.com/fsprojects/Paket/pull/2946
* USABILITY: Show parsing errors - https://github.com/fsprojects/Paket/pull/2952/files
* USABILITY: Better tracing if we have IO error in load script generation
* USABILITY: Do not download more than 5 packages at the same time
* USABILITY: Print download times
* USABILITY: Avoid replacing load script files if the contents are the same - https://github.com/fsprojects/Paket/pull/2940
* Update Paket.Restore.targets to deal with private assets

#### 5.126.0 - 2017-12-12
* BUGFIX: Remove possibly nonexistent extension safely - https://github.com/fsprojects/Paket/pull/2901

#### 5.125.1 - 2017-12-05
* Resolution by file order in paket.dependencies instead of alphabetical order (as new tie breaker) - https://github.com/fsprojects/Paket/issues/2898
* BUGFIX: Transitive dependencies should be kept as stable as possible in paket install - https://github.com/fsprojects/Paket/pull/2927
* PERFORMANCE: Boost conflicts and skip the "loop of doom" - https://github.com/fsprojects/Paket/pull/2928
* PERFORMANCE: Preferred versions do not need to query the NuGet server - https://github.com/fsprojects/Paket/pull/2927
* BOOTSTRAPPER: work around fileversion issues
* BOOTSTRAPPER: Don't lock files in the bootstrapper when we are only reading - https://github.com/fsprojects/Paket/pull/2936
* Resolution by file order in paket.dependencies instead of alphabetical order (as new tie breaker) - https://github.com/fsprojects/Paket/issues/2898

#### 5.124.0 - 2017-11-29
* Bootstrapper now correctly access files as ReadWrite only when needed - https://github.com/fsprojects/Paket/pull/2920
* BUGFIX: Fix cache parsing

#### 5.123.1 - 2017-11-27
* PERFORMANCE: Check if lock file has already the package when adding new one
* USABILITY: Delete dotnet core assets file on paket install - https://github.com/fsprojects/Paket/pull/2914

#### 5.122.0 - 2017-11-07
* Support for IronPython - https://github.com/fsprojects/Paket/pull/2885
* PERFORMANCE: Using shasum/awk for comparing hashes on osx and linux - https://github.com/fsprojects/Paket/pull/2870
* USABILITY: Added PAKET_VERSION posix compliant environment variable for bootstrapper - https://github.com/fsprojects/Paket/pull/2857
* USABILITY: Clarified `paket install` command documentation  - https://github.com/fsprojects/Paket/pull/2881

#### 5.120.0 - 2017-10-30
* Move Resource to Paket.Core and Refactorings - https://github.com/fsprojects/Paket/pull/2859
* BUGFIX: generate nuspecs in IntermediateOutputPath - https://github.com/fsprojects/Paket/pull/2871

#### 5.119.9 - 2017-10-27
* BUGFIX: Resolver doesn't fail on locked packages - https://github.com/fsprojects/Paket/issues/2777

#### 5.119.8 - 2017-10-24
* BUGFIX: Ensure directory was created before copying package from cache - https://github.com/fsprojects/Paket/pull/2864

#### 5.119.7 - 2017-10-20
* REVERT: HashSet used in paket why command - https://github.com/fsprojects/Paket/pull/2853
* REVERT: Clitool restore became unstable - https://github.com/fsprojects/Paket/issues/2854

#### 5.118.0 - 2017-10-18
* PERFORMANCE: Paket why command is now much faster - https://github.com/fsprojects/Paket/pull/2853

#### 5.117.0 - 2017-10-18
* PERFORMANCE: Paket restore is not longer called for CLI tool restore
* USABILITY: No need for .clitools file in /obj anymore

#### 5.115.0 - 2017-10-18
* PERFORMANCE: Fix performance problem introduced in 5.101.0 - https://github.com/fsprojects/Paket/pull/2850
* BUGFIX: Minor perf improvement for why command - https://github.com/fsprojects/Paket/pull/2851
* BUGFIX: Make json cache file reading more robust - https://github.com/fsprojects/Paket/issues/2838
* BUGFIX: Do not restore sdk projects when a group is given - https://github.com/fsprojects/Paket/issues/2838
* BUGFIX: Use maps instead of lists in why command - https://github.com/fsprojects/Paket/pull/2845
* BUGFIX: isExtracted function was falsely returning true to comparison - https://github.com/fsprojects/Paket/pull/2842
* USABILITY: Do not reference NETStandard.Library directly - https://github.com/fsprojects/Paket/issues/2852
* COSMETICS: Don't trace so much noise in dotnet restore

#### 5.114.0 - 2017-10-11
* BUGFIX: Invalidate internal NuGet caches

#### 5.113.2 - 2017-10-10
* BUGFIX: load scripts should only work on lock file - https://github.com/fsprojects/Paket/pull/2834
* BUGFIX: Fixed Syntax error: Expected end of input, got '<= net45' - https://github.com/fsprojects/Paket/pull/2835

#### 5.113.1 - 2017-10-09
* BUGFIX: Fixed incorrect warnings about obsolete command-line options - https://github.com/fsprojects/Paket/pull/2828

#### 5.113.0 - 2017-10-07
* BUGFIX: Lowercase package names in package cache for NuGet compat - https://github.com/fsprojects/Paket/pull/2826
* BREAKING: Stricter parsing of framework requirements - https://github.com/fsprojects/Paket/pull/2824
* Set RestoreSuccess property and let paket add/remove/install set it

#### 5.110.0 - 2017-10-05
* Send header for X-NuGet-Protocol-Version 4.1.0 - https://github.com/NuGet/Announcements/issues/10

#### 5.108.0 - 2017-10-04
* REVERT: Stricter parsing of framework requirements - https://github.com/fsprojects/Paket/pull/2816

#### 5.106.0 - 2017-10-04
* BREAKING: Stricter parsing of framework requirements - https://github.com/fsprojects/Paket/pull/2816

#### 5.105.0 - 2017-10-04
* BREAKING: Automatic license download is now disabled because of github rate limit trouble - https://fsprojects.github.io/Paket/dependencies-file.html
* Parallel execution of bootstrapper - https://github.com/fsprojects/Paket/pull/2752

#### 5.104.0 - 2017-10-03
* The `Paket.Restore.targets` will be extracted on paket restore - https://github.com/fsprojects/Paket/issues/2817
* Touch the `Paket.Restore.targets`file only if changes exist

#### 5.103.0 - 2017-10-02
* Support for .NET 4.7.1 - https://github.com/fsprojects/Paket/pull/2815

#### 5.102.0 - 2017-10-02
* CLEANUP: Remove dnxcore50 moniker from lock file - https://github.com/fsprojects/Paket/pull/2813

#### 5.101.0 - 2017-10-01
* PERFORMANCE: Improvements in framework restriction parsing - https://github.com/fsprojects/Paket/pull/2807
* BREAKING: To make the performance optimizations possible API-compat has been broken slightly

#### 5.100.3 - 2017-09-29
* BUGFIX: Add MonoAndroid v8 - https://github.com/fsprojects/Paket/issues/2800

#### 5.100.2 - 2017-09-22
* BUGFIX: Removed V3 -> V2 fallback - https://github.com/fsprojects/Paket/pull/2782

#### 5.100.1 - 2017-09-22
* BUGFIX: Sign paket.exe and paket.bootstrapper.exe again

#### 5.99.1 - 2017-09-21
* BUGFIX: Disable NU1603 - https://github.com/NuGet/Home/issues/5913

#### 5.99.0 - 2017-09-21
* Adding feature to verify the URL and credential correctness before storing them in paket.config - https://github.com/fsprojects/Paket/pull/2781

#### 5.98.0 - 2017-09-21
* BUGFIX: Properly extract cli tools to NuGet user folder - https://github.com/fsprojects/Paket/issues/2784
* BUGFIX: Use "--references-file" instead of "--references-files" in paket.targets - https://github.com/fsprojects/Paket/pull/2780

#### 5.97.0 - 2017-09-18
* BUGFIX: Do not evaluate all templates with --template switch - https://github.com/fsprojects/Paket/pull/2769
* BUGFIX: fix incorrect runtime assemblies - https://github.com/fsprojects/Paket/pull/2772
* BUGFIX: fix for #2755 - https://github.com/fsprojects/Paket/pull/2770
* BUGFIX: #2716 Duplicates appear in generated scripts. - https://github.com/fsprojects/Paket/pull/2767
* BUILD: do not export the MSBuild env-var to the outer shell - https://github.com/fsprojects/Paket/pull/2754
* BUGFIX: support proxy in netstandard - https://github.com/fsprojects/Paket/pull/2738
* BUGFIX: Make the resolver request only sources returned by GetVersion - https://github.com/fsprojects/Paket/pull/2771
* BUGFIX: Fix special cases with include-referenced-projects - https://github.com/fsprojects/Paket/issues/1848
* BUGFIX: Proper filter by target framework - https://github.com/fsprojects/Paket/issues/2759

#### 5.96.0 - 2017-09-13
* USABILITY: Print package version in "paket why" - https://github.com/fsprojects/Paket/pull/2760

#### 5.95.0 - 2017-09-12
* Allow to add packages without running the resolver - https://github.com/fsprojects/Paket/issues/2756

#### 5.94.0 - 2017-09-12
* Allow to set "redirects: force" on group level - https://github.com/fsprojects/Paket/pull/2666
* BUGFIX: Trim target frameworks for .NET cli - https://github.com/fsprojects/Paket/issues/2749

#### 5.93.0 - 2017-09-10
* BUGFIX: Don't depend on restore cache when using paket.local or force switch - https://github.com/fsprojects/Paket/pull/2734
* BUGFIX: MSBuild now tracks Paket.Restore.targets for incremental builds - https://github.com/fsprojects/Paket/pull/2742
* BUGFIX: Removed default 100sec timeout for Http dependencies download - https://github.com/fsprojects/Paket/pull/2737
* BUGFIX: Fixing root cause for casing issue in #2676 - https://github.com/fsprojects/Paket/pull/2743
* BUGFIX: Temporary fix for casing issue in #2676 - https://github.com/fsprojects/Paket/pull/2743
* BUGFIX: calculate hashfile after signing the assembly. - https://github.com/fsprojects/Paket/pull/27
* BUGFIX: always allow partial restore - https://github.com/fsprojects/Paket/pull/2724
* BUGFIX: always call GetVersions before GetDetails - https://github.com/fsprojects/Paket/pull/2721
* BUGFIX: Fix a crash when using `storage: package` in-line - https://github.com/fsprojects/Paket/pull/2713
* BOOTSTRAPPER: Add support for IgnoreCache to app.config - https://github.com/fsprojects/Paket/pull/2696
* DOCS: Fix GitHub project dependency description - https://github.com/fsprojects/Paket/pull/2707
* BUGFIX: Fix V3 implementation - https://github.com/fsprojects/Paket/pull/2708
* BUGFIX: Don't use the global cache when paket.local is given - https://github.com/fsprojects/Paket/pull/2709
* BUGFIX: Ignore unknown packages in fix-nuspec - https://github.com/fsprojects/Paket/pull/2710

#### 5.92.0 - 2017-08-30
* BUGFIX: Fix new restore cache - https://github.com/fsprojects/Paket/pull/2684
* PERFORMANCE: Make restore faster - https://github.com/fsprojects/Paket/pull/2675
* BUGFIX: Incorrect warnings on restore - https://github.com/fsprojects/Paket/pull/2687
* PERFORMANCE: Make install faster - https://github.com/fsprojects/Paket/pull/2688

#### 5.92.0-beta003 - 2017-08-30
* Paket comes as signed lib for better antivir support
* BUGFIX: Fix new restore cache - https://github.com/fsprojects/Paket/pull/2684

#### 5.92.0-alpha001 - 2017-08-26
* PERFORMANCE: Make restore faster - https://github.com/fsprojects/Paket/pull/2675

#### 5.91.0 - 2017-08-26
* BUGFIX: fix a bug in the runtime parser - https://github.com/fsprojects/Paket/pull/2665
* BUGFIX: Add props to correct Paket.Restore.targets - https://github.com/fsprojects/Paket/pull/2665
* Make packages folder optional - https://github.com/fsprojects/Paket/pull/2638

#### 5.90.1 - 2017-08-25
* Support for NTLM auth - https://github.com/fsprojects/Paket/pull/2658
* BUGFIX: fix-nuspecs should break at ; - https://github.com/fsprojects/Paket/issues/2661
* BUGFIX: V3 normalization fix for https://github.com/fsprojects/Paket/issues/2652
* BUGFIX: fix crash when a package contains an invalid file - https://github.com/fsprojects/Paket/pull/2644

#### 5.89.0 - 2017-08-21
* BUGFIX: dotnet sdk: disable implicitly adding system.valuetuple and fsharp.core - https://github.com/fsprojects/Paket/pull/2528

#### 5.87.0 - 2017-08-21
* BUGFIX: NuGet v3 protocol fixes - https://github.com/fsprojects/Paket/pull/2632
* BUGFIX: Restore Failure on Mono: System.Exception: Expected an result at this place - https://github.com/fsprojects/Paket/issues/2639

#### 5.86.0 - 2017-08-19
* BUGFIX: Fixed feed Warnings and added blacklisting - https://github.com/fsprojects/Paket/pull/2582
* BUGFIX: Special case System.Net.Http - https://github.com/fsprojects/Paket/pull/2628

#### 5.85.8 - 2017-08-18
* BUGFIX: No file links were created when using File: references in .NET Core projects - https://github.com/fsprojects/Paket/issues/2622

#### 5.85.7 - 2017-08-17
* BUGFIX: Small fixes in PCL detection - https://github.com/fsprojects/Paket/pull/2609

#### 5.85.5 - 2017-08-17
* BUGFIX: Simplify references in groups - https://github.com/fsprojects/Paket/pull/2619

#### 5.85.4 - 2017-08-17
* BUGFIX: Don't change BOM for existing project files - https://github.com/fsprojects/Paket/pull/2575
* BUGFIX: Don't call paket if not necessary on dotnet pack - https://github.com/fsprojects/Paket/pull/2624

#### 5.85.3 - 2017-08-16
* BUGFIX: Don't fail on myget
* USABILITY: Friendlier warnings about obsolete syntax - https://github.com/fsprojects/Paket/pull/2610

#### 5.85.1 - 2017-08-11
* Support for DevExpress feed

#### 5.85.0 - 2017-08-10
* PERFORMANCE: Do not scan packages folders for restore
* PERFORMANCE: Faster lookup in ProGet

#### 5.84.0 - 2017-07-30
* Better error reporting for conflicts that appear late in resolution
* Protecting Paket.Restore.targets against changes in dotnet template - https://github.com/fsprojects/Paket/pull/2569

#### 5.83.1 - 2017-07-29
* Paket allows to resolve prereleases in a transitive way - https://github.com/fsprojects/Paket/pull/2559
* BUGFIX: Fixed download of multiple HTTP resources - https://github.com/fsprojects/Paket/issues/2566
* Update to FSharp.Core 4.2.2

#### 5.82.0 - 2017-07-28
* The outdated command now allows to pass the -f flag
* BUGFIX: Fixed exception when paket outdated runs on a repo with a http zip dependency - https://github.com/fsprojects/Paket/pull/2565
* BUGFIX: Fixed edge case with endsWithIgnoreCase - https://github.com/fsprojects/Paket/pull/2562
* BUGFIX: Fixed push for large packages - https://github.com/fsprojects/Paket/pull/2555
* BUGFIX: Fixed generate-load-scripts case sensitivity - https://github.com/fsprojects/Paket/issues/2547

#### 5.81.0 - 2017-07-21
* BUGFIX: Pass along empty arguments in bootstrapper - https://github.com/fsprojects/Paket/issues/2551

#### 5.80.0 - 2017-07-20
* BUGFIX: Fixed find-packages - https://github.com/fsprojects/Paket/issues/2545
* BUGFIX: zsh completion: support paths with spaces - https://github.com/fsprojects/Paket/pull/2546
* BUGFIX: Allow feed element in getbyid response - https://github.com/fsprojects/Paket/pull/2541
* BUGFIX: Multi-Target support for new MSBuild - https://github.com/fsprojects/Paket/issues/2496#issuecomment-316057881
* BUGFIX: Version in path and load scripts should work together
* USABILITY: Check that we printed an error
* USABILITY: Do not spam script generation messages (these are no under -v)

#### 5.78.0 - 2017-07-18
* Support Xamarin.tvOS and Xamarin.watchOS - https://github.com/fsprojects/Paket/pull/2535
* BUGFIX: Version in path and load scripts should work together - https://github.com/fsprojects/Paket/issues/2534
* BUGFIX: Detect subfolders like "Lib" - https://github.com/fsprojects/Paket/issues/2533

#### 5.7.0 - 2017-07-17
* BUGFIX: Multi-Target support for new MSBuild (needs paket install to update the Paket.Restore.targets)
* NuGet convert can detect cli tools - https://github.com/fsprojects/Paket/issues/2518
* BUGFIX: Unescape urls in odata response - https://github.com/fsprojects/Paket/issues/2504
* BUGFIX: Fix nuspecs only if we use nuspecs
* BUGFIX: Better tracing while downloading packages and licenses
* BUGFIX: Carefuly handle cases when the .paket folder is present in .sln file, not present, or is empty - https://github.com/fsprojects/Paket/pull/2513
* BUGFIX: Better tracing around download link - https://github.com/fsprojects/Paket/issues/2508
* BUGFIX: Work around Proget perf issue - https://github.com/fsprojects/Paket/issues/2466
* BUGFIX: Work around sonatype bug - https://github.com/fsprojects/Paket/issues/2320
* BUGFIX: Work around https://github.com/NuGet/NuGetGallery/issues/4315
* BUGFIX: Check result of PutAsync - https://github.com/fsprojects/Paket/pull/2502
* BUGFIX: Fixed push command
* REVERT "Fixed NugetV2 querying"

#### 5.6.0 - 2017-07-10
* PERFORMANCE: Fixed access to multiple sources (performance) - https://github.com/fsprojects/Paket/pull/2499
* BUGFIX: Improved penalty system https://github.com/fsprojects/Paket/pull/2498
* BUGFIX: Trace warnings to stdout instead of stderr
* USABILITY: Convert-From-NuGet tries to restore into magic mode
* USABILITY: Better error message when references file parsing fails

#### 5.5.0 - 2017-07-07
* Support for dotnet cli tools with clitools keyword in paket.dependencies - https://fsprojects.github.io/Paket/nuget-dependencies.html#Special-case-dotnet-cli-tools
* GNU-compatible command line - https://github.com/fsprojects/Paket/pull/2429
* Add Tizen framework (v3 and v4) - https://github.com/fsprojects/Paket/pull/2492
* USABILITY: find-package-versions now includes default source to match behavior of find-packages - https://github.com/fsprojects/Paket/pull/2493

#### 5.4.8 - 2017-07-06
* BUGFIX: Added default NuGet source back to find-packages - https://github.com/fsprojects/Paket/pull/2489
* BUGFIX: Fixed NugetV2 querying - https://github.com/fsprojects/Paket/pull/2485
* BUGFIX: Show stack trace only in verbose mode - https://github.com/fsprojects/Paket/pull/2481
* BUGFIX: find-packages doesn't require paket.dependencies to be present - https://github.com/fsprojects/Paket/pull/2483
* BUGFIX: Fixed for usage of the new csproj with targetFramework - https://github.com/fsprojects/Paket/pull/2482
* BUGFIX: Fixed off-by-one error when inserting lines in already-existing .paket folder in sln file - https://github.com/fsprojects/Paket/pull/2484
* BUGFIX: Allow any whitespace to precede a comment, not only space in the references file - https://github.com/fsprojects/Paket/pull/2479
* BUGFIX: Doesn't always print the 'warning' message - https://github.com/fsprojects/Paket/pull/2463

#### 5.4.0 - 2017-07-01
* Allow comments in the references file - https://github.com/fsprojects/Paket/pull/2477
* BUGFIX: Allowed empty framework conditionals in paket.template - https://github.com/fsprojects/Paket/pull/2476
* BUGFIX: find-package-versions doesn't require paket.dependencies to be present as long as a source is explicitly specified - https://github.com/fsprojects/Paket/pull/2478

#### 5.3.0 - 2017-06-30
* BUGFIX: Ignoring pre-release status when deps file requested prerelease - https://github.com/fsprojects/Paket/pull/2474
* BUGFIX: Don't remove placeholder from file view - https://github.com/fsprojects/Paket/issues/2469
* BUGFIX: Automatic restore in VS should also work with bootstraper
* BUGFIX: Do not add old myget sources during NuGet convert
* BUGFIX: Increase download timeout - https://github.com/fsprojects/Paket/pull/2456

#### 5.2.0 - 2017-06-25
* BUGFIX: Paket init in "magic" mode deleted paket.exe - https://github.com/fsprojects/Paket/issues/2451
* BUGFIX: Take xamarin.*.csharp.targets into account when finding location - https://github.com/fsprojects/Paket/pull/2460
* BUGFIX: Fixed Package targetFramework for netstandard - https://github.com/fsprojects/Paket/pull/2453
* BUGFIX: Fixed the warning reported in #2440 - https://github.com/fsprojects/Paket/pull/2449
* BUGFIX: Paket.pack: Fixed another issue with duplicate files - https://github.com/fsprojects/Paket/issues/2445
* BUGFIX: Disable AutoRestore features for MSBuild 15 - https://github.com/fsprojects/Paket/issues/2446
* BUGFIX: Add proper versioning of MonoAndroid framework - https://github.com/fsprojects/Paket/pull/2427
* BUGFIX: Paket.pack: Fixed another issue with duplicate files - https://github.com/fsprojects/Paket/issues/2445

#### 5.1.0 - 2017-06-18
* Paket.pack: support for NuGet dependencies conditional on target framework - https://github.com/fsprojects/Paket/pull/2428
* BUGFIX: Overwrite target file when link option is false - https://github.com/fsprojects/Paket/pull/2433
* BUGFIX: Fixed interactive package search - https://github.com/fsprojects/Paket/pull/2424
* USABILITY: Better task cancellation - https://github.com/fsprojects/Paket/pull/2439
* DOGFOODING: Use latest bootstrapper in magic mode

#### 5.0.0 - 2017-06-16
* Live release from NDC room 4
* Support for Fable 1.1
* Using NuGet's new SemVer 2 support - https://github.com/fsprojects/Paket/pull/2402
* Xamarin targets integrate with netstandard - https://github.com/fsprojects/Paket/pull/2396
* Support for SpecificVersion attribute on assembly references - https://github.com/fsprojects/Paket/pull/2413
* New command `paket generate-nuspec`
* New command: `FixNuspecs` - Can fix a list of nuspec files now
* New restriction system - https://github.com/fsprojects/Paket/pull/2336
  * Paket is now more accurate in calculating restrictions and referencing libraries
  * Paket will convert (lock-)files to a new syntax (but still understands the old syntax)
  * This should fix a bunch of edge cases and invalid behavior in combination with portable profiles and netstandard
  * Add support for net403 (required for some portable profiles)
* BREAKING CHANGE: Paket simplify no longer support simplifying restrictions - https://github.com/fsprojects/Paket/pull/2336
* BREAKING CHANGE: Paket.PowerShell is no longer supported
* BREAKING CHANGE: `InstallModel` API changed and Paket.Core.dll users might need to adapt
* PERFORMANCE: Improved performance by pre-loading requests - https://github.com/fsprojects/Paket/pull/2336
* PERFORMANCE: Report performance in a more detailed way - https://github.com/fsprojects/Paket/pull/2336
* PERFORMANCE: Improved performance for some edge case - https://github.com/fsprojects/Paket/pull/2299
* PERFORMANCE: Limit the number of concurrent requests to 7 - https://github.com/fsprojects/Paket/pull/2362
* PERFORMANCE: Report how often the pre-loading feature worked - https://github.com/fsprojects/Paket/pull/2362
* PERFORMANCE: Request queue can now re-prioritize on-demand - https://github.com/fsprojects/Paket/pull/2362
* PERFOMANCE: Much faster paket pack https://github.com/fsprojects/Paket/pull/2409
* DEPRECATED: `FixNuspec` function is now obsolete, use `FixNuspecs` instead
* DEPRECATED: /package-versions API was deprecated for lookup from NuGet team - https://github.com/fsprojects/Paket/pull/2420
* BUGFIX: Better hash checks in bootstrapper - https://github.com/fsprojects/Paket/pull/2368
* BUGFIX: Improved C++ support
* BUGFIX: Fix Conditional Group Dependencies not working as expected - https://github.com/fsprojects/Paket/pull/2335
* BUGFIX: Treat runtime dependencies as transitive deps - https://github.com/fsprojects/Paket/issues/2334
* BUGFIX: Sort dependencies on obj/references files - https://github.com/fsprojects/Paket/issues/2310
* BUGFIX: Support .NET moniker ">= monoandroid" - https://github.com/fsprojects/Paket/issues/2246
* BUGFIX: Paket pack was placing two copies of the project binary to the package - https://github.com/fsprojects/Paket/issues/2421
* BUGFIX: Better dependencies file parser errors
* BUGFIX: "Dotnet restore" failed on .netstandard projects under 1.6 - https://github.com/fsprojects/Paket/issues/2243
* BUGFIX: Paket now accepts multiple nuspec files in fix-nuspec - https://github.com/fsprojects/Paket/pull/2296
* BUGFIX: Fixed pinning of .NETSTANDARD 1.6 packages - https://github.com/fsprojects/Paket/pull/2307
* BUGFIX: Fixed bug with ignored argument of getPackageDetails - https://github.com/fsprojects/Paket/pull/2293
* BUGFIX: HTTP dependency - strip query string to detect a file name - https://github.com/fsprojects/Paket/pull/2295
* BUGFIX: Proper encoding "+" in package download url - https://github.com/fsprojects/Paket/pull/2288
* BUGFIX: Paket failed when group is removed (or renamed) - https://github.com/fsprojects/Paket/pull/2281
* BUGFIX: Filter .targets / .props earlier - https://github.com/fsprojects/Paket/pull/2286
* BUGFIX: Downgrade to tooling 1.0 - https://github.com/fsprojects/Paket/pull/2380
* BUGFIX: Paket added too many targets and props - https://github.com/fsprojects/Paket/pull/2388
* BUGFIX: Paket failed with: String cannot be of zero length - https://github.com/fsprojects/Paket/pull/2407
* BOOTSTRAPPER: Don't crash in DownloadHashFile - https://github.com/fsprojects/Paket/pull/2376
* BOOTSTRAPPER: Search harder for the paket.dependencies file - https://github.com/fsprojects/Paket/pull/2384
* USABILITY: Don't let build continue when paket failed - https://github.com/fsprojects/Paket/pull/2302
* Cleanup https://github.com/fsprojects/Paket/pull/2412 https://github.com/fsprojects/Paket/pull/2410
* Internals: Started proper dotnetcore integration (disabled by default, can be enabled via setting `PAKET_DISABLE_RUNTIME_RESOLUTION` to `false`):
  * Paket now properly understands runtime and reference assemblies
  * Paket now understands the runtime graph and restores runtime dependencies
  * New API `InstallModel.GetRuntimeAssemblies` and `InstallModel.GetRuntimeLibraries` can be used to retrieve the correct assets for a particular RID and TFM

#### 4.8.8 - 2017-06-11
* paket adds too many targets and props - https://github.com/fsprojects/Paket/pull/2388

#### 4.8.6 - 2017-05-23
* USABILITY: Better error reporting - https://github.com/fsprojects/Paket/pull/2349

#### 4.8.5 - 2017-05-08
* BUGFIX: Support .NET moniker ">= monoandroid" - https://github.com/fsprojects/Paket/issues/2246

#### 4.8.4 - 2017-04-26
* BUGFIX: Proper encoding "+" in package download url - https://github.com/fsprojects/Paket/pull/2288

#### 4.8.3 - 2017-04-26
* BUGFIX: Paket failed when group is removed (or renamed) - https://github.com/fsprojects/Paket/pull/2281

#### 4.8.2 - 2017-04-26
* BUGFIX: Filter .targets / .props earlier - https://github.com/fsprojects/Paket/pull/2286

#### 4.8.1 - 2017-04-25
* BREAKING CHANGE: Made pushing changes from Git dependency repositories easier - https://github.com/fsprojects/Paket/pull/2226
    - Paket now clones git dependencies as bare repositories and configures clones under `paket-files` differently. Because of these incompatible changes, it is necessary to manually clear Paket local temp directory (under `%USERPROFILE%\.paket\git\db`) and respective `paket-files` directories after upgrading.

#### 4.7.0 - 2017-04-25
* Bootstrapper: Support NugetSource app-setting key - https://github.com/fsprojects/Paket/pull/2229
* Unity3d support - https://github.com/fsprojects/Paket/pull/2268

#### 4.6.1 - 2017-04-24
* Support for SourceLink v2 - https://github.com/fsprojects/Paket/pull/2200
* BUGFIX: Framework restriction was lost for global build folder - https://github.com/fsprojects/Paket/pull/2272
* BUGFIX: Fixed error when parsing version="*" - https://github.com/fsprojects/Paket/issues/2266

#### 4.5.0 - 2017-04-20
* Support Netstandard 2.0, Netframework 4.7, Netcore 2.0
* Encode '+' in Urls
* BUGFIX: Fix nuspec version attributes so that nuget.org is happy

#### 4.4.0 - 2017-04-12
* BUGFIX: Import .props/.targets better - https://github.com/fsprojects/Paket/pull/2234
* BUGFIX: Don't download boostrapper in auto-restore magic mode - https://github.com/fsprojects/Paket/pull/2235
* BUGFIX: Only include dlls in analyzers - https://github.com/fsprojects/Paket/pull/2236
* USABILITY: Fix rotating app.config entries when generating redirects - https://github.com/fsprojects/Paket/pull/2230

#### 4.3.0 - 2017-04-10
* BUGFIX: Check if a references file exists on disk - https://github.com/fsprojects/Paket/pull/2224

#### 4.2.0 - 2017-04-09
* BUGFIX: Improved output of the outdated warning and fix underlying bug - https://github.com/fsprojects/Paket/pull/2223
* BUGFIX: Make Paket.Restore.targets be called in more situations
* BUGFIX: Fix to handle weird malformed portable-only libraries - https://github.com/fsprojects/Paket/pull/2215
* BUGFIX: Detect changes in redirects settings
* BUGFIX: Workaround for TFS dependency resolution - https://github.com/fsprojects/Paket/pull/2214

#### 4.1.3 - 2017-03-30
* Support for dotnet pack
* BUGFIX: Handle empty references files for .NET Core
* BUGFIX: Better framework node detection
* BUGFIX: Better redirects for project dependent references files
* BUGFIX: Out-of-Sync check should work with auto-detection of framework settings
* BUGFIX: Convert from nuget with wildcard version - https://github.com/fsprojects/Paket/issues/2185
* BUGFIX: Support load script generation in restore
* BUGFIX: framework: auto-detect didn't work with Paket 4 - https://github.com/fsprojects/Paket/issues/2188
* USABILITY: Convert packages that do not have version specified
* COSMETICS: Use latest FSharp.Core

#### 4.0.0 - 2017-03-15
* Make Paket compatible with DotNet SDK / MSBuild 15 / Visual Sudio 2017
* Tail Recursive Package Resolution - https://github.com/fsprojects/Paket/pull/2066
* Reorganized resolver - https://github.com/fsprojects/Paket/pull/2039
* USABILITY: Added option to have paket restore fail on check failure - https://github.com/fsprojects/Paket/pull/1963
* USABILITY: Collect multiple install errors before failing - https://github.com/fsprojects/Paket/pull/2177
* Generate load scripts on install abidding to new paket.dependencies option - https://fsprojects.github.io/Paket/dependencies-file.html#Generate-load-scripts

#### 3.37.0 - 2017-03-15
* BUGFIX: auto-detect no longer causes Out of sync warning - https://github.com/fsprojects/Paket/issues/2096
* BUGFIX: Allow to add package when sources are splitted - https://github.com/fsprojects/Paket.VisualStudio/issues/137
* USABILITY: Remove confusing yellow diagnostics in pack - https://github.com/fsprojects/Paket/issues/2164
* USABILITY: Support TLS > 1.0 - https://github.com/fsprojects/Paket/issues/2174
* USABILITY: old bootstrapper did not work

#### 3.36.0 - 2017-02-25
* BUGFIX: Lower case group folder name - https://github.com/fsprojects/Paket/pull/2150
* BUGFIX: Fix resolver for Strategy.Min - https://github.com/fsprojects/Paket/issues/2148
* BUGFIX: Fix TFS-on-premise - https://github.com/fsprojects/Paket/pull/2147
* BUGFIX: Add a workaround for https://github.com/fsprojects/Paket/issues/2145
* BUGFIX: Ignore unknown frameworks - https://github.com/fsprojects/Paket/pull/2132
* COSMETICS: Do not spam "unlisted" - https://github.com/fsprojects/Paket/issues/2149
* USABILITY: Link to documentation on how to resolve a conflict - https://github.com/fsprojects/Paket/pull/2155

#### 3.35.0 - 2017-01-30
* Added "netcoreapp1.1" support - https://github.com/fsprojects/Paket/pull/2129
* BUGFIX: Ensures that boostrapper --help always work - https://github.com/fsprojects/Paket/pull/2128
* USABILITY: Reports broken project dependencies properly - https://github.com/fsprojects/Paket/pull/2131
* USABILITY: Added details for "clear-cache" in --verbose mode - https://github.com/fsprojects/Paket/pull/2130

#### 3.34.0 - 2017-01-29
* BUGFIX: Support GitHub dependencies with spaces - https://github.com/fsprojects/Paket/pull/2127
* BUGFIX: Convert from nuget: Local package source gave false error - https://github.com/fsprojects/Paket/pull/2112
* BUGFIX: Make config writer use XmlWriter for disk write - https://github.com/fsprojects/Paket/pull/2110
* BUGFIX: Ensure case when getting packages from nuget feed - https://github.com/fsprojects/Paket/pull/2106
* BUGFIX: Ensure stable ordering of references

#### 3.33.0 - 2017-01-06
* USABILITY: Ensure stable ordering of references in the same ItemGroup - https://github.com/fsprojects/Paket/pull/2105
* BUGFIX: Template with multiparagraph description was not working with LF line endings - https://github.com/fsprojects/Paket/issues/2104

#### 3.32.0 - 2017-01-02
* paket outdated: group -parameter added - https://github.com/fsprojects/Paket/pull/2097
* BUGFIX: Fix "directory doesn't exist" in NuGet v2 - https://github.com/fsprojects/Paket/pull/2102
* BUGFIX: Correctly escape no_proxy domains for bootstraper - https://github.com/fsprojects/Paket/pull/2100
* BUGFIX: Don't print incorrect warning in bootstraper - https://github.com/fsprojects/Paket/pull/2098
* BUGFIX: Update Argu to 3.6.1
* BUGFIX: Revert argu update
* BUGFIX: If we have ref and lib files then we prefer lib
* BUGFIX: Don't remove group with only remote files - https://github.com/fsprojects/Paket/pull/2089
* BUGFIX: Fix displayed package name for packages found in another group - https://github.com/fsprojects/Paket/pull/2088
* BUGFIX: Avoid infinite recursive calls in followODataLink - https://github.com/fsprojects/Paket/pull/2081
* BUGFIX: One of the file writes was missing a Directory.Create() - https://github.com/fsprojects/Paket/pull/2080
* BUGFIX: NuGetV2-OData: retrieve versions in descending order for artifactory - https://github.com/fsprojects/Paket/pull/2073
* BUGFIX: Default address of NuGet v3 stream points to https - https://github.com/fsprojects/Paket/pull/2071

#### 3.31.0 - 2016-12-04
* Added monoandroid70 moniker (Android 7 Nougat) - https://github.com/fsprojects/Paket/pull/2065
* BUGFIX: Package names are compared using non-linguistic Ordinal comparison - https://github.com/fsprojects/Paket/pull/2067
* BUGFIX: Fixed Git dependency change detection - https://github.com/fsprojects/Paket/pull/2061
* BUGFIX: Relax prerelease condition for --keep-patch - https://github.com/fsprojects/Paket/issues/2048
* BUGFIX: Allow specify auto-detect in specific groups - https://github.com/fsprojects/Paket/issues/2011

#### 3.30.0 - 2016-11-22
* Allow override of NuGetCacheFolder location through environment variable - https://github.com/fsprojects/Paket/pull/2035
* BUGFIX: Add authorization headers to Paket Push - https://github.com/fsprojects/Paket/pull/2034
* BUGFIX: Fix package name displayed when package is found in different group - https://github.com/fsprojects/Paket/issues/2031
* BUGFIX: Report which nuspec file is invalid when the nuspec cannot be loaded - https://github.com/fsprojects/Paket/issues/2026

#### 3.29.0 - 2016-11-18
* BUGFIX: Paket adds stricter prerelease dependencies to make NuGet happy - https://github.com/fsprojects/Paket/issues/2024

#### 3.28.0 - 2016-11-17
* BUGFIX: Optimize deps to make #2020 work - https://github.com/fsprojects/Paket/pull/2020
* BUGFIX: Added missing tolower() - https://github.com/fsprojects/Paket/pull/2023
* BUGFIX: Fix broken condition in WhenNode - https://github.com/fsprojects/Paket/pull/2022
* REVERT: NuGetV2-OData: retrieve versions in descending order - https://github.com/fsprojects/Paket/pull/2008
* BUGFIX: Git Dependency failed to install when space exists in User Folder name - https://github.com/fsprojects/Paket/pull/2015

#### 3.27.0 - 2016-11-09
* Verbose bootstrapper - https://github.com/fsprojects/Paket/pull/2007
* BUGFIX: NuGetV2-OData: retrieve versions in descending order - https://github.com/fsprojects/Paket/pull/2008
* BUGFIX: Paket doesn't reference libs for UWP apps - https://github.com/fsprojects/Paket/issues/2001
* BUGFIX: Version constraint was missing on referenced projects packed separately - https://github.com/fsprojects/Paket/issues/1976
* BUGFIX: Make download loop to terminate in max N=5 iterations - https://github.com/fsprojects/Paket/pull/1999

#### 3.26.0 - 2016-10-31
* New Command: paket why - http://theimowski.com/blog/2016/10-30-paket-why-command/index.html
* BUGFIX: Do not remove main group - https://github.com/fsprojects/Paket/issues/1950
* BUGFIX: Fix out-of-date-check
* BUGFIX: Be more conservative during paket add and paket remove - https://github.com/fsprojects/Paket/issues/1652

#### 3.25.0 - 2016-10-28
* Allow to put required paket version into the paket.dependencies file - https://github.com/fsprojects/Paket/pull/1983
* BUGFIX: Custom print for NugetSourceAuthentication types - https://github.com/fsprojects/Paket/pull/1985
* BUGFIX: DependenciesFileParser now tracks inner exceptions for package sources - https://github.com/fsprojects/Paket/pull/1987

#### 3.24.1 - 2016-10-25
* USABILITY: New magic mode bootstrapper - https://github.com/fsprojects/Paket/pull/1961
* USABILITY: Specify Chessie version - https://github.com/fsprojects/Paket/issues/1958
* REVERT: Support long paths for NTFS - https://github.com/fsprojects/Paket/pull/1944

#### 3.23.0 - 2016-10-10
* BUGFIX: Support long paths for NTFS - https://github.com/fsprojects/Paket/pull/1944

#### 3.22.0 - 2016-10-10
* BUGFIX: generate-include-scripts: don't check dll order when it can be skipped - https://github.com/fsprojects/Paket/pull/1945
* BUGFIX: generate-include-script doesn't not #r FSharp.Core.dll anymore - https://github.com/fsprojects/Paket/pull/1946
* BUGFIX: Paket failed to get packages from feed with credentials - https://github.com/fsprojects/Paket/pull/1947
* BUGFIX: Fix public API
* BUGFIX: Set network credentials - https://github.com/fsprojects/Paket/issues/1941
* BUGFIX: Swapped parameters of FindVersionsForPackage
* BUGFIX: Transforming wildcard syntax to regex, which is used by WebProxy for NoProxy bypassing - https://github.com/fsprojects/Paket/pull/1939
* BUGFIX: Work around dependencies issue in VSTS - https://github.com/fsprojects/Paket/issues/1798
* COSMETICS: XML paket.config is now beautified - https://github.com/fsprojects/Paket/pull/1954

#### 3.21.0 - 2016-10-04
* Added MsBuild reserved properties - https://github.com/fsprojects/Paket/pull/1934
* BUGFIX: Make VisualStudio.com nuget feed behave like nuget.org - https://github.com/fsprojects/Paket/issues/1798
* BUGFIX: Generate binding redirect that covers entire range of possible assembly versions - https://github.com/fsprojects/Paket/pull/1932
* COSMETICS: Paket shows context for missing references - https://github.com/fsprojects/Paket/issues/1936

#### 3.20.2 - 2016-09-29
* BUGFIX: Fix dependency compression issue - https://github.com/fsprojects/Paket/issues/1929
* BUGFIX: Calling `Paket.Dependencies.GetInstalledPackageModel` with wrong casing on mono failed - https://github.com/fsprojects/Paket/issues/1928
* BUGFIX: Convert from nuget with analyzers - https://github.com/fsprojects/Paket/pull/1922
* BUGFIX: Don't fail on restore - https://github.com/fsprojects/Paket/pull/1923
* BUGFIX: Fix double space encoding during pack - https://github.com/fsprojects/Paket/issues/1837
* BUGFIX: Try to resolve "$(TargetFrameworkIdentifier) == 'true'" issue
* BUGFIX: Push correct Paket.Core - https://github.com/fsprojects/Paket/pull/1911

#### 3.19.0 - 2016-09-04
* NEW Dotnetcore build for Paket.Core - https://github.com/fsprojects/Paket/pull/1785
* BUGFIX: Allow to overwrite copy_local settings for ref files
* BUGFIX: Fixed invalid Cache Folder when Current Directory is different - https://github.com/fsprojects/Paket/issues/1910

#### 3.18.0 - 2016-09-02
* BUGFIX: Fixed issues around .NET Standard resolution
* BUGFIX: Fixed toLower > tolower for odata url parameter - https://github.com/fsprojects/Paket/pull/1906
* BUGFIX: Fix deduplication condition
* Revert fix for #1898

#### 3.17.0 - 2016-08-29
* Added Add MonoAndroid44 moniker - https://github.com/fsprojects/Paket/pull/1897
* Notified about missing libs will only be shown on direct packages (too many false positives)
* Fixed props import for fsproj/cspro - https://github.com/fsprojects/Paket/issues/1898
* BUGFIX: Do not copy ref files to output dir - https://github.com/fsprojects/Paket/issues/1895
* BUGFIX: Scan group folder for packages
* BUGFIX: Better NuGet V3 API and async caching - https://github.com/fsprojects/Paket/pull/1892
* BUGFIX: Resolving .net standard depedencies for net46 - https://github.com/fsprojects/Paket/issues/1883
* BUGFIX: Change project file condition handling to be case-insensitive - https://github.com/fsprojects/Paket/pull/1890

#### 3.16.3 - 2016-08-25
* BUGFIX: Don't remove non-duplicate framework dependencies - https://github.com/fsprojects/Paket/pull/1888

#### 3.16.2 - 2016-08-25
* BUGFIX: Fixed lowest_matching constraint - https://github.com/fsprojects/Paket/pull/1882

#### 3.16.1 - 2016-08-25
* Allow printing of version number through command-line option - https://github.com/fsprojects/Paket/pull/1878
* BUGFIX: Async cache fix in multi-thread-environment for GitHub downloads - https://github.com/fsprojects/Paket/pull/1880

#### 3.16.0 - 2016-08-24
* Allow to use github access token from environment variable for github dependencies - http://fsprojects.github.io/Paket/github-dependencies.html#Using-a-GitHub-auth-key-from-environment-variable
* BUGFIX: Look for OutDir in .vcxproj - https://github.com/fsprojects/Paket/issues/1870
* USABILITY: Skip invalid meta-data in cpp projects - https://github.com/fsprojects/Paket/issues/1870
* USABILITY: Add better tracing during resolve - https://github.com/fsprojects/Paket/issues/1871
* USABILITY: Use .dll as default during pack - https://github.com/fsprojects/Paket/issues/1870

#### 3.15.0 - 2016-08-23
* When converting from Nuget Paket removes NuGetPackageImportStamp - https://github.com/fsprojects/Paket/pull/1865
* BUGFIX: Fixed strange issue during directory cleanup
* BUGFIX: Fallback to LocalApplicationData if we don't have UserProfile avaulable - https://github.com/fsprojects/Paket/issues/1863
* BUGFIX: Fixed octokit parsing - https://github.com/fsprojects/Paket/issues/1867
* BUGFIX: Faulty conditions were generated when using condition attributes - https://github.com/fsprojects/Paket/issues/1860

#### 3.14.0 - 2016-08-22
* Show message when a package version is not installed because it is unlisted
* BUGFIX: Bootstrapper had issues with partial download - https://github.com/fsprojects/Paket/pull/1859
* BUGFIX: Use ConcurrentDictionary correctly - https://github.com/fsprojects/Paket/pull/1853

#### 3.13.0 - 2016-08-12
* Allow to pack referenced projects by setting paket.template switch - https://github.com/fsprojects/Paket/issues/1851

#### 3.12.0 - 2016-08-12
* BUGFIX: Paket doesn't add duplicate references to framework assemblies anymore - https://github.com/fsprojects/Paket/issues/1333
* BUGFIX: Run resolver after convert
* BUGFIX: Selective paket update doesn't ignore paket.dependencies rules anymore - https://github.com/fsprojects/Paket/issues/1841
* BUGFIX: Update with any of the --keep-?? flags didn't honour redirects:on in paket.dependencies - https://github.com/fsprojects/Paket/issues/1844

#### 3.11.0 - 2016-08-04
* Allow Pack to pin only project references - https://github.com/fsprojects/Paket/issues/1649

#### 3.10.0 - 2016-08-03
* Allow to specify nupkg version for source override in paket.local file - https://github.com/fsprojects/Paket/issues/1803
* BUGFIX: Allow "auto-restore on" to be done twice - https://github.com/fsprojects/Paket/issues/1836
* BUGFIX: be careful with distinction between .NET 4.0 client and .NET 4.0 full profile - https://github.com/fsprojects/Paket/issues/1830
* BUGFIX: Don't allow empty string as description in template file - https://github.com/fsprojects/Paket/pull/1831
* BUGFIX: Respect comments in dependencies file

#### 3.9.0 - 2016-07-22
* Don't create runtime references for CoreClr anymore - new concept coming soon
* BUGFIX: Allow to install packages that have "native" in package name - https://github.com/fsprojects/Paket/issues/1829
* PERFORMANCE: Much faster computation of the InstallModel

#### 3.8.0 - 2016-07-18
* Paket automatically packs localized assemblies - https://github.com/fsprojects/Paket/pull/1816
* BUGFIX: Fix possible null ref when processing a vcxproj file - https://github.com/fsprojects/Paket/issues/1814
* BUGFIX: Changing NuGet uri from http to https in paket.dependencies don't causes error any more - https://github.com/fsprojects/Paket/issues/1820
* BUGFIX: Paket 'pack' should exclude 'project' template files correctly - https://github.com/fsprojects/Paket/issues/1818
* PERFORMANCE: Do not scan node_modules path for project files - https://github.com/fsprojects/Paket/issues/1782
* Exposed license url in public namespace - https://github.com/fsprojects/Paket/pull/1811

#### 3.7.0 - 2016-07-14
* Paket automatically packs localized assemblies - https://github.com/fsprojects/Paket/pull/1807
* BUGFIX: Fixed incorrect CopyRuntimeDependencies.ProjectFile causing 'Could not find paket.dependencies' - https://github.com/fsprojects/Paket/pull/1802

#### 3.6.0 - 2016-07-12
* Generate include script for each group - https://github.com/fsprojects/Paket/pull/1787
* USABILITY: Improve error messages for dependency groups - https://github.com/fsprojects/Paket/pull/1797

#### 3.5.0 - 2016-07-12
* Support for .NET 4.6.3 and .NET Standard 1.6
* Using Argu 3
* Support groups in paket.local - https://github.com/fsprojects/Paket/pull/1788
* Paket config can be run from everywhere - https://github.com/fsprojects/Paket/pull/1781
* BUGFIX: Install older frameworks if things don't work out - https://github.com/fsprojects/Paket/issues/1779
* BUGFIX: Fixed detection of framework version with spaces - https://github.com/fsprojects/Paket/pull/1791
* BUGFIX: Fixed error with local sources and run convert-from-nuget - https://github.com/fsprojects/Paket/pull/1795

#### 3.4.0 - 2016-06-30
* Inaccessible caches are excluded for the duration of running a command - https://github.com/fsprojects/Paket/pull/1770
* BUGFIX: NuGet OData search is now case-insensitive - https://github.com/fsprojects/Paket/issues/1775
* BUGFIX: Allows to use colons in git build argument - https://github.com/fsprojects/Paket/issues/1773
* BUGFIX: auto-restore on fixes old targets file references - https://github.com/fsprojects/Paket/issues/1768
* BUGFIX: Added handling for cache not being accessible - https://github.com/fsprojects/Paket/pull/1764
* BUGFIX: Fixed out-of-date check for remote files - https://github.com/fsprojects/Paket/issues/1760  https://github.com/fsprojects/Paket/issues/1762 https://github.com/fsprojects/Paket/issues/1766
* BUGFIX: Using network cache with invalid credentials should not fail restore - https://github.com/fsprojects/Paket/issues/1758
* BUGFIX: Make the copy task more robust if we can't parse target framework - https://github.com/fsprojects/Paket/issues/1756
* BUGFIX: Paket warns on dependencies file that has same package twice in same group - https://github.com/fsprojects/Paket/issues/1757
* USABILITY: Show out-of-sync warning message if paket.lock is not matching paket.dependencies - https://github.com/fsprojects/Paket/issues/1750
* COSMETICS: Don't trace download of remote files twice

#### 3.3.0 - 2016-06-25
* Paket fails on dependencies file that has same package twice in same group - https://github.com/fsprojects/Paket/issues/1757
* Paket.SemVer.Parse is now in PublicAPI.fs - https://github.com/fsprojects/Paket/pull/1754
* BUGFIX: Automatic repair of broken file paths in NuGet packages - https://github.com/fsprojects/Paket/issues/1755
* BUGFIX: Fixed out-of-date check for auto-detection of frameworks - https://github.com/fsprojects/Paket/issues/1750

#### 3.2.0 - 2016-06-24
* Show out-of-sync error message if paket.lock is not matching paket.dependencies - https://github.com/fsprojects/Paket/issues/1750
* BUGFIX: Dependency resolution for .NETFramework4.5 and .NETPortable0.0-wp8+netcore45+net45+wp81+wpa81 fixed - https://github.com/fsprojects/Paket/issues/1753
* BUGFIX: Don't report warnings for packages that are not installed for current target framework - https://github.com/fsprojects/Paket/issues/1693
* BUGFIX: Runtime deps are copied based on TargetFramework - https://github.com/fsprojects/Paket/issues/1751
* BUGFIX: Do not take over control over manual nodes - https://github.com/fsprojects/Paket/issues/1746
* BUGFIX: Better error message when log file is missing - https://github.com/fsprojects/Paket/issues/1743
* BUGFIX: Create folder if needed during package extraction - https://github.com/fsprojects/Paket/issues/1741
* BUGFIX: Simplify works with auto-detected target frameworks - https://github.com/fsprojects/Paket/pull/1740
* BUGFIX: Make sure Guid in project reference is parsed well - https://github.com/fsprojects/Paket/pull/1738
* BUGFIX: Added a username and password option scripting - https://github.com/fsprojects/Paket/pull/1736
* BUGFIX: Trailing slash will be removed from credentials - https://github.com/fsprojects/Paket/pull/1735
* COSMETICS: Add condition to AfterBuild target to unbreak nCrunch - https://github.com/fsprojects/Paket/pull/1734
* BUGFIX: Ignore case in aliases dll names - https://github.com/fsprojects/Paket/pull/1733

#### 3.1.0 - 2016-06-16
* Paket pack doesn't allow empty string as authors and description metadata - https://github.com/fsprojects/Paket/pull/1728
* Made Name and Guid in ProjectRefrence optional - https://github.com/fsprojects/Paket/issues/1729
* BUGFIX: Prerelease version range are working with ~> again
* BUGFIX: Filter empty When conditions - https://github.com/fsprojects/Paket/issues/1727
* BUGFIX: Do not garbage collect packages with version in path

#### 3.0.0 - 2016-06-15
* Allow to reference git repositories - http://fsprojects.github.io/Paket/git-dependencies.html
* Allow to run build commands on git repositories - http://fsprojects.github.io/Paket/git-dependencies.html#Running-a-build-in-git-repositories
* Allow to use git repositories as NuGet source - http://fsprojects.github.io/Paket/git-dependencies.html#Using-Git-repositories-as-NuGet-source
* Allow to override package sources in paket.local - http://fsprojects.github.io/Paket/local-file.html http://theimowski.com/blog/2016/05-19-paket-workflow-for-testing-new-nuget-package-before-release/index.html
* NEW COMMAND: "paket generate-include-scripts" creates package include scripts for F# Interactive - http://fsprojects.github.io/Paket/paket-generate-include-scripts.html
* Additional local caches - http://fsprojects.github.io/Paket/caches.html
* Garbage collection in packages folder - https://github.com/fsprojects/Paket/pull/1491
* Allows to exclude dll references from a NuGet package - http://fsprojects.github.io/Paket/references-files.html#Excluding-libraries
* Allows to use aliases for libraries - http://fsprojects.github.io/Paket/references-files.html#Library-aliases
* Create Choose nodes for .NET Standard
* Remove command removes empty group when removing last dependency - https://github.com/fsprojects/Paket/pull/1706
* New bootstrapper option --max-file-age - http://fsprojects.github.io/Paket/bootstrapper.html
* USABILITY: Removed "specs:" from paket.lock since it was copied from Bundler and had no meaning in Paket - https://github.com/fsprojects/Paket/pull/1608
* BREAKING CHANGE: "lib", "runtimes" are not allowed as group names
* BREAKING CHANGE: Removed --hard parameter from all commands.
    - Paket threads all commands as if --hard would have been set - https://github.com/fsprojects/Paket/pull/1567
    - For the --hard use in the binding redirects there is a new parameter --clean-redirects - https://github.com/fsprojects/Paket/pull/1692

#### 2.66.10 - 2016-06-15
* BUGFIX: Paket update failed on silverlight projects - https://github.com/fsprojects/Paket/pull/1719

#### 2.66.9 - 2016-06-03
* BUGFIX: Automatic prerelease expansion should not be done if explicit prereleases are requested - https://github.com/fsprojects/Paket/issues/1716 https://github.com/fsprojects/Paket/issues/1714

#### 2.66.6 - 2016-05-31
* BUGFIX: Groups with different sources should not resolve to wrong packages - https://github.com/fsprojects/Paket/issues/1711

#### 2.66.5 - 2016-05-30
* BUGFIX: Don't remove trailing zero if version is in package path - https://github.com/fsprojects/Paket/issues/1708

#### 2.66.4 - 2016-05-26
* BUGFIX: Optimization of local dependencies - https://github.com/fsprojects/Paket/issues/1703

#### 2.66.3 - 2016-05-24
* BUGFIX: Use utf-8 to download strings - https://github.com/fsprojects/Paket/pull/1702

#### 2.66.2 - 2016-05-23
* BUGFIX: Update with any of the --keep-major flag didn't honour content:none in paket.dependencies - https://github.com/fsprojects/Paket/issues/1701

#### 2.66.0 - 2016-05-23
* Package groups be excluded in a paket.template file - https://github.com/fsprojects/Paket/pull/1696
* BUGFIX: Fallback from portable to net45 must be conversative - https://github.com/fsprojects/Paket/issues/1117

#### 2.65.0 - 2016-05-18
* BUGFIX: Fixed compatibility issues with nuget.org and myget - https://github.com/fsprojects/Paket/pull/1694
* BUGFIX: DateTime in package should not be in the future
* BUGFIX: Don't push non existing files - https://github.com/fsprojects/Paket/pull/1688
* BUGFIX: Paket should imports build targets from packages in build dependency groups - https://github.com/fsprojects/Paket/pull/1674
* BUGFIX: Framework resolution strategy for Google.Apis.Oauth2.v2 - https://github.com/fsprojects/Paket/issues/1663
* BUGFIX: Blacklisting install.xdt and uninstall.xdt files - https://github.com/fsprojects/Paket/pull/1667

#### 2.64.0 - 2016-05-05
* Implemented support for NativeReference - https://github.com/fsprojects/Paket/issues/1658
* Added monoandroid60 to be matched as Some MonoAndroid - https://github.com/fsprojects/Paket/pull/1659
* BUGFIX: Understand InterprojectDependencies without Name - https://github.com/fsprojects/Paket/issues/1657
* BUGFIX: Fix path issue on linux - https://github.com/fsprojects/Paket/pull/1644/files
* BUGFIX: Don't pack template files in packages or paket-files

#### 2.63.0 - 2016-04-22
* Added monoandroid43 to be matched as Some MonoAndroid - https://github.com/fsprojects/Paket/pull/1631
* Added support for MonoAndroid22 and MonoAndroid23 - https://github.com/fsprojects/Paket/pull/1628
* BUGFIX: allow directory names with + in paket.template
* BUGFIX: Generates binding redirect for references targeting different profiles - https://github.com/fsprojects/Paket/pull/1634
* EXPERIMENTAL: paket resolves runtime dependency libs - https://github.com/fsprojects/Paket/pull/1626
* USABILITY: remove command restricts install to the specified group only - https://github.com/fsprojects/Paket/pull/1612

#### 2.62.0 - 2016-04-17
* Refactoring Bootstrapper to introduce better coverage and testing - https://github.com/fsprojects/Paket/pull/1603

#### 2.61.0 - 2016-04-17
* Support .NET platform standard packages - https://github.com/fsprojects/Paket/issues/1614
* Support .NET 4.6.2 - https://github.com/fsprojects/Paket/issues/1614
* BUGFIX: Don't set CopyToOutputDirectory for Compile items - https://github.com/fsprojects/Paket/issues/1592
* BUGFIX: Allow to pack packages with ReflectedDefinition - https://github.com/fsprojects/Paket/pull/1602

#### 2.60.0 - 2016-04-12
* Various performance optimizations - https://github.com/fsprojects/Paket/pull/1599
* BUGFIX: Fix CleanDir function - https://github.com/fsprojects/Paket/commit/1c2250ed5fae51a5f086325347fecefe16bba27a#commitcomment-17064085
* BUGFIX: Detect net30 moniker

#### 2.59.0 - 2016-04-12
* BUGFIX: Remove process should remove packages from specified groups - https://github.com/fsprojects/Paket/issues/1596
* BUGFIX: Compare full filename for pack with template file - https://github.com/fsprojects/Paket/issues/1594
* BUGFIX: Dependencies file should not take shortened versions - https://github.com/fsprojects/Paket/issues/1591
* BUGFIX: Breaking some parallism and trying to prevent race conditions - https://github.com/fsprojects/Paket/issues/1589
* BUGFIX: "paket.exe pack" with "include-referenced-projects" and "minimum-from-lock-file" did not work when project references have a paket.template file - https://github.com/fsprojects/Paket/issues/1586
* BUGFIX: Property Definitions are placed after FSharp Targets - https://github.com/fsprojects/Paket/issues/1585
* BUGFIX: Redirects for assemblies in the GAC were removed - https://github.com/fsprojects/Paket/issues/1574
* BUGFIX: Paket.dependency with version ranges failed when package has pinned dependency and that version is unlisted - https://github.com/fsprojects/Paket/issues/1579
* BUGFIX: Github dependencies reference transitive NuGet packages to projects - https://github.com/fsprojects/Paket/issues/1578
* BUGFIX: Add "*.fsi" files as <Compile> by default - https://github.com/fsprojects/Paket/pull/1573
* BUGFIX: Touch feature disabled by default in Add, Update, Install; enabled with --touch-affected-refs - https://github.com/fsprojects/Paket/pull/1571
* BUGFIX: Property Definitions: placed after csharp targets - https://github.com/fsprojects/Paket/pull/1522
* BUGFIX: Create folder for all source file dependencies
* USABILITY: Using saved api key credentials for the push operation - https://github.com/fsprojects/Paket/pull/1570
* USABILITY: Paket update supports combining filter with specific version - https://github.com/fsprojects/Paket/pull/1580

#### 2.57.0 - 2016-03-30
* BUGFIX: Property Definitions: placed after non-paket imports if they directly follow the top property groups - https://github.com/fsprojects/Paket/pull/1561
* BUGFIX: Fixed inconsistent condition generation in paket.lock file - https://github.com/fsprojects/Paket/issues/1552
* BUGFIX: Removing transitive dependencies from dependencies list during pack - https://github.com/fsprojects/Paket/pull/1547
* USABILITY: Better WPF support - https://github.com/fsprojects/Paket/pull/1550

#### 2.56.0 - 2016-03-24
* BUGFIX: Move props definitions further up in project files - https://github.com/fsprojects/Paket/issues/1537
* BUGFIX: Fixed missing src files when packing with symbols on Linux - https://github.com/fsprojects/Paket/pull/1545
* BUGFIX: Ensuring that dependent dll's are not included in the package when usng include-referenced-projects - https://github.com/fsprojects/Paket/pull/1543
* BUGFIX: Global redirects:false is not disabling everything below anymore - https://github.com/fsprojects/Paket/issues/1544

#### 2.55.0 - 2016-03-23
* Correct src folder structure for packing with symbols - https://github.com/fsprojects/Paket/pull/1538
* Fix resolver bug spotted by property based testing - https://github.com/fsprojects/Paket/issues/1524

#### 2.54.0 - 2016-03-21
* It's possible to influence the CopyToOutputDirectory property for content references in project files - http://fsprojects.github.io/Paket/nuget-dependencies.html#CopyToOutputDirectory-settings
* BUGFIX: Fix regression where paket skipped packages with name ending in lib - https://github.com/fsprojects/Paket/issues/1531
* USABILITY: Unknown package settings are now reported
* USABILITY: Improve warning text on conflict - https://github.com/fsprojects/Paket/pull/1530

#### 2.53.0 - 2016-03-19
* Allow to restore recursively from remote dependencies file - https://github.com/fsprojects/Paket/issues/1507
* BUGFIX: Fix mixed mode solutions with Native - https://github.com/fsprojects/Paket/issues/1523
* BUGFIX: Do not generate useless true conditions for Native - https://github.com/fsprojects/Paket/issues/1523
* BUGFIX: Native settings are filtered correctly - https://github.com/fsprojects/Paket/issues/1523
* BUGFIX: Force resolver to look into deeper levels - https://github.com/fsprojects/Paket/issues/1520
* COSMETICS: Emit net40-full moniker instead of net-40
* COSMETICS: Simplify single when conditions with single true statement
* USABILITY: Improved error message when paket.dependencies can't be found - https://github.com/fsprojects/Paket/pull/1519
* USABILITY: Automatically retry with force flag if we can't get package details for a given version - https://github.com/fsprojects/Paket/issues/1526
* USABILITY: Better error message when paket.lock an paket.dependencies are out of sync.
* USABILITY: Content:once doesn't add paket flags to the csproj file in order to make Orleans tools happy - https://github.com/fsprojects/Paket/issues/1513
* USABILITY: Be more robust in paket.references files - https://github.com/fsprojects/Paket/issues/1514
* USABILITY: Improved stability in lock acquiring process - https://github.com/fsprojects/Paket/issues/858

#### 2.52.0 - 2016-03-10
* Allow to restore dll from remote dependencies file - https://github.com/fsprojects/Paket/issues/1507
* Prevent paket holding locks on assemblies during binding redirects - https://github.com/fsprojects/Paket/pull/1492
* ProjectFile.save with forceTouch to only modify the last write time without content if unchanged - https://github.com/fsprojects/Paket/pull/1493
* BUGFIX: Don't accept "Unsupported0.0" as full framework - https://github.com/fsprojects/Paket/issues/1494
* BUGFIX: Revert 1487 - https://github.com/fsprojects/Paket/issues/1487
* BUGFIX: Fall back to v2 for VSTS - https://github.com/fsprojects/Paket/issues/1496
* BUGFIX: Fixed duplicate frameworks during auto-detection - https://github.com/fsprojects/Paket/issues/1500
* BUGFIX: Fixed conditional references created for group dependencies - https://github.com/fsprojects/Paket/issues/1505
* BUGFIX: Fixed parsing error in lock file parser - https://github.com/fsprojects/Paket/issues/1500
* BUGFIX: Merge Chessie into PowerShell package - https://github.com/fsprojects/Paket/issues/1499
* BUGFIX: Make v3 API more robust
* BUGFIX: Do not install packages with same version from different groups twice - https://github.com/fsprojects/Paket/issues/1458
* BUGFIX: When adding framework specification to paket.dependencies .props include was moved to the bottom of csproj file - https://github.com/fsprojects/Paket/issues/1487
* BUGFIX: Allow to use LOCKEDVERSION with packages that are not in main group - https://github.com/fsprojects/Paket/issues/1483
* USABILITY: only complain about missing references if there are references at all

#### 2.51.0 - 2016-02-29
* Experimental Visual C++ support in binding redirects - https://github.com/fsprojects/Paket/issues/1467
* Restore: optional --touch-affected-refs to touch refs affected by a restore - https://github.com/fsprojects/Paket/pull/1485
* BUGFIX: fixed group transitive dependency checking - https://github.com/fsprojects/Paket/pull/1479
* BUGFIX: Do not try to pack output folder - https://github.com/fsprojects/Paket/issues/1473
* BUGFIX: Fix StackOverflow from https://github.com/fsprojects/Paket/issues/1432
* BUGFIX: Do not pack absolute paths - https://github.com/fsprojects/Paket/issues/1472
* BUGFIX: Keep Auth from dependencies file for fast path - https://github.com/fsprojects/Paket/issues/1469
* BUGFIX: Fix Platform matching bug in CPP projects - https://github.com/fsprojects/Paket/issues/1467
* USABILITY: Touch project files when paket.lock changed in order to support incremental builds with MsBuild - https://github.com/fsprojects/Paket/issues/1471
* USABILITY: Prevent paket holding locks on assemblies during binding redirects
* USABILITY: Don't fail when we can't turn on auto-restote during convert

#### 2.50.0 - 2016-02-09
* Experimental Visual C++ support - https://github.com/fsprojects/Paket/issues/1467
* BUGFIX: Install packages that end in .dll - https://github.com/fsprojects/Paket/issues/1466
* BUGFIX: Prevent race condition - https://github.com/fsprojects/Paket/issues/1460
* BUGFIX: Download of HTTP dependencies should delete folder before we unzip
* BUGFIX: Do not touch project files in packages folder - https://github.com/fsprojects/Paket/issues/1455
* BUGFIX: Keep versions locked for dependencies during pack - https://github.com/fsprojects/Paket/issues/1457
* BUGFIX: Do not fail on auth check for remote dependencies file - https://github.com/fsprojects/Paket/issues/1456
* WORKAROUND: Don't use v3 getPackageDetails on nuget.org or myget

#### 2.49.0 - 2016-02-03
* Added paket pack switch minimum-from-lock-file - http://fsprojects.github.io/Paket/paket-pack.html#Version-ranges
* Automatic framework detection - http://fsprojects.github.io/Paket/dependencies-file.html#Automatic-framework-detection
* BUGFIX: Work around auth issues with VSTS feed - https://github.com/fsprojects/Paket/issues/1453
* USABILITY: Show warning if a dependency is installed for wrong target framework - https://github.com/fsprojects/Paket/pull/1445

#### 2.48.0 - 2016-01-28
* New lowest_matching option that allows to use lowest matching version of direct dependencies - http://fsprojects.github.io/Paket/dependencies-file.html#Lowest-matching-option
* BUGFIX: Fix convert-from-nuget command - https://github.com/fsprojects/Paket/pull/1437
* BUGFIX: paket pack with enabled include-referenced-projects flag doesn't throwh NRE - https://github.com/fsprojects/Paket/issues/1434
* BUGFIX: Fixed pack package dependencies for dependent projects - https://github.com/fsprojects/Paket/issues/1429
* BUGFIX: Fixed pack package dependencies for dependent projects - https://github.com/fsprojects/Paket/pull/1417
* BUGFIX: Pack with concrete template file should work for type project - https://github.com/fsprojects/Paket/issues/1414
* BUGFIX: Don't use symbol packages when using filesystem source with symbol package - https://github.com/fsprojects/Paket/issues/1413

#### 2.46.0 - 2016-01-19
* BootStrapper caches paket.exe in NuGet cache - https://github.com/fsprojects/Paket/pull/1400
* Case insensitive autocomplete for NuGet v2 protocol - https://github.com/fsprojects/Paket/pull/1410

#### 2.45.0 - 2016-01-18
* Initial support for autocomplete of private sources - https://github.com/fsprojects/Paket/issues/1298
* Allow to set project url in paket pack
* Added include-pdbs switch in paket.template files - https://github.com/fsprojects/Paket/pull/1403
* BUGFIX: Fixed symbol sources creation on projects that contain linked files - https://github.com/fsprojects/Paket/pull/1402
* BUGFIX: Fixed inter project dependencies
* BUGFIX: Reduce pressure from call stack - https://github.com/fsprojects/Paket/issues/1392
* BUGFIX: Symbols package fix for projects that contained linked files - https://github.com/fsprojects/Paket/pull/1390

#### 2.44.0 - 2016-01-14
* Paket pack for symbols packages allows for pulling in referenced projects. - https://github.com/fsprojects/Paket/pull/1383

#### 2.43.0 - 2016-01-14
* BUGFIX: Use registration data from normalized NuGet version - https://github.com/fsprojects/Paket/issues/1387
* BUGFIX: $(SolutionDir) in ProjectReference include attribute will be parsed - https://github.com/fsprojects/Paket/issues/1377
* BUGFIX: Restore groups sequentially - https://github.com/fsprojects/Paket/issues/1371
* PERFORMANCE: Fix issue with bad performance - https://github.com/fsprojects/Paket/issues/1387
* PERFORMANCE: Try relaxed resolver only when there is a chance to succeed
* USABILITY: Fail if credentials are invalid - https://github.com/fsprojects/Paket/issues/1382

#### 2.42.0 - 2016-01-10
* Nemerle projects support
* BUGFIX: Incorrect package dependencies graph resolution with prereleases - https://github.com/fsprojects/Paket/pull/1359
* BUGFIX: NuGetV2: avoid revealing password also if more than one source is defined - https://github.com/fsprojects/Paket/pull/1357

#### 2.41.0 - 2016-01-07
* Allow to reference dlls from HTTP resources - https://github.com/fsprojects/Paket/issues/1341
* BUGFIX: Fixed prerelease comparision - https://github.com/fsprojects/Paket/issues/1316
* BUGFIX: Fixed problem with prerelease versions during pack - https://github.com/fsprojects/Paket/issues/1316
* BUGFIX: Do not copy dlls from paket-files - https://github.com/fsprojects/Paket/issues/1341
* BUGFIX: Fixed problem with @ char in paths during pack - https://github.com/fsprojects/Paket/pull/1351
* BUGFIX: Allow to reference dlls from HTTP resources on mono - https://github.com/fsprojects/Paket/pull/1349
* PERFORMANCE: Don't parse lock file in FullUpdate mode
* WORKAROUND: ConfigFile password encryption did not work on specific machines - https://github.com/fsprojects/Paket/pull/1347
* USABILITY: Show warning when paket.references is used in nupkg content - https://github.com/fsprojects/Paket/issues/1344
* USABILITY: Report group name in download trace - https://github.com/fsprojects/Paket/issues/1337
* USABILITY: Be more robust against flaky NuGet feeds

#### 2.40.0 - 2015-12-29
* BUGFIX: Better packaging of prerelease dependencies - https://github.com/fsprojects/Paket/issues/1316
* BUGFIX: Allow to overwrite versions in template files without id - https://github.com/fsprojects/Paket/issues/1321
* BUGFIX: Accept dotnet54 as moniker
* BUGFIX: Download file:/// to paket-files/localhost
* BUGFIX: Compare normalized Urls
* BUGFIX: Call OnCompleted in Observable.flatten - https://github.com/fsprojects/Paket/pull/1330
* BUGFIX: Allow to restore packages from private feeds - https://github.com/fsprojects/Paket/issues/1326
* PERFORMANCE: Cache which source contains versions in GetVersions - https://github.com/fsprojects/Paket/pull/1327
* PERFORMANCE: Prefer package-versions protocol for nuget.org and myget.org

#### 2.38.0 - 2015-12-22
* Support new NuGet version range for empty restrictions
* USABILITY: Don't use /odata for nuget.org or myget.org
* BUGFIX: paket pack ignored specific-version parameter - https://github.com/fsprojects/Paket/issues/1321
* COSMETICS: Better error messages in GetVersions
* COSMETICS: Normalize NuGet source feeds in lock files
* PERFORMANCE: Keep traffic for GetVersions and GetPackageDetails low

#### 2.37.0 - 2015-12-21
* New "clear-cache" command allows to clear the NuGet cache - http://fsprojects.github.io/Paket/paket-clear-cache.html
* Paket checks PackageDetails only for sources that responded with versions for a package - https://github.com/fsprojects/Paket/issues/1317
* Implemented support for specifying per-template versions in paket pack - https://github.com/fsprojects/Paket/pull/1314
* Added support for relative src link to package content - https://github.com/fsprojects/Paket/pull/1311
* BUGFIX: Fix NullReferenceException - https://github.com/fsprojects/Paket/issues/1307
* BUGFIX: Check that cached NuGet package belongs to requested package
* BUGFIX: NuGet packages with FrameworkAssembly nodes did not work - https://github.com/fsprojects/Paket/issues/1306
* Paket install did an unnecessary update when framework restriction were present - https://github.com/fsprojects/Paket/issues/1305
* COSMETICS: No need to show cache warnings

#### 2.36.0 - 2015-12-10
* Getting assembly metadata without loading the assembly - https://github.com/fsprojects/Paket/pull/1293

#### 2.35.0 - 2015-12-09
* "redirects off" skips binding redirects completely - https://github.com/fsprojects/Paket/pull/1299

#### 2.34.0 - 2015-12-07
* BootStrapper uses named temp files - https://github.com/fsprojects/Paket/pull/1296
* Making user prompts work with stdin - https://github.com/fsprojects/Paket/pull/1292

#### 2.33.0 - 2015-12-04
* Option to force a binding redirects - https://github.com/fsprojects/Paket/pull/1290
* Use GetCustomAttributesData instead of GetCustomAttributes - https://github.com/fsprojects/Paket/issues/1289
* Don't touch app.config if we don't logically change it - https://github.com/fsprojects/Paket/issues/1248
* Normalize versions in lock file for nuget.org - https://github.com/fsprojects/Paket/issues/1282
* Using AssemblyTitle if no title is specified in a project template - https://github.com/fsprojects/Paket/pull/1285
* Binding redirects should work with multiple groups - https://github.com/fsprojects/Paket/issues/1284
* Resolver is more tolerant with prereleases - https://github.com/fsprojects/Paket/issues/1280

#### 2.32.0 - 2015-12-02
* Provided more user-friendly messages for bootstrapper - https://github.com/fsprojects/Paket/pull/1278
* EXPERIMENTAL: Added ability to create symbol/source packages - https://github.com/fsprojects/Paket/pull/1275
* BUGFIX: Fixed coreProps root element in generated nuspec - https://github.com/fsprojects/Paket/pull/1276

#### 2.31.0 - 2015-12-01
* Add options to force Nuget source and use local file paths with bootstrapper - https://github.com/fsprojects/Paket/pull/1268
* Implement exclude parameter for pack - https://github.com/fsprojects/Paket/pull/1274
* Handle different platforms in ProjectFile.GetOutputPath - https://github.com/fsprojects/Paket/pull/1269
* Support local read-only .nupkg-files - https://github.com/fsprojects/Paket/pull/1272

#### 2.30.0 - 2015-12-01
* Switched to using Chessie Nuget package - https://github.com/fsprojects/Paket/pull/1266
* Adding .NET 4.6.1 support - https://github.com/fsprojects/Paket/issues/1270

#### 2.29.0 - 2015-11-27
* Allow specifying Nuget Source and provide option to specify parameters with config file in bootstrapper - https://github.com/fsprojects/Paket/pull/1261
* BUGFIX: Do not normalize versions since it might break Klondike - https://github.com/fsprojects/Paket/issues/1257
* COSMETICS: Better error message when lock file doesn't contain version pin - https://github.com/fsprojects/Paket/issues/1256
* COSMETICS: Show a warning when the resolver selects an unlisted version - https://github.com/fsprojects/Paket/pull/1258

#### 2.28.0 - 2015-11-25
* Reuse more of the NuGet v3 API for protocol selection
* Using new NuGet v3 protocol to retrieve unlisted packages - https://github.com/fsprojects/Paket/issues/1254
* Created installer demo - https://github.com/fsprojects/Paket/issues/1251
* Adding monoandroid41 framework moniker - https://github.com/fsprojects/Paket/pull/1245
* BUGFIX: Specifying prereleases did not work with pessimistic version constraint - https://github.com/fsprojects/Paket/issues/1252
* BUGFIX: Unlisted property get properly filled from NuGet v3 API - https://github.com/fsprojects/Paket/issues/1242
* BUGFIX: Bootstrapper compares version per SemVer - https://github.com/fsprojects/Paket/pull/1236
* PERFORMANCE: Avoid requests to teamcity that lead to server error
* USABILITY: If parsing of lock file fails Paket reports the lock file filename - https://github.com/fsprojects/Paket/issues/1247

#### 2.27.0 - 2015-11-19
* Binding redirects get cleaned during install - https://github.com/fsprojects/Paket/pull/1235
* BUGFIX: Bootstrapper compares version per SemVer - https://github.com/fsprojects/Paket/pull/1236
* BUGFIX: Do not print feed password to output - https://github.com/fsprojects/Paket/pull/1238
* USABILITY: Always write non-version into lock file to keep ProGet happy - https://github.com/fsprojects/Paket/issues/1239

#### 2.26.0 - 2015-11-18
* BUGFIX: Better parsing of framework restrictions - https://github.com/fsprojects/Paket/issues/1232
* BUGFIX: Fix props files - https://github.com/fsprojects/Paket/issues/1233
* BUGFIX: Detect AssemblyName from project file name if empty - https://github.com/fsprojects/Paket/issues/1234
* BUGFIX: Fixed issue with V3 feeds doing api requests even when the paket.lock is fully specified - https://github.com/fsprojects/Paket/pull/1231
* BUGFIX: Update ProjectFile.GetTargetProfile to work with conditional nodes - https://github.com/fsprojects/Paket/pull/1227
* BUGFIX: Putting .targets import on correct location in project files - https://github.com/fsprojects/Paket/issues/1226
* BUGFIX: Putting braces around OData conditions to work around ProGet issues - https://github.com/fsprojects/Paket/issues/1225
* USABILITY: Always write nomalized version into lock file to keep the lockfile as stable as possible
* USABILITY: Always try 3 times to download and extract a package
* USABILITY: Sets default resolver strategy for convert from nuget to None - https://github.com/fsprojects/Paket/pull/1228

#### 2.25.0 - 2015-11-13
* Unified cache implementation for V2 and V3 - https://github.com/fsprojects/Paket/pull/1222
* BUGFIX: Putting .props and .targets import on correct location in project files - https://github.com/fsprojects/Paket/issues/1219
* BUGFIX: Propagate framework restriction correctly - https://github.com/fsprojects/Paket/issues/1213
* BUGFIX: Match auth - https://github.com/fsprojects/Paket/issues/1210
* BUGFIX: Better error message when something goes wrong during package download

#### 2.24.0 - 2015-11-11
* Support for feeds that only provide NuGet v3 API - https://github.com/fsprojects/Paket/pull/1205
* BUGFIX: Made PublicAPI.ListTemplateFiles more robust - https://github.com/fsprojects/Paket/pull/1209
* BUGFIX: Allow to specify empty file patterns in paket.template
* BUGFIX: Filter excluded dependencies in template files - https://github.com/fsprojects/Paket/issues/1208
* BUGFIX: Framework dependencies were handled too strict - https://github.com/fsprojects/Paket/issues/1206

#### 2.23.0 - 2015-11-09
* Allow to exclude dependencies in template files - https://github.com/fsprojects/Paket/issues/1199
* Exposed TemplateFile types and Dependencies member - https://github.com/fsprojects/Paket/pull/1203
* Paket uses lock free version of Async.Choice
* Paket generates and parses strategy option in lock file - https://github.com/fsprojects/Paket/pull/1196
* BUGFIX: Fixed version requirement parse issue noticed in FsBlog
* USABILITY: Paket shows parsing errors in app.config files - https://github.com/fsprojects/Paket/issues/1195

#### 2.22.0 - 2015-11-05
* Paket adds binding redirect only for applicable assemblies - https://github.com/fsprojects/Paket/issues/1187
* BUGFIX: Add missing transitive dependencies after paket update - https://github.com/fsprojects/Paket/issues/1190
* BUGFIX: Work around issue with # in file names on mono - https://github.com/fsprojects/Paket/issues/1189
* USABILITY: Better error reporting when prereleases are involved - https://github.com/fsprojects/Paket/issues/1186

#### 2.21.0 - 2015-11-01
* Adding LOCKEDVERSION placeholder to templatefile - https://github.com/fsprojects/Paket/issues/1183

#### 2.20.0 - 2015-10-30
* Allow filtered updates of packages matching a regex - https://github.com/fsprojects/Paket/pull/1178
* Search for paket.references in startup directory (auto-restore feature) - https://github.com/fsprojects/Paket/pull/1179
* BUGFIX: Framework filtering for transisitve packages - https://github.com/fsprojects/Paket/issues/1182

#### 2.19.0 - 2015-10-29
* Resolver changed to breadth first search to escape more quickly from conflict situations - https://github.com/fsprojects/Paket/issues/1174
* Paket init downloads stable version of bootstraper - https://github.com/fsprojects/Paket/issues/1040
* BUGFIX: SemVer updates were broken

#### 2.18.0 - 2015-10-28
* Use branch and bound strategy to escape quickly from conflict situations - https://github.com/fsprojects/Paket/issues/1169
* Queries all feeds in parallel for package details
* New moniker monoandroid50 - https://github.com/fsprojects/Paket/pull/1171
* Reintroduced missing public API functions for docs
* USABILITY: Improved paket's conflict reporting during resolution time - https://github.com/fsprojects/Paket/pull/1168

#### 2.17.0 - 2015-10-24
* Global "oldest matching version" resolver strategy option - http://fsprojects.github.io/Paket/dependencies-file.html#Strategy-option
* Convert-from-nuget and simplify commands simplify framework restrictions if possible - https://github.com/fsprojects/Paket/pull/1159
* BUGFIX: Queries every NuGet feed in parallel and combines the results - https://github.com/fsprojects/Paket/pull/1163
* USABILITY: Give better error message when a file can't be found on a github repo - https://github.com/fsprojects/Paket/issues/1162

#### 2.16.0 - 2015-10-21
* Check that download http status code was 200
* Try to report better error when file is blocked by Firewall - https://github.com/fsprojects/Paket/pull/1155
* BUGFIX: Fixed loading of Project files on mono - https://github.com/fsprojects/Paket/pull/1149
* PERFORMANCE: Caching proxy scheme - https://github.com/fsprojects/Paket/pull/1153
* USABILITY: If caching fails Paket should recover - https://github.com/fsprojects/Paket/issues/1152

#### 2.15.1 - 2015-10-17
* BUGFIX: Fixed framework restriction filter - https://github.com/fsprojects/Paket/pull/1146
* BUGFIX: Fixed parsing of framework restrictions in lock file - https://github.com/fsprojects/Paket/pull/1144
* BUGFIX: Add monoandroid403 to be matched as Some MonoAndroid - https://github.com/fsprojects/Paket/pull/1140
* PERFORMANCE: Use locked version as prefered version when resolver strategy is min - https://github.com/fsprojects/Paket/pull/1141
* COSMETICS: Better error messages when resolver finds no matching version.
* COSMETICS: Fix error message when resolver already resolved to GlobalOverride - https://github.com/fsprojects/Paket/issues/1142

#### 2.14.0 - 2015-10-15
* BUGFIX: Handle silverlight framework identifiers comparison - https://github.com/fsprojects/Paket/pull/1138

#### 2.13.0 - 2015-10-14
* Show-Groups command - http://fsprojects.github.io/Paket/paket-show-groups.html
* BUGFIX: Fixed combine operation for framework restrictions - https://github.com/fsprojects/Paket/issues/1137
* BUGFIX: Lockfile-Parser did not to parse framework restrictions and therefore paket install could lead to wrong lock file - https://github.com/fsprojects/Paket/issues/1135
* USABILITY: Non-SemVer InformationalVersion are now allowed for paket pack - https://github.com/fsprojects/Paket/issues/1134
* USABILITY: Dependencies file parser should detects comma between install settings - https://github.com/fsprojects/Paket/issues/1129
* COSMETICS: Don't show the pin notice if dependency is transitive
* COSMETICS: Don't allow negative numbers in SemVer

#### 2.12.0 - 2015-10-12
* Better SemVer update by adding --keep-major, --keep-minor, --keep-patch to the CLI
* EXPERIMENTAL: Support for WiX installer projects

#### 2.11.0 - 2015-10-09
* Skip unchanged groups during install

#### 2.10.0 - 2015-10-08
* Make resolver to evaluate versions lazily
* BUGFIX: Paket.Pack was broken on filesystems with forward slash seperator - https://github.com/fsprojects/Paket/issues/1119
* BUGFIX: Wrong paket ProjectRefences name causes incorrect packaging - https://github.com/fsprojects/Paket/issues/1113

#### 2.9.0 - 2015-10-05
* Allow to use GitHub tokens to access GitHub files - http://fsprojects.github.io/Paket/paket-config.html
* Allow to update a single group
* BUGFIX: Resolver needs to consider Microsoft.Bcl.Build

#### 2.8.0 - 2015-10-03
* BUGFIX: Selective update needs to consider remote files
* BUGFIX: Ignore disabled upstream feeds - https://github.com/fsprojects/Paket/pull/1105
* BUGFIX: Don't forget to add settings from root dependencies
* COSMETICS: Do not write unnecessary framework restrictions into paket.lock

#### 2.7.0 - 2015-10-02
* Support for private GitHub repos - http://fsprojects.github.io/Paket/github-dependencies.html#Referencing-a-private-github-repository
* BUGFIX: Find the mono binary on OSX 10.11 - https://github.com/fsprojects/Paket/pull/1103

#### 2.6.0 - 2015-10-01
* Allow "content:once" as a package setting - http://fsprojects.github.io/Paket/nuget-dependencies.html#No-content-option
* BUGFIX: Don't add -prerelease to nuspec dependency nodes for project references - https://github.com/fsprojects/Paket/issues/1102
* BUGFIX: Do not create prerelease identifiers for transitive dependencies - https://github.com/fsprojects/Paket/issues/1099
* PERFORMANCE: Do not parse remote dependencies file twice - https://github.com/fsprojects/Paket/issues/1101
* PERFORMANCE: Check if we already downloaded paket.dependencies file for remote files in order to reduce stress on API limit - https://github.com/fsprojects/Paket/issues/1101
* PERFORMANCE: Run all calls against different NuGet protocols in parallel and take the fastest - https://github.com/fsprojects/Paket/issues/1085
* PERFORMANCE: Exclude duplicate NuGet feeds - https://github.com/fsprojects/Paket/issues/1085
* COSMETICS: Cache calls to GitHub in order to reduce stress on API limit - https://github.com/fsprojects/Paket/issues/1101

#### 2.5.0 - 2015-09-29
* Remove all Paket entries from projects which have no paket.references - https://github.com/fsprojects/Paket/issues/1097
* Allow to format VersionRequirements in NuGet syntax
* BUGFIX: Fix KeyNotFoundException when project is net4.0-client - https://github.com/fsprojects/Paket/issues/1095
* BUGFIX: Put prerelease requirement into NuSpec during paket pack - https://github.com/fsprojects/Paket/issues/1088
* BUGFIX: Inconsistent framework exclusion in paket.dependencies - https://github.com/fsprojects/Paket/issues/1093
* BUGFIX: Commands add/remove stripped link:false from file references - https://github.com/fsprojects/Paket/issues/1089
* BUGFIX: Do not create double prerelease identifiers - https://github.com/fsprojects/Paket/issues/1099
* COSMETICS: Only fixup dates in zip archive under Mono - https://github.com/fsprojects/Paket/pull/1094
* PERFORMANCE: Skip asking for versions if only a specific version is requested
* PERFORMANCE: Check if a feed supports a protocol and never retry if not - https://github.com/fsprojects/Paket/issues/1085

#### 2.4.0 - 2015-09-28
* BUGFIX: Paket does not touch config files when the list of binding redirects to add is empty - https://github.com/fsprojects/Paket/pull/1092
* BUGFIX: Fix unsupported https scheme in web proxy - https://github.com/fsprojects/Paket/pull/1080
* BUGFIX: Ignore DotNET 5.0 framework when TargetFramework 4 is specified - https://github.com/fsprojects/Paket/issues/1066
* BUGFIX: Paket failed with: The input sequence was empty - https://github.com/fsprojects/Paket/issues/1071
* BUGFIX: NullReferenceException in applyBindingRedirects during "update nuget package" - https://github.com/fsprojects/Paket/issues/1074
* COSMETICS: Improve error message for bootstrapper if download of Paket.exe fails - https://github.com/fsprojects/Paket/pull/1091

#### 2.3.0 - 2015-09-21
* Binding redirects from target platform only - https://github.com/fsprojects/Paket/pull/1070
* Allow to enable redirects per package - http://fsprojects.github.io/Paket/nuget-dependencies.html#redirects-settings
* BUGFIX: Install command without a lockfile failed when using groups - https://github.com/fsprojects/Paket/issues/1067
* BUGFIX: Only create packages.config entries for referenced packages - https://github.com/fsprojects/Paket/issues/1065
* BUGFIX: Paket update added an app.config to every project - https://github.com/fsprojects/Paket/issues/1068
* BUGFIX: Use commit w/gist download in RemoteDownload.downloadRemoteFiles - https://github.com/fsprojects/Paket/pull/1069

#### 2.1.0 - 2015-09-16
* Added support for custom internet proxy credentials with env vars - https://github.com/fsprojects/Paket/pull/1061
* Removed microsoft.bcl.build.targets from backlist and instead changed "import_targets" default for that package
* Fix handling of packages.config

#### 2.0.0 - 2015-09-15
* Support for `Dependency groups` in paket.dependencies files - http://fsprojects.github.io/Paket/groups.html
* Support for Roslyn-based analyzers - http://fsprojects.github.io/Paket/analyzers.html
* Support for reference conditions - https://github.com/fsprojects/Paket/issues/1026

#### 1.39.10 - 2015-09-13
* Fixed a bug where install and restore use different paths when specifying a project spec on a HTTP link - https://github.com/fsprojects/Paket/pull/1054
* Fix parsing of output path when condition has no spaces - https://github.com/fsprojects/Paket/pull/1058

#### 1.39.1 - 2015-09-08
* Eagerly create app.config files and add to all projects - https://github.com/fsprojects/Paket/pull/1044

#### 1.39.0 - 2015-09-08
* New Bootstrapper with better handling of Paket prereleases

#### 1.37.0 - 2015-09-07
* Support for authentication and complex hosts for HTTP dependencies - https://github.com/fsprojects/Paket/pull/1052
* Always redirect to the Redirect.Version - https://github.com/fsprojects/Paket/pull/1023
* Improvements in the BootStrapper - https://github.com/fsprojects/Paket/pull/1022

#### 1.34.0 - 2015-08-27
* Paket warns about pinned packages only when a new version is available - https://github.com/fsprojects/Paket/pull/1014
* Trace NuGet package URL if download fails
* Fallback to NuGet v2 feed if no version is found in v3

#### 1.33.0 - 2015-08-23
* Paket handles dynamic OutputPath - https://github.com/fsprojects/Paket/pull/942
* Paket warns when package is pinned - https://github.com/fsprojects/Paket/pull/999

#### 1.32.0 - 2015-08-19
* BUGFIX: Fixed compatibility issues with Klondike NuGet server - https://github.com/fsprojects/Paket/pull/997
* BUGFIX: Escape file names in a NuGet compatible way - https://github.com/fsprojects/Paket/pull/996
* BUGFIX: Paket now fails if an update of a nonexistent package is requested - https://github.com/fsprojects/Paket/pull/995

#### 1.31.0 - 2015-08-18
* BUGFIX: Delete old nodes from proj files - https://github.com/fsprojects/Paket/issues/992
* COSMETICS: Better conflict reporting - https://github.com/fsprojects/Paket/pull/994

#### 1.30.0 - 2015-08-18
* BUGFIX: Include prereleases when using NuGet3 - https://github.com/fsprojects/Paket/issues/988
* paket.template allows comments with # or // - https://github.com/fsprojects/Paket/pull/991

#### 1.29.0 - 2015-08-17
* Xamarin iOS + Mac Support - https://github.com/fsprojects/Paket/pull/980
* Handling fallbacks mainly for Xamarin against PCLs - https://github.com/fsprojects/Paket/pull/980
* Removed supported platforms for MonoTouch and MonoAndroid - https://github.com/fsprojects/Paket/pull/980
* Paket only creates requirements from lock file when updating a single package - https://github.com/fsprojects/Paket/pull/985

#### 1.28.0 - 2015-08-13
* Selective update shows better error message on conflict - https://github.com/fsprojects/Paket/pull/980
* Paket init adds default feed - https://github.com/fsprojects/Paket/pull/981
* Show better error message on conflict - https://github.com/fsprojects/Paket/issues/534
* Make option names for paket find-package-versions consistent with the other commands - https://github.com/fsprojects/Paket/issues/890
* Update specifying version does not pin version in paket.dependencies - https://github.com/fsprojects/Paket/pull/979

#### 1.27.0 - 2015-08-13
* Version range semantics changed for `>= x.y.z prerelease` - https://github.com/fsprojects/Paket/issues/976
* BUGFIX: Version trace got lost - https://twitter.com/indy9000/status/631201649219010561
* BUGFIX: copy_local behaviour was broken - https://github.com/fsprojects/Paket/issues/972

#### 1.26.0 - 2015-08-10
* BUGFIX: Paket mixed responses and downloads - https://github.com/fsprojects/Paket/issues/966

#### 1.25.0 - 2015-08-10
* Fix case-sensitivity of boostrapper on mono
* Reactive NuGet v3
* Check for conflicts in selective update - https://github.com/fsprojects/Paket/pull/964
* BUGFIX: Escape file names - https://github.com/fsprojects/Paket/pull/960

#### 1.23.0 - 2015-08-04
* BUGFIX: Selective update resolves the graph for selected package - https://github.com/fsprojects/Paket/pull/957

#### 1.22.0 - 2015-07-31
* Use FSharp.Core 4.0
* Fix build exe path which includes whitespace - https://github.com/fsprojects/ProjectScaffold/pull/185
* Preserve encoding upon saving solution - https://github.com/fsprojects/Paket/pull/940
* BUGFIX: If we specify a templatefile in paket pack it still packs all templates - https://github.com/fsprojects/Paket/pull/944
* BUGFIX: If we specify a type project templatefile in paket pack it should find the project - https://github.com/fsprojects/Paket/issues/945
* BUGFIX: Paket pack succeeded even when there're missing files - https://github.com/fsprojects/Paket/issues/948
* BUGFIX: FindAllFiles should handle paths that are longer than 260 characters - https://github.com/fsprojects/Paket/issues/949

#### 1.21.0 - 2015-07-23
* Allow NuGet packages to put version in the path - https://github.com/fsprojects/Paket/pull/928

#### 1.20.0 - 2015-07-21
* Allow to get version requirements from paket.lock instead of paket.dependencies - https://github.com/fsprojects/Paket/pull/924
* Add new ASP.NET 5.0 monikers - https://github.com/fsprojects/Paket/issues/921
* BUGFIX: Paket crashed with Null Ref Exception for MBrace - https://github.com/fsprojects/Paket/issues/923
* BUGFIX: Exclude submodules from processing - https://github.com/fsprojects/Paket/issues/918

#### 1.19.0 - 2015-07-13
* Support Odata query fallback for package details with /odata prefix - https://github.com/fsprojects/Paket/pull/922
* Establish beta-level comatibility with Klondike nuget server - https://github.com/fsprojects/Paket/pull/907
* BUGFIX: Improved SemVer parser - https://github.com/fsprojects/Paket/pull/920
* BUGFIX: Added fix for windows-style network source-paths in dependencies parser - https://github.com/fsprojects/Paket/pull/903
* BUGFIX: Settings for dependent packages are now respected - https://github.com/fsprojects/Paket/pull/919
* BUGFIX: `--force` option is working for install/update/restore remote files too
* BUGFIX: Delete cached errors if all sources fail - https://github.com/fsprojects/Paket/issues/908
* BUGFIX: Use updated globbing for paket.template
* COSMETICS: Better error message when package doesn't exist
* COSMETICS: Show better error message when a package is used in `paket.references` but not in `paket.lock`

#### 1.18.0 - 2015-06-22
* Exclusion syntax for paket.template files - https://github.com/fsprojects/Paket/pull/882
* BUGFIX: Issue with `paket pack` and multiple paket.template files fixed - https://github.com/fsprojects/Paket/issues/893

#### 1.17.0 - 2015-06-22
* Tab completion for installed packages in Paket.PowerShell - https://github.com/fsprojects/Paket/pull/892
* BUGFIX: Find-package-versions did not work - https://github.com/fsprojects/Paket/issues/886
* BUGFIX: Find-packages did not work - https://github.com/fsprojects/Paket/issues/888 https://github.com/fsprojects/Paket/issues/889
* COSMETICS: Improved the documentation for the commands - https://github.com/fsprojects/Paket/pull/891

#### 1.16.0 - 2015-06-21
* Make sure retrieved versions are ordered by version with latest version first - https://github.com/fsprojects/Paket/issues/886
* PowerShell argument tab completion for Paket-Add - https://github.com/fsprojects/Paket/pull/887
* Detection of DNX and DNXCore frameworks
* BUGFIX: Exceptions were not logged to command line - https://github.com/fsprojects/Paket/pull/885

#### 1.15.0 - 2015-06-18
* Paket.PowerShell support for Package Manager Console - https://github.com/fsprojects/Paket/pull/875
* Fix download of outdated files - https://github.com/fsprojects/Paket/issues/876

#### 1.14.0 - 2015-06-14
* Chocolatey support for Paket.PowerShell - https://github.com/fsprojects/Paket/pull/872
* BUGFIX: Single version in deps file created invalid dependend package- https://github.com/fsprojects/Paket/issues/871

#### 1.13.0 - 2015-06-12
* Paket.PowerShell support - https://github.com/fsprojects/Paket/pull/839
* EXPERIMENTAL: Allow link:false settings for file references in `paket.references` files
* BUGFIX: `paket update` did not pick latest prerelease version of indirect dependency - https://github.com/fsprojects/Paket/issues/866

#### 1.12.0 - 2015-06-09
* BUGFIX: Paket add should not update the package if it's already there
* BUGFIX: "copy_local" was not respected for indirect dependencies - https://github.com/fsprojects/Paket/issues/856
* BUGFIX: Suggest only packages from the installed sources - https://github.com/fsprojects/Paket.VisualStudio/issues/57
* BUGFIX: Trace license warning only in verbose mode - https://github.com/fsprojects/Paket/issues/862
* BUGFIX: Fix ./ issues during pack
* BUGFIX: Serialize != operator correctly - https://github.com/fsprojects/Paket/issues/857
* COSMETICS: Don't save the `paket.lock` file if it didn't changed

#### 1.11.0 - 2015-06-08
* Support for cancelling bootstrapper - https://github.com/fsprojects/Paket/pull/860
* Increase timeout for restricted access mode - https://github.com/fsprojects/Paket/issues/858

#### 1.10.0 - 2015-06-02
* `paket init` puts Paket binaries into the project path - https://github.com/fsprojects/Paket/pull/853
* Do not duplicate files in the nupkg - https://github.com/fsprojects/Paket/issues/851
* Pack command reuses project version if directly given - https://github.com/fsprojects/Paket/issues/837
* BUGFIX: `paket install` was not respecting `content:none` - https://github.com/fsprojects/Paket/issues/854

#### 1.9.0 - 2015-05-30
* Paket pack allows to specify current nuget version as dependency - https://github.com/fsprojects/Paket/issues/837
* BUGFIX: Fix long version of --silent flag - https://github.com/fsprojects/Paket/pull/849

#### 1.8.0 - 2015-05-28
* Implement --no-install and --redirects for "paket update" - https://github.com/fsprojects/Paket/pull/847
* BUGFIX: Fix inconsistent parameter names - https://github.com/fsprojects/Paket/pull/846

#### 1.7.2 - 2015-05-28
* New `--only-referenced` parameter for restore - https://github.com/fsprojects/Paket/pull/843
* Make the output path relative to the dependencies file - https://github.com/fsprojects/Paket/issues/829
* Analyze content files with case insensitive setting - https://github.com/fsprojects/Paket/issues/816
* BUGFIX: Parse NuGet package prerelease versions containing "-" - https://github.com/fsprojects/Paket/issues/841

#### 1.6.0 - 2015-05-26
* Paket init - init dependencies file with default NuGet source
* Allow to init paket in given directory
* Automatically query all package feeds in "Find packages"
* Allow to override install settings in 'paket.dependencies' with values from 'paket.references' - https://github.com/fsprojects/Paket/issues/836
* BUGFIX: `paket install` fails if package version doesn't match .nupkg file - https://github.com/fsprojects/Paket/issues/834
* BUGFIX: Try to work around issue with mono zip functions - https://github.com/fsharp/FAKE/issues/810

#### 1.5.0 - 2015-05-21
* Property tests for dependencies files parser - https://github.com/fsprojects/Paket/pull/807
* EXPERIMENTAL: Query NuGet feeds in parallel
* Allow to specify the directory for `convert-to-nuget` in PublicAPI
* Expose project Guids from project files
* Allow simplify on concrete dependencies file
* Allow to specify a concrete template file for `paket pack`
* Add overload in PublicAPI for default Restore
* Better tracing during "update package"
* Allow to register trace functions
* Allow to specify a source feed for Find-Packages and Find-Package-Versions command
* BUGFIX: Fix dates in local nuget packages
* BUGFIX: NullReferenceException in `convert-from-nuget` - https://github.com/fsprojects/Paket/pull/831
* BUGFIX: `Convert-from-nuget` quotes source feeds - https://github.com/fsprojects/Paket/pull/833
* BUGFIX: Observable.ofAsync fires OnCompleted - https://github.com/fsprojects/Paket/pull/835
* BUGFIX: Work around issue with CustomAssemblyAttributes during `paket pack` - https://github.com/fsprojects/Paket/issues/827
* BUGFIX: Fix dates after creating a package
* BUGFIX: Always trim package names from command line
* BUGFIX: Always show default nuget stream in completion

#### 1.4.0 - 2015-05-08
* EXPERIMENTAL: Find-Packages command - http://fsprojects.github.io/Paket/paket-find-packages.html
* EXPERIMENTAL: Find-Package-Versions command - http://fsprojects.github.io/Paket/paket-find-package-versions.html
* EXPERIMENTAL: Show-Installed-Packages command - http://fsprojects.github.io/Paket/paket-show-installed-packages.html
* Expose GetDefinedNuGetFeeds in Public API
* Expose GetSources in Public API
* BUGFIX: NuGet Convert works with empty version strings - https://github.com/fsprojects/Paket/pull/821
* BUGFIX: Don't shortcut conflicting addition
* BUGFIX: Better pin down behaviour during "Smart Update""
* BUGFIX: Only replace nuget package during add if the old one had no version
* BUGFIX: Put fixed packages to the end - https://github.com/fsprojects/Paket/issues/814
* BUGFIX: Fix `paket add` if package is already there - https://github.com/fsprojects/Paket/issues/814
* BUGFIX: Fix `paket add` for very first dependency - https://github.com/fsprojects/Paket/issues/814
* BUGFIX: Paket pack had issues with \ in subfolders - https://github.com/fsprojects/Paket/issues/812
* BZGFIX: Use https://api.nuget.org/v3/index.json for Autocomplete
* BUGFIX: Set exit code to 1 if the command line parser finds error
* BUGFIX: Windows restrictions were not parsed from lockfile - https://github.com/fsprojects/Paket/issues/810
* BUGFIX: Paket tries to keep the alphabetical order when using `paket add`
* BUGFIX: Do not generate entries for empty extensions in nupkg
* BUGFIX: Portable framework restrictions were not parsed from lockfile - https://github.com/fsprojects/Paket/issues/810
* COSMETICS: "Done" message in bootstrapper
* COSMETICS: -s parameter for Bootstrapper
* COSMETICS: Don't perform unnecessary installs during `paket add`
* COSMETICS: Always print the command on command parser error

#### 1.3.0 - 2015-04-30
* Paket keeps paket.dependencies as stable as possible during edits - https://github.com/fsprojects/Paket/pull/802
* `paket push` doesn't need a dependencies file any more - https://github.com/fsprojects/Paket/issues/800
* Added `--self` for self update of bootstrapper - https://github.com/fsprojects/Paket/issues/791
* BUGFIX: `convert-from-nuget` doen`t duplicate sources anymore - https://github.com/fsprojects/Paket/pull/804

#### 1.2.0 - 2015-04-24
* Add Paket.BootStrapper NuGet package - https://github.com/fsprojects/Paket/issues/790

#### 1.1.3 - 2015-04-24
* Fix StackOverflowException when using local path - https://github.com/fsprojects/Paket/issues/795

#### 1.1.2 - 2015-04-24
* `paket add` should not change dependencies file if the package is misspelled - https://github.com/fsprojects/Paket/issues/798

#### 1.1.1 - 2015-04-24
* Support developmentDependency nuget dependencies - https://github.com/fsprojects/Paket/issues/796

#### 1.1.0 - 2015-04-23
* Pack command is able to detect portable frameworks - https://github.com/fsprojects/Paket/issues/797

#### 1.0.2 - 2015-04-23
* `Convert-from-nuget` removes custom import and targets - https://github.com/fsprojects/Paket/pull/792

#### 1.0.1 - 2015-04-20
* New bootstrapper protects paket.exe from incomplete github downloads - https://github.com/fsprojects/Paket/pull/788

#### 1.0.0 - 2015-04-17
* Big release from fsharpex

#### 0.42.1 - 2015-04-17
* BUGFIX: Smart Install is no longer adding dependencies to paket.dependencies if specified in paket.references but not in paket.dependencies - https://github.com/fsprojects/Paket/issues/779
* BUGFIX: Fix smart install when we add a pinned version - https://github.com/fsprojects/Paket/issues/777
* Trace NuGet server response in verbose mode - https://github.com/fsprojects/Paket/issues/775
* BUGFIX: Fixing wrong local path detection with `paket install` - https://github.com/fsprojects/Paket/pull/773
* BUGFIX: Fixed zip opening on mono - https://github.com/fsprojects/Paket/pull/774

#### 0.41.0 - 2015-04-13
* New Testimonials page - http://fsprojects.github.io/Paket/testimonials.html
* New `PAKET.VERSION` environment variable for bootstraper - https://github.com/fsprojects/Paket/pull/771
* `convert-from-nuget` aggregates target framework from packages.config files - https://github.com/fsprojects/Paket/pull/768
* Improved config file formatting with indented binding redirects - https://github.com/fsprojects/Paket/pull/769
* BUGFIX: Fixed home path detection - https://github.com/fsprojects/Paket/pull/770
* COSMETICS: Better error message when `paket.dependencies` is missing - https://github.com/fsprojects/Paket/issues/764

#### 0.40.0 - 2015-04-09
* Try to fix dates in Nuget packages - https://github.com/fsprojects/Paket/issues/761
* `convert-from-nuget` reads target framework from packages.config files - https://github.com/fsprojects/Paket/pull/760
* Allow . in target file names for pack - https://github.com/fsprojects/Paket/issues/756

#### 0.39.0 - 2015-04-08
* Upgrading to .NET 4.5
* Removing DotNetZip and using the .NET 4.5 Zip APIs instead - https://github.com/fsprojects/Paket/pull/732
* Boostrapper download without `nuget.exe` - https://github.com/fsprojects/Paket/pull/734
* Added frameworkAssemblies to nuspec templating - https://github.com/fsprojects/Paket/issues/740
* BUGFIX: Only pick up project output files for pack that exactly match assembly filename - https://github.com/fsprojects/Paket/issues/752
* BUGFIX: Detect Silverlight version in csproj files - https://github.com/fsprojects/Paket/issues/751
* BUGFIX: Fix mono timeout during license download - https://github.com/fsprojects/Paket/issues/746
* BUGFIX: Detect `sl` as Silverlight - https://github.com/fsprojects/Paket/issues/744

#### 0.38.0 - 2015-03-30
* The restore process downloads package licenses automatically - https://github.com/fsprojects/Paket/pull/737

#### 0.37.0 - 2015-03-28
* Fallback to NuGet.exe if the bootstrapper fails to download from GitHub - https://github.com/fsprojects/Paket/pull/733
* COSMETICS: Display the file name if Paket crashes on some invalid file - https://github.com/fsprojects/Paket/pull/730

#### 0.36.0 - 2015-03-27
* Allow to add references section to paket.template file - https://github.com/fsprojects/Paket/issues/721
* Allow to compute libraries for specific framework - https://github.com/fsprojects/Paket/issues/723
* Detect .NET 4.6 - https://github.com/fsprojects/Paket/issues/727
* SemVer allows "number + build metadata" format - https://github.com/fsprojects/Paket/issues/704
* `paket push` shows status information - https://github.com/fsprojects/Paket/pull/695
* BUGFIX: Maintain order of content file items - https://github.com/fsprojects/Paket/pull/722
* BUGFIX: `Convert-from-nuget` ignores disabled NuGet feeds - https://github.com/fsprojects/Paket/pull/720
* BUGFIX: Smart install should not remove sources from `paket.dependencies` - https://github.com/fsprojects/Paket/pull/726
* BUGFIX: Smart install should create paket.lock if we have references files - https://github.com/fsprojects/Paket/pull/725
* COSMETICS: better tracing of intermediate resolution conflicts

#### 0.34.0 - 2015-03-12
* `paket pack` pretty-prints it's nuspec - https://github.com/fsprojects/Paket/issues/691
* Paket packs .MDBs docs into the nupkg - https://github.com/fsprojects/Paket/issues/693
* paket pack / paket.template support wildcard patterns - https://github.com/fsprojects/Paket/issues/690
* Allow empty lines in `paket.template` and report file name if parser fails - https://github.com/fsprojects/Paket/issues/692
* BUGFIX: paket.template - file type respects dir without slash at the end - https://github.com/fsprojects/Paket/issues/698
* BUGFIX: paket-files folder is alwaays relative to `paket.dependencies` - https://github.com/fsprojects/Paket/issues/564
* BUGFIX: `paket install` respects manual paket nodes - https://github.com/fsprojects/Paket/issues/679

#### 0.33.0 - 2015-03-10
* Paket packs XML docs into the nupkg - https://github.com/fsprojects/Paket/issues/689
* BUGFIX: Install settings from `paket.dependencies` should override package settings - https://github.com/fsprojects/Paket/issues/688

#### 0.32.0 - 2015-03-09
* PERFORMANCE: If resolver runs into conflict then use Warnsdorff's rule - https://github.com/fsprojects/Paket/pull/684
* BUGFIX: Fixed Linux install scripts - https://github.com/fsprojects/Paket/pull/681
* Support for WinExe output type - https://github.com/fsprojects/Paket/pull/675
* BUGFIX: Fix Nuget compat issue with leading zeros - https://github.com/fsprojects/Paket/pull/672
* BUGFIX: Detect inter project dependencies without matching package id - https://github.com/fsprojects/Paket/pull/671
* BUGFIX: Parse prerelease numbers into bigint since ints might overflow - https://github.com/fsprojects/Paket/pull/667
* BUGFIX: Optional fields in template files are read correctly - https://github.com/fsprojects/Paket/pull/666
* BUGFIX: Better url and endpoint handling in `paket push` - https://github.com/fsprojects/Paket/pull/663
* COSMETICS: Better tracing when resolver runs into conflict - https://github.com/fsprojects/Paket/pull/684
* COSMETICS: Better error message when a package is listed twice in `paket.references` - https://github.com/fsprojects/Paket/pull/686
* COSMETICS: Use Chessie for ROP - https://github.com/fsprojects/Chessie

#### 0.31.2 - 2015-02-26
* BUGFIX: Robust and much faster template file parser - https://github.com/fsprojects/Paket/pull/660

#### 0.31.1 - 2015-02-25
* Use latest FAKE tasks

#### 0.31.0 - 2015-02-25
* BUGFIX: Fix help for init command - https://github.com/fsprojects/Paket/pull/654
* BUGFIX: Allow non-standard API endpoint for push - https://github.com/fsprojects/Paket/pull/652
* BUGFIX: Special case nuget.org
* BUGFIX: paket add/remove with just project name - https://github.com/fsprojects/Paket/pull/650
* BUGFIX: Uploading packages as multiform content type - https://github.com/fsprojects/Paket/pull/651
* BUGFIX: Handle transient dependencies better in pack command - https://github.com/fsprojects/Paket/pull/649
* BUGFIX: Only load custom attributes if not given in TemplateFile or cmd parameter
* BUGFIX: Detect .NET 4.5.1 - https://github.com/fsprojects/Paket/pull/647

#### 0.30.0 - 2015-02-23
* New command: `paket pack` - http://fsprojects.github.io/Paket/paket-pack.html
* New command: `paket push` - http://fsprojects.github.io/Paket/paket-push.html
* Improved command line help - https://github.com/fsprojects/Paket/pull/639
* BUGFIX: fix no_auto_restore option parsing - https://github.com/fsprojects/Paket/issues/632

#### 0.29.0 - 2015-02-18
* Allow local NuGet sources with spaces in `paket.dependencies` - https://github.com/fsprojects/Paket/issues/616
* Streamlined install options in `paket.dependencies` and `paket.references` - https://github.com/fsprojects/Paket/issues/587
* Allow to opt-out of targets import - https://github.com/fsprojects/Paket/issues/587
* New option to add/remove packages for a single project - https://github.com/fsprojects/Paket/pull/610
* BUGFIX: Blacklisted Microsoft.Bcl.Build.targets - https://github.com/fsprojects/Paket/issues/618
* BUGFIX: Selective update doesn't add package twice from `paket.references` anymore
* BUGFIX: `paket install` installs GitHub source files
* COSMETICS: Respect home directories on mono - https://github.com/fsprojects/Paket/issues/612
* COSMETICS: `paket add` inserts the new package in alphabetical position - https://github.com/fsprojects/Paket/issues/596

#### 0.28.0 - 2015-02-16
* Add a simple API which allows to retrieve NuGet v3 autocomplete
* Allow unix-style comments in `paket.dependencies` file
* BUGFIX: `paket restore` does not fail on missing `paket.version` files - https://github.com/fsprojects/Paket/issues/600
* BUGFIX: Parsing of conditional dependencies should detect portable case - https://github.com/fsprojects/Paket/issues/594
* BUGFIX: Prerelease requirements in `paket.dependencies` should override package dependencies - https://github.com/fsprojects/Paket/issues/607
* BUGFIX: Try to ease the pain with mono bug in Process class - https://github.com/fsprojects/Paket/issues/599
* BUGFIX: `paket restore` does not re-download http references - https://github.com/fsprojects/Paket/issues/592
* BUGFIX: Make DeletePaketNodes more robust - https://github.com/fsprojects/Paket/issues/591
* BUGFIX: Install content files on mono - https://github.com/fsprojects/Paket/issues/561
* BUGFIX: Install process doesn't duplicate Imports of targets files any more - https://github.com/fsprojects/Paket/issues/588
* BUGFIX: Don't remove comments from `paket.dependencies` file - https://github.com/fsprojects/Paket/issues/584
* COSMETICS: Paket should not reformat app/web.config files while changing assembly redirects - https://github.com/fsprojects/Paket/issues/597

#### 0.27.0 - 2015-02-07
* Install process will reference `.props` and `.targets` files from NuGet packages - https://github.com/fsprojects/Paket/issues/516
* Don't internalize in paket.exe during ILMerge
* Allow to download from pre-authenticated MyGet feed - https://github.com/fsprojects/Paket/issues/466
* BUGFIX: Fix `paket install --hard` for FSharp.Core - https://github.com/fsprojects/Paket/issues/579
* BUGFIX: `paket convert-from-nuget` ignores casing when looking for nuget.targets - https://github.com/fsprojects/Paket/issues/580
* BUGFIX: `paket install` correctly parses HTTP references - https://github.com/fsprojects/Paket/pull/571
* BUGFIX: `paket.dependencies` parser now fails if tokens are not valid
* COSMETICS: Prerelease strings are checked that they don't contain operators
* COSMETICS: Create an install function in the API which takes a `paket.dependencies` file as text - https://github.com/fsprojects/Paket/issues/576

#### 0.26.0 - 2015-01-31
* Allow to opt-out of old frameworks in `paket.dependencies` - http://fsprojects.github.io/Paket/nuget-dependencies.html#Framework-restrictions
* Allow `copy_local` settings in `paket.references` - http://fsprojects.github.io/Paket/references-files.html#copy_local-settings
* COSMETICS: `paket.lock` beautification for HTTP specs - https://github.com/fsprojects/Paket/pull/571

#### 0.25.0 - 2015-01-25
* BUGFIX: If more than one TargetFramework-specific dependency to the same package exist, we take the latest one - https://github.com/fsprojects/Paket/pull/567
* BUGFIX: Removes interactive-shell-check on `add auth` - https://github.com/fsprojects/Paket/pull/565
* BUGFIX: Can parse open NuGet ranges in brackets - https://github.com/fsprojects/Paket/issues/560
* BUGFIX: Detect `net35-client` - https://github.com/fsprojects/Paket/issues/559
* BUGFIX: Show help for `auto-restore` command - https://github.com/fsprojects/Paket/pull/558

#### 0.24.0 - 2015-01-19
* Allow to disable Visual Studio NuGet package restore - http://fsprojects.github.io/Paket/paket-auto-restore.html
* BUGFIX: Probe for unnormalized and normalized versions in local NuGet feeds - https://github.com/fsprojects/Paket/issues/556

#### 0.23.0 - 2015-01-15
* Refactored `init` & `init auto restore` to Railway Oriented Programming - https://github.com/fsprojects/Paket/pull/533
* Refactored FindRefs to Railway Oriented Programming - https://github.com/fsprojects/Paket/pull/529
* BUGFIX: paket.bootstrapper.exe and paket.exe use better proxy detection - https://github.com/fsprojects/Paket/pull/552
* BUGFIX: `paket add` offered to add dependencies even when they are already added - https://github.com/fsprojects/Paket/issues/550
* BUGFIX: Detect `Net20-client` - https://github.com/fsprojects/Paket/issues/547
* BUGFIX: Give better error message when package is not found in a local feed - https://github.com/fsprojects/Paket/issues/545
* BUGFIX: Don't download gists that are up-to-date - https://github.com/fsprojects/Paket/issues/513
* BUGFIX: fix parsing of longer http links - https://github.com/fsprojects/Paket/pull/536
* BUGFIX: Detect correct `paket.references` filenames during convert-from-nuget
* BUGFIX: If no package source is found during convert-from-nuget we use the default NuGet feed
* COSMETICS: Config file is only saved when needed
* COSMETICS: Ignore completely empty lib folders
* COSMETICS: `paket convert-from-nuget` warns if it can't find a NuGet feed - https://github.com/fsprojects/Paket/issues/548
* COSMETICS: Remove icon from bootstrapper to make file size much smaller

#### 0.22.0 - 2015-01-05
* Bootstrapper avoids github API - https://github.com/fsprojects/Paket/issues/510
* Refactoring to Railwal Oriented Programming - http://fsharpforfunandprofit.com/rop/
* Always trim line end in lockfile
* Improved binding redirects detection - https://github.com/fsprojects/Paket/pull/507
* Don't catch NullReferenceExceptions for now - https://github.com/fsprojects/Paket/issues/505
* BUGFIX: Paket update nuget X doesn't work - https://github.com/fsprojects/Paket/issues/512

#### 0.21.0 - 2015-01-02
* New `--log-file` parameter allows to trace into logfile - https://github.com/fsprojects/Paket/pull/502
* Trace stacktrace on all NullReferenceExceptions - https://github.com/fsprojects/Paket/issues/500
* Paket.locked file has 2 minute timeout
* BUGFIX: Detect the version of a GitHub gist correctly - https://github.com/fsprojects/Paket/issues/499
* BUGFIX: Dependencies file saves http and gist links correctly - https://github.com/fsprojects/Paket/issues/498
* BUGFIX: Don't relax "OverrideAll" conditions during `paket install`
* BUGFIX: fix priority of parsing atom nuget feed for package Id - https://github.com/fsprojects/Paket/issues/494
* BUGFIX: fix JSON deserializer and reactivate cache - https://github.com/fsprojects/Paket/pull/495
* BUGFIX: Make the file search for app.config and web.config case insensitive - https://github.com/fsprojects/Paket/issues/493
* BUGFIX: Don't add duplicate lines in `packet.dependencies` - https://github.com/fsprojects/Paket/issues/492
* BUGFIX: Keep framework restrictions in `paket install`- https://github.com/fsprojects/Paket/issues/486
* WORKAROUND: Do not fail on BadCrcException during unzip and only show a warning - https://github.com/fsprojects/Paket/issues/484
* WORKAROUND: Disable NuGet v3 feed for now - seems to be unreliable.
* PERFORMANCE: Don't parse project files twice - https://github.com/fsprojects/Paket/issues/487
* PERFORMANCE: Cache platform penalty calculation - https://github.com/fsprojects/Paket/issues/487
* PERFORMANCE: Use StringBuilder for path replacement - https://github.com/fsprojects/Paket/issues/487
* PERFORMANCE: Cache feed errors - https://github.com/fsprojects/Paket/issues/487
* PERFORMANCE: Put feed url into cache filename - https://github.com/fsprojects/Paket/issues/487
* PERFORMANCE: Relax prerelease requirements for pinned versions - https://github.com/fsprojects/Paket/issues/487
* PERFORMANCE: Don't enumerate all files, since we only need lib files - https://github.com/fsprojects/Paket/issues/487
* PERFORMANCE: Pin sourcefile dependencies - https://github.com/fsprojects/Paket/issues/487
* PERFORMANCE: Cache path penalty calculation - https://github.com/fsprojects/Paket/issues/487
* PERFORMANCE: Cache path extraction - https://github.com/fsprojects/Paket/issues/487

#### 0.20.1 - 2014-12-30
* COSMETICS: Trim end of line in lockfile.

#### 0.20.0 - 2014-12-29
* `paket install` performs a selective update based on the changes in the dependencies file - http://fsprojects.github.io/Paket/lock-file.html#Performing-updates
* Paket.exe acquires a lock for all write processes - https://github.com/fsprojects/Paket/pull/469
* New command to add credentials - http://fsprojects.github.io/Paket/paket-config.html#Add-credentials
* Smarter conditional NuGet dependencies - https://github.com/fsprojects/Paket/pull/462
* If environment auth variables are empty a fallback to the config is used- https://github.com/fsprojects/Paket/pull/459
* Better handling for multiple files from same GitHub repository - https://github.com/fsprojects/Paket/pull/451
* Extend Public API for plugin
* BUGFIX: Remove parsing of invalid child element of ProjectReference - https://github.com/fsprojects/Paket/pull/453
* BUGFIX: Don't add NuGet packages twice to a references file - https://github.com/fsprojects/Paket/pull/460
* BUGFIX: Use Max strategy for `paket outdated --ingore-constraints` - https://github.com/fsprojects/Paket/pull/463
* BUGFIX: Don't delete downloaded github zip file
* BUGFIX: Cannot install nuget packages from local TeamCity feeds due to proxy - https://github.com/fsprojects/Paket/pull/482
* BUGFIX: Don't touch framework assemblies if not needed
* BUGFIX: Check versions file synchronously
* BUGFIX: Restore console color after handling exception - https://github.com/fsprojects/Paket/pull/467
* COSMETICS: `>= 0` version range simplified to empty string - https://github.com/fsprojects/Paket/pull/449
* COSMETICS: Paket.exe and paket.bootstrapper.exe have a logo - https://github.com/fsprojects/Paket/pull/473

#### 0.18.0 - 2014-12-09
* Show command help on `--help` - https://github.com/fsprojects/Paket/pull/437
* Allow to opt in to BindingRedirects - https://github.com/fsprojects/Paket/pull/436
* Don't run simplify in strict mode - https://github.com/fsprojects/Paket/pull/443
* Allow to remove NuGet packages in interactive mode - https://github.com/fsprojects/Paket/pull/432
* Added auto-unzip of downloaded archives - https://github.com/fsprojects/Paket/pull/430
* Allow to reference binary files via http reference - https://github.com/fsprojects/Paket/pull/427
* Faster BindingRedirects - https://github.com/fsprojects/Paket/pull/414
* Using a different FSharp.Core NuGet package - https://github.com/fsprojects/Paket/pull/416
* Find the paket.references file in upper directories - https://github.com/fsprojects/Paket/pull/409
* Allow `paket.references` files in upper directories - https://github.com/fsprojects/Paket/pull/403
* Clear failure message for `paket simplify`, when lock file is outdated - https://github.com/fsprojects/Paket/pull/403
* BUGFIX: `Selective update` updates only dependent packages - https://github.com/fsprojects/Paket/pull/410
* BUGFIX: If there are only prereleases we should just take these
* BUGFIX: `paket update nuget <name>` fails if <name> was not found in lockfile - https://github.com/fsprojects/Paket/issues/404
* BUGFIX: Unescape library filename - https://github.com/fsprojects/Paket/pull/412
* BUGFIX: Allow to reference multiple files from same repository directory - https://github.com/fsprojects/Paket/pull/445
* BUGFIX: Don't reference satellite assemblies - https://github.com/fsprojects/Paket/pull/444
* BUGFIX: Binding redirect version is picked from highest library version - https://github.com/fsprojects/Paket/pull/422
* BUGFIX: Handle numeric part of PreRelease identifiers correctly - https://github.com/fsprojects/Paket/pull/426
* BUGFIX: Fixed casing issue in selective update - https://github.com/fsprojects/Paket/pull/434
* BUGFIX: Parse http links from lockfile
* BUGFIX: Calculate dependencies file name for http resources - https://github.com/fsprojects/Paket/pull/428

#### 0.17.0 - 2014-11-29
* FrameworkHandling: Support more portable profiles and reduce the impact in the XML file
* FrameworkHandling: support extracting Silverlight5.0 and NetCore4.5 - https://github.com/fsprojects/Paket/pull/389
* New command `paket init` - http://fsprojects.github.io/Paket/paket-init.html
* Better error message for missing files in paket.lock file - https://github.com/fsprojects/Paket/pull/402
* BUGFIX: Crash on 'install' when input seq was empty - https://github.com/fsprojects/Paket/pull/395
* BUGFIX: Handle multiple version results from NuGet - https://github.com/fsprojects/Paket/pull/393

#### 0.16.0 - 2014-11-23
* Integrate BindingRedirects into Paket install process - https://github.com/fsprojects/Paket/pull/383
* BUGFIX: Download of GitHub files should clean it's own directory - https://github.com/fsprojects/Paket/issues/385
* BUGFIX: Don't remove custom framework references - https://github.com/fsprojects/Paket/issues/376
* BUGFIX: Path to dependencies file is now relative after `convert-from-nuget` - https://github.com/fsprojects/Paket/pull/379
* BUGFIX: Restore command in targets file didn't work with spaces in paths - https://github.com/fsprojects/Paket/issues/375
* BUGFIX: Detect FrameworkReferences without restrictions in nuspec file and install these
* BUGFIX: Read sources even if we don't find packages - https://github.com/fsprojects/Paket/issues/372

#### 0.15.0 - 2014-11-19
* Allow to use basic framework restrictions in NuGet packages - https://github.com/fsprojects/Paket/issues/307
* Support feeds that don't support NormalizedVersion - https://github.com/fsprojects/Paket/issues/361
* BUGFIX: Use Nuget v2 as fallback
* BUGFIX: Accept and normalize versions like 6.0.1302.0-Preview - https://github.com/fsprojects/Paket/issues/364
* BUGFIX: Fixed handling of package dependencies containing string "nuget" - https://github.com/fsprojects/Paket/pull/363

#### 0.14.0 - 2014-11-14
* Uses Nuget v3 API, which enables much faster resolver
* BUGFIX: Keep project file order similar to VS order
* Support unlisted dependencies if nothing else fits - https://github.com/fsprojects/Paket/issues/327

#### 0.13.0 - 2014-11-11
* New support for general HTTP dependencies - http://fsprojects.github.io/Paket/http-dependencies.html
* New F# Interactive support - http://fsprojects.github.io/Paket/reference-from-repl.html
* New `paket find-refs` command - http://fsprojects.github.io/Paket/paket-find-refs.html
* Migration of NuGet source credentials during `paket convert-from-nuget` - http://fsprojects.github.io/Paket/paket-convert-from-nuget.html#Migrating-NuGet-source-credentials
* Bootstrapper uses .NET 4.0 - https://github.com/fsprojects/Paket/pull/355
* Adding --ignore-constraints to `paket outdated` - https://github.com/fsprojects/Paket/issues/308
* PERFORMANCE: If `paket add` doesn't change the `paket.dependencies` file then the resolver process will be skipped
* BUGFIX: `paket update nuget [PACKAGENAME]` should use the same update strategy as `paket add` - https://github.com/fsprojects/Paket/issues/330
* BUGFIX: Trailing whitespace is ignored in `paket.references`

#### 0.12.0 - 2014-11-07
* New global paket.config file - http://fsprojects.github.io/Paket/paket-config.html
* Trace warning when we replace NuGet.exe with NuGet.CommandLine - https://github.com/fsprojects/Paket/issues/320
* Allow to parse relative NuGet folders - https://github.com/fsprojects/Paket/issues/317
* When paket skips a framework install because of custom nodes it shows a warning - https://github.com/fsprojects/Paket/issues/316
* Remove the namespaces from the nuspec parser - https://github.com/fsprojects/Paket/pull/315
* New function which extracts the TargetFramework of a given projectfile.
* New function which calculates dependencies for a given projectfile.
* Project output type can be detected from a project file
* Allow to retrieve inter project dependencies from a project file
* BUGFIX: Exclude unlisted NuGet packages in Resolver - https://github.com/fsprojects/Paket/issues/327
* BUGFIX: Detect Lib vs. lib folder on Linux - https://github.com/fsprojects/Paket/issues/332
* BUGFIX: Paket stopwatch was incorrect - https://github.com/fsprojects/Paket/issues/326
* BUGFIX: Paket failed on generating lockfile for LessThan version requirement - https://github.com/fsprojects/Paket/pull/314
* BUGFIX: Don't match suffixes in local NuGet packages - https://github.com/fsprojects/Paket/issues/317
* BUGFIX: Don't fail with NullReferenceException when analyzing nuget.config - https://github.com/fsprojects/Paket/issues/319

#### 0.11.0 - 2014-10-29
* Build a merged install model with all packages - https://github.com/fsprojects/Paket/issues/297
* `paket update` command allows to set a version - http://fsprojects.github.io/Paket/paket-update.html#Updating-a-single-package
* `paket.targets` is compatible with specific references files - https://github.com/fsprojects/Paket/issues/301
* BUGFIX: Paket no longer leaves transitive dependencies in lockfile after remove command - https://github.com/fsprojects/Paket/pull/306
* BUGFIX: Don't use "global override" for selective update process - https://github.com/fsprojects/Paket/issues/310
* BUGFIX: Allow spaces in quoted parameter parsing - https://github.com/fsprojects/Paket/pull/311

#### 0.10.0 - 2014-10-24
* Initial version of `paket remove` command - http://fsprojects.github.io/Paket/paket-remove.html
* Paket add doesn't fail on second attempt - https://github.com/fsprojects/Paket/issues/295
* Report full paths when access is denied - https://github.com/fsprojects/Paket/issues/242
* Visual Studio restore only restores for the current project
* BUGFIX: Selective update keeps all other versions
* BUGFIX: Install process accepts filenames with `lib`
* BUGFIX: Fix !~> resolver
* BUGFIX: Use normal 4.0 framework libs when we only specify net40
* BUGFIX: Fix timing issue with paket install --hard - https://github.com/fsprojects/Paket/issues/293
* BUGFIX: Fix namespace handling in nuspec files
* BUGFIX: Add default nuget source to dependencies file if original project has no source

#### 0.9.0 - 2014-10-22
* Allow to restore packages from paket.references files - http://fsprojects.github.io/Paket/paket-restore.html
* Detect local nuspec with old XML namespace - https://github.com/fsprojects/Paket/issues/283
* `paket add` command tries to keep all other packages stable.
* Added another profile mapping for Profile136 - https://github.com/fsprojects/Paket/pull/262
* More portable profiles - https://github.com/fsprojects/Paket/issues/281
* Added net11 to framework handling - https://github.com/fsprojects/Paket/pull/269
* Create references for Win8 - https://github.com/fsprojects/Paket/issues/280
* Detect VS automatic nuget restore and create paket restore - http://fsprojects.github.io/Paket/paket-convert-from-nuget.html#Automated-process
* `paket convert-from-nuget` doesn't duplicate paket solution items - https://github.com/fsprojects/Paket/pull/286
* BUGFIX: Paket removes old framework references if during install - https://github.com/fsprojects/Paket/issues/274
* BUGFIX: Don't let the bootstrapper fail if we already have a paket.exe
* BUGFIX: Use the Id property when NuGet package name and id are different - https://github.com/fsprojects/Paket/issues/265

#### 0.8.0 - 2014-10-15
* Smarter install in project files
* Paket handles .NET 4.5.2 and .NET 4.5.3 projects - https://github.com/fsprojects/Paket/issues/260
* New command: `paket update nuget <package id>` - http://fsprojects.github.io/Paket/paket-update.html#Updating-a-single-package
* BUGFIX: Do not expand auth when serializing dependencies file - https://github.com/fsprojects/Paket/pull/259
* BUGFIX: Create catch all case for unknown portable frameworks

#### 0.7.0 - 2014-10-14
* Initial support for referencing full github projects - http://fsprojects.github.io/Paket/http-dependencies.html#Referencing-a-GitHub-repository
* Allow to use all branches in GitHub sources - https://github.com/fsprojects/Paket/pull/249
* Initial support for frameworkAssemblies from nuspec - https://github.com/fsprojects/Paket/issues/241
* Download github source files with correct encoding - https://github.com/fsprojects/Paket/pull/248
* Add FSharp.Core.Microsoft.Signed as dependency
* Install model uses portable versions for net40 and net45 when package doesn't contain special versions
* Install command displays existing versions if constraint does not match any version
* Restore command doesn't calc install model.
* Use https in DefaultNugetStream - https://github.com/fsprojects/Paket/pull/251
* BUGFIX: Paket only deletes files which will are downloaded by init-auto-restore process - https://github.com/fsprojects/Paket/pull/254
* BUGFIX: Paket convert-from-nuget failed when package source keys contain invalid XML element chars - https://github.com/fsprojects/Paket/issues/253

#### 0.6.0 - 2014-10-11
* New restore command - http://fsprojects.github.io/Paket/paket-restore.html
* Report if we can't find packages for top level dependencies.
* Faster resolver
* Try /FindPackagesById before /Packages for nuget package version no. retrieval
* New Paket.Core package on NuGet - https://www.nuget.org/packages/Paket.Core/
* BUGFIX: Prefer full platform builds over portable builds

#### 0.5.0 - 2014-10-09
* Bootstrapper will only download stable releases by default - http://fsprojects.github.io/Paket/bootstrapper.html
* New installer model allows better compatibility with NuGet and should be much faster
* Supporting dot for references file - http://fsprojects.github.io/Paket/http-dependencies.html
* Supporting pagination for long NuGet feeds - https://github.com/fsprojects/Paket/issues/223
* Create a "use exactly this version" operator in order to override package conflicts - http://fsprojects.github.io/Paket/nuget-dependencies.html#Use-exactly-this-version-constraint
* New `content none` mode in paket.dependencies - http://fsprojects.github.io/Paket/dependencies-file.html#No-content-option
* Allow source files in content folder of NuGet packages
* No -D needed for Linux installer - https://github.com/fsprojects/Paket/pull/210
* Content files like `_._`, `*.transform` and `*.pp` are ignored - https://github.com/fsprojects/Paket/issues/207
* The `convert-from-nuget` command adds .paket folder to the sln - https://github.com/fsprojects/Paket/issues/206
* Removed duplicate transitive dependencies from lock file - https://github.com/fsprojects/Paket/issues/200
* If the package download failed Paket retries with force flag
* The `convert-from-nuget` commands sorts the dependencies file
* Use credentials from nuget.config on paket convert-from-nuget - https://github.com/fsprojects/Paket/issues/198
* Deploy fixed targets file - https://github.com/fsprojects/Paket/issues/172
* New [--pre] and [--strict] modes for paket outdated - http://fsprojects.github.io/Paket/paket-outdated.html
* New --no-auto-restore option for `convert-from-nuget` command - http://fsprojects.github.io/Paket/paket-convert-from-nuget.html#Automated-process
* Adding support for new portable profiles
* paket.exe is now signed
* Allow to reference .exe files from NuGet packages
* Use default proxy in paket.exe and bootstrapper.exe - https://github.com/fsprojects/Paket/issues/226
* Keep order of sources in paket.dependencies - https://github.com/fsprojects/Paket/issues/233
* BREAKING CHANGE: Removed --dependencies-file option - from now on it's always paket.dependencies
* BUGFIX: Bootstrapper will not throw NullReferenceException on broken paket.exe downloads
* BUGFIX: Authentication information will not be put in cache
* BUGFIX: Fixes cache issue when using multiple NuGet sources
* BUGFIX: Fixes potential casing issue on Windows
* BUGFIX: paket-files need to go to the top of a project file
* BUGFIX: Do not look for MinimalVisualStudioVersion when adding paket folder to solution - https://github.com/fsprojects/Paket/pull/221
* COSMETICS: Throw better error message if we don't get any versions from NuGet source

#### 0.4.0 - 2014-09-28
* Resolve dependencies for github modules - http://fsprojects.github.io/Paket/http-dependencies.html#Remote-dependencies
* New [--interactive] mode for paket simplify - http://fsprojects.github.io/Paket/paket-simplify.html
* Don't use version in path for github files.
* Better error message when a package resolution conflict arises.

#### 0.3.0 - 2014-09-25
* New command: paket add [--interactive] - http://fsprojects.github.io/Paket/paket-add.html
* New command: paket simplify - http://fsprojects.github.io/Paket/paket-simplify.html
* Better Visual Studio integration by using paket.targets file - http://fsprojects.github.io/Paket/paket-auto-restore.html
* Support for NuGet prereleases - http://fsprojects.github.io/Paket/nuget-dependencies.html#PreReleases
* Support for private NuGet feeds - http://fsprojects.github.io/Paket/nuget-dependencies.html#NuGet-feeds
* New NuGet package version constraints - http://fsprojects.github.io/Paket/nuget-dependencies.html#Further-version-constraints
* Respect case sensitivity for package paths for Linux - https://github.com/fsprojects/Paket/pull/137
* Improved convert-from-nuget command - http://fsprojects.github.io/Paket/paket-convert-from-nuget.html
* New paket.bootstrapper.exe (7KB) allows to download paket.exe from github.com - http://fsprojects.github.io/Paket/paket-auto-restore.html
* New package resolver algorithm
* Better verbose mode - use -v flag
* Version info is shown at paket.exe start
* paket.lock file is sorted alphabetical (case-insensitive)
* Linked source files now all go underneath a "paket-files" folder.
* BUGFIX: Ensure the NuGet cache folder exists
* BUGFIX: Async download fixed on mono

#### 0.2.0 - 2014-09-17
* Allow to directly link GitHub files - http://fsprojects.github.io/Paket/http-dependencies.html
* Automatic NuGet conversion - http://fsprojects.github.io/Paket/paket-convert-from-nuget.html
* Cleaner syntax in paket.dependencies - https://github.com/fsprojects/Paket/pull/95
* Strict mode - https://github.com/fsprojects/Paket/pull/104
* Detecting portable profiles
* Support content files from nuget - https://github.com/fsprojects/Paket/pull/84
* Package names in Dependencies file are no longer case-sensitive - https://github.com/fsprojects/Paket/pull/108

#### 0.1.4 - 2014-09-16
* Only vbproj, csproj, fsproj and pyproj files are handled

#### 0.1.3 - 2014-09-15
* Detect FSharpx.Core in packages

#### 0.1.2 - 2014-09-15
* --hard parameter allows better transition from NuGet.exe

#### 0.1.0 - 2014-09-12
* We are live - yay!<|MERGE_RESOLUTION|>--- conflicted
+++ resolved
@@ -1,14 +1,12 @@
-<<<<<<< HEAD
 #### 6.0.0-rc004 - 2021-06-24
 * Support for .NET 6.0
 * Full .NET Core / SDK compatible version
 * Support for XCode
 * Support for .NET 5.0
 * FSharp.DependencyManager.Paket FSI extension for #r "paket: ..."
-=======
+
 #### 5.258.0 - 2021-06-24
-* Added NoDefaultExcludes - https://github.com/fsprojects/Paket/pull/4038/files
->>>>>>> 28bc04dd
+* Added NoDefaultExcludes - https://github.com/fsprojects/Paket/pull/4038
 
 #### 5.257.0 - 2020-11-17
 * Support for UAP v10.0.10240 - https://github.com/fsprojects/Paket/pull/3875
