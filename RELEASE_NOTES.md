<<<<<<< HEAD
#### 6.0.0-alpha050 - 2020-10-22
* Full .NET Core / SDK compatible version
* Support for XCode
* Support for .net5.0
* FSharp.DependencyManager.Paket FSI extension for #r "paket: ..."
=======
#### 5.252.0 - 2020-11-08
* Fix removal of duplicate nodes
>>>>>>> 4fd0ee62

#### 5.251.0 - 2020-10-22
* Backwards compatibility for netcoreapp5.0 moniker

#### 5.250.0 - 2020-10-21
* Allow net5.0 moniker

#### 5.249.2 - 2020-08-06
* BUGFIX: Do not include buildTransitve/buildMultiTargeting - https://github.com/fsprojects/Paket/pull/3891

#### 5.249.0 - 2020-07-25
* Add support for props and target files in root of file - https://github.com/fsprojects/Paket/pull/3889

#### 5.248.2 - 2020-07-25
* BUGFIX: Search all the sub-directories under the default packages directory and do not use CompareString while searching under packages directory - https://github.com/fsprojects/Paket/pull/3888

#### 5.248.1 - 2020-07-23
* BUGFIX: Corrects memozation of HttpHandlers - https://github.com/fsprojects/Paket/pull/3881

#### 5.248.0 - 2020-07-23
* Use AES encryption when not on windows - https://github.com/fsprojects/Paket/pull/3884

#### 5.247.4 - 2020-06-27
* BUGFIX: Do not add development dependencies to the nuspec of a target nupkg while paket packing - https://github.com/fsprojects/Paket/pull/3873

#### 5.247.3 - 2020-06-22
* Remove recursion from lock access test

#### 5.247.1 - 2020-06-14
* REVERT: Added protocolVersion for NuGet source - https://github.com/fsprojects/Paket/pull/3844

#### 5.247.0 - 2020-06-14
* Added protocolVersion for NuGet source - https://github.com/fsprojects/Paket/pull/3844

#### 5.246.1 - 2020-06-13
* BUGFIX: Fix a misspelled TFM - https://github.com/fsprojects/Paket/pull/3855

#### 5.246.0 - 2020-06-13
* Add support for licenseExpression in paket.template - https://github.com/fsprojects/Paket/pull/3824

#### 5.245.4 - 2020-06-12
* Allows to quit `paket find-packages` with Ctrl+c - https://github.com/fsprojects/Paket/pull/3865

#### 5.245.3 - 2020-05-25
* Treat NuGet repo as v3 if url ends with index.json  - https://github.com/fsprojects/Paket/issues/3806

#### 5.245.1 - 2020-05-05
* Allow to restore netcoreapp5.0 - https://github.com/fsprojects/Paket/issues/3811

#### 5.244.2 - 2020-04-29
* Detect when MSBuild 16 is not using SDK - https://github.com/fsprojects/Paket/issues/3837

#### 5.244.1 - 2020-04-26
* REVERT: Apply version ranges to nuspecs during fix-up command - https://github.com/fsprojects/Paket/pull/3835

#### 5.243.0 - 2020-03-27
* Add support for MonoAndroid10.0 - https://github.com/fsprojects/Paket/pull/3817
* Add support for uap10.0.14393 and uap10.0.18362 - https://github.com/fsprojects/Paket/pull/3818

#### 5.242.2 - 2020-02-17
* BUGFIX: Update matching platform check - https://github.com/fsprojects/Paket/pull/3797

#### 5.242.1 - 2020-02-10
* BUGFIX: Don't generate refs to full framework assemblies for netstandard scripts

#### 5.242.0 - 2020-02-03
* Change default TFM on paket init to netcoreap31

#### 5.241.6 - 2020-01-04
* REVERT: Do only disable automagic when FSharp.Core is actually used - https://github.com/fsprojects/Paket/issues/3769

#### 5.241.5 - 2019-12-22
* BUGFIX: Fixed #3763 partially extracted nugets - https://github.com/fsprojects/Paket/pull/3764

#### 5.241.2 - 2019-12-12
* BUGFIX: Paket pack failed when project contained Compile Update entries - https://github.com/fsprojects/Paket/issues/3752

#### 5.241.1 - 2019-12-05
* Added IgnoreConflict option for paket push - https://github.com/fsprojects/Paket/pull/3741

#### 5.240.1 - 2019-12-05
* SECURITY: Check against zip leak in the workaround case of 5.240.0 - https://github.com/fsprojects/Paket/pull/3747

#### 5.240.0 - 2019-12-04
* WORKAROUND: Microsoft pushed couple of invalid zips to nuget.org this works around it - https://github.com/fsprojects/Paket/issues/3743

#### 5.239.0 - 2019-12-03
* PaketUpdate failed with semver 2.0 version and jfrog hosted repository - https://github.com/fsprojects/Paket/issues/3601

#### 5.238.2 - 2019-11-26
* Exclude top-level linux folders for docker support - https://github.com/fsprojects/Paket/issues/3123
* More verbose logging

#### 5.237.0 - 2019-11-25
* Added BootstrapperOutputDir to config - https://github.com/fsprojects/Paket/pull/3733

#### 5.236.6 - 2019-11-21
* REVERT: Paket caused build warnings by adding references to NETStandard.Library - https://github.com/fsprojects/Paket/issues/2852

#### 5.236.1 - 2019-11-20
* BUGFIX: "Update group" kept old versions fixed - https://github.com/fsprojects/Paket/pull/3725

#### 5.236.0 - 2019-11-15
* Paket init is now a bit more opinionated and restricts to netcore3.0, nestandard2.0, nestandard2.1 - https://github.com/fsprojects/Paket/pull/3725

#### 5.235.0 - 2019-11-15
* BUGFIX: DisableImplicitFSharpCoreReference is only set if FSharp.Core is explicitly referenced - https://github.com/fsprojects/Paket/pull/3725
* PERFORMANCE: paket why uses HashSet to keep track of already visited nodes - https://github.com/fsprojects/Paket/pull/3722

#### 5.234.0 - 2019-11-14
* BUGFIX: Keep preferred versions for the correct group - https://github.com/fsprojects/Paket/issues/3717

#### 5.233.0 - 2019-11-13
* BUGFIX: Change cli target detection to not block on "paket --version" - https://github.com/fsprojects/Paket/pull/3706

#### 5.232.0 - 2019-11-11
* Add repository tag to template file - https://github.com/fsprojects/Paket/pull/3707
* BUGFIX: Fixed IndexOutOfRangeException starting from 5.231.0 - https://github.com/fsprojects/Paket/issues/3701
* BUGFIX: Allow GitHub package registry urls without trailing slash - https://github.com/fsprojects/Paket/issues/3700

#### 5.231.0 - 2019-11-05
* PERFORMANCE: Use NuGet v3 as default source in paket init

#### 5.230.0 - 2019-11-05
* PERFORMANCE: Use package details from extracted files

#### 5.229.0 - 2019-11-04
* PERFORMANCE: Prefer latest AutoComplete server

#### 5.227.0 - 2019-10-29
* Support for github NuGet repos - https://github.com/fsprojects/Paket/issues/3692

#### 5.226.0 - 2019-10-17
* New paket.targets to support global and local dotnet paket for old style projetcs - https://github.com/fsprojects/Paket/issues/3687

#### 5.225.0 - 2019-10-17
* Update frameworks to support netcoreapp3.1 - https://github.com/fsprojects/Paket/pull/3688

#### 5.224.0 - 2019-10-09
* Limit number of open connections to a server and add `PAKET_DEBUG_REQUESTS` to debug request failures - https://github.com/fsprojects/Paket/pull/3683

#### 5.223.3 - 2019-10-09
* BUGFIX: Update getResolverStrategy for rootRequirements - https://github.com/fsprojects/Paket/pull/3670

#### 5.220.0 - 2019-09-30
* BUGFIX: Make paket work as global tool again - https://github.com/fsprojects/Paket/issues/3671
* Add PaketCommand contidion for Paket installed as .NET Core 3.0 local tool - https://github.com/fsprojects/Paket/pull/3668/files
* Try hardcoded path for NuGetFallbackFolder - https://github.com/fsprojects/Paket/pull/3663
* BUGFIX: Fixed typo in targets file so that bootstrapper can be found - https://github.com/fsprojects/Paket/pull/3665
* BUGFIX: Fixed UnauthorizedAccessException writing to MyProject.paket.references.cached - https://github.com/fsprojects/Paket/pull/3617
* BUGFIX: Fixed CopyLocal support - https://github.com/fsprojects/Paket/pull/3659

#### 5.219.0 - 2019-09-07
* Support for creating snupkg symbol packages - https://github.com/fsprojects/Paket/pull/3636

#### 5.218.1 - 2019-09-04
* Nuke Paket files after install - https://github.com/fsprojects/Paket/issues/3618

#### 5.216.0 - 2019-08-10
* Add roll-forward config to enable running on later major versions of the runtime - https://github.com/fsprojects/Paket/pull/3635

#### 5.215.0 - 2019-07-03
* BUGFIX: Disable fast restore for MSBuild version < 15.8 - https://github.com/fsprojects/Paket/pull/3611

#### 5.214.0 - 2019-07-03
* PERFORMANCE: Fast restore reactivated - https://github.com/fsprojects/Paket/pull/3608

#### 5.213.0 - 2019-07-02
* PERFORMANCE: If Paket didn't download a package, then it will no longer try to extract it - https://github.com/fsprojects/Paket/pull/3607

#### 5.211.0 - 2019-06-24
* BUGFIX: Paket 5.207.4 broke the FAKE release process and creates empty packages - https://github.com/fsprojects/Paket/issues/3599
* BUGFIX: Change caching logic to be more suitable for FAKE and in particular the Ionide tooling - https://github.com/fsprojects/Paket/pull/3598
* BUGFIX: Fixed native library detection - enables FAKE native library support - https://github.com/fsprojects/Paket/pull/3593
* BUGFIX: Allow projects without Guids - https://github.com/fsprojects/Paket/issues/3528

#### 5.209.0 - 2019-05-29
* Relaxed NuGet v3 check. Allows URLs that does not end with /index.json - https://github.com/fsprojects/Paket/pull/3590

#### 5.208.0 - 2019-05-28
* BUGFIX: Rename paket.locked file to paket.processlock to avoid McAfee scanner to evaluate the file as threat - https://github.com/fsprojects/Paket/pull/3586
* BUGFIX: Fixed multiple dotnet pack invocations with different Version property - https://github.com/fsprojects/Paket/pull/3585
* BUGFIX: Nuke project.assets.json files after paket install - https://github.com/fsprojects/Paket/issues/3577
* BUGFIX: Keep casing of packages stable in paket.lock - https://github.com/fsprojects/Paket/issues/3340
* COSMETICS: Improved error message for missing monikers - https://github.com/fsprojects/Paket/pull/3583

#### 5.207.0 - 2019-05-11
* Simplifier removes unsupported frameworks - https://github.com/fsprojects/Paket/pull/3574

#### 5.206.0 - 2019-05-08
* BUGFIX: Paket considers dependencies target framework restrictions in paket pack - https://github.com/fsprojects/Paket/pull/3558

#### 5.205.0 - 2019-05-07
* BUGFIX: Fix issues with lock file simplification - https://github.com/fsprojects/Paket/pull/3570

#### 5.204.3 - 2019-05-07
* Allow to parse DNXCore in lock file and be backwards compatible again

#### 5.203.2 - 2019-04-15
* BUGFIX: Fixed #3459, #3418 and #3375 - https://github.com/fsprojects/Paket/pull/3554

#### 5.203.1 - 2019-04-15
* BUGFIX: Xamarin.Mac supports .Net Standard 2.0 - https://github.com/fsprojects/Paket/pull/3555

#### 5.203.0 - 2019-04-11
* Support for BaseIntermediateOutputPath - https://github.com/fsprojects/Paket/pull/3527

#### 5.202.0 - 2019-04-10
* EMERGENCY-RELEASE

#### 5.201.1 - 2019-04-10
* Adapt PackTask to breaking changes in MSBuild 16 - https://github.com/fsprojects/Paket/pull/3542
* BUGFIX: Simplify Fix Extra Settings - https://github.com/fsprojects/Paket/pull/3538
* BUGFIX: Always try and extract Paket.Restore.targets even if up to date - https://github.com/fsprojects/Paket/pull/3524
* Adding support for multiple target frameworks to the pack command - https://github.com/fsprojects/Paket/pull/3534
* New setting that shields packages from simplifier - https://github.com/fsprojects/Paket/pull/3523
* BUGFIX: Fixed symlinks on linux - https://github.com/fsprojects/Paket/pull/3372

#### 5.200.0 - 2019-04-02
* Support for .NET Standard 2.1 and .NET 4.8
* Removed .NET 5.0 moniker because it was never released
* Removed the old temporary monikers for dnxcore and dnx

#### 5.198.0 - 2019-02-22
* PERFORMANCE: Speedup for paket restore - https://github.com/fsprojects/Paket/pull/3512
* BUGFIX: Do not run in StackOverflow during ReleaseLock
* BUGFIX: Paket install writed restore cache file -https://github.com/fsprojects/Paket/issues/3508

#### 5.197.0 - 2019-02-18
* BUGFIX: Restore SDK projects during paket install - https://github.com/fsprojects/Paket/pull/3503

#### 5.196.2 - 2019-02-04
* BUGFIX: Fixed constant warn about new syntax - https://github.com/fsprojects/Paket/pull/3497

#### 5.196.1 - 2019-02-03
* New option to control interproject references version constraint - https://github.com/fsprojects/Paket/pull/3473
* BUGFIX: Fixedpack transitive dependencies with --include-referenced-projects - https://github.com/fsprojects/Paket/pull/3469
* BUGFIX: uri unescape when read project property - https://github.com/fsprojects/Paket/pull/3470
* BUGFIX: Added PaketRestoreDisabled when NCrunch enabled in targets - https://github.com/fsprojects/Paket/pull/3479
* BUGFIX: dotnet --no-restore was still doing a restore - https://github.com/fsprojects/Paket/pull/3486
* BUGFIX: Set AllowExplicitVersion to true for PackageReference in Paket.Restore.targets - https://github.com/fsprojects/Paket/pull/3482
* BUGFIX: Apply paket github api token on github requests - https://github.com/fsprojects/Paket/pull/3484
* BUGFIX: Do not change the AutoGenerateBindingRedirects for exe output type - https://github.com/fsprojects/Paket/pull/3471

#### 5.195.0 - 2019-01-10
* SQL project support - https://github.com/fsprojects/Paket/pull/3474
* BUGFIX: Fixed RestrictionsChanged Detection - https://github.com/fsprojects/Paket/pull/3464
* BUGFIX: Use the correct request header for paket push - https://github.com/fsprojects/Paket/pull/3466
* BUGFIX: Fixed zsh completer for clear-cache - https://github.com/fsprojects/Paket/pull/3457

#### 5.194.0 - 2018-12-08
* BUGFIX: Fixed conflict between native local-path style with global install style - https://github.com/fsprojects/Paket/pull/3451

#### 5.193.0 - 2018-12-02
* Zsh completion update - https://github.com/fsprojects/Paket/pull/3440

#### 5.192.0 - 2018-12-02
* Making Paket.Restore.targets work with Paket as a global tool - https://github.com/fsprojects/Paket/pull/3445

#### 5.191.0 - 2018-12-01
* BUGFIX: Fix bindingredirects - https://github.com/fsprojects/Paket/issues/3444

#### 5.190.0 - 2018-11-26
* BUGFIX: Allow Username/password to be UTF8 - https://github.com/fsprojects/Paket/pull/3431
* BUGFIX: Fixed handling of DotNetCoreAppVersion.V3_0 - https://github.com/fsprojects/Paket/pull/3437
 - 2018-11-17
* NuGet pack compat for SDK 2.1.500 - https://github.com/fsprojects/Paket/issues/3427
* Adjustable timeouts for NuGet - https://github.com/fsprojects/Paket/pull/3383
* REVERT: Retry automatically when a request times out - https://github.com/fsprojects/Paket/pull/3424

#### 5.187.0 - 2018-11-13
* Create a gitignore around paket's .cached file - https://github.com/fsprojects/Paket/issues/3060
* Paket template checks if restored with 5.185.3 or later - https://github.com/fsprojects/Paket/issues/3404
* BUGFIX: Remove ReadOnly flag before writing to files - https://github.com/fsprojects/Paket/issues/3410
* BUGFIX: Added compat fallback in case of older cache files - https://github.com/fsprojects/Paket/pull/3417
* BUGFIX: Used lowest_matching for paket's own FSharp.Core dependency - https://github.com/fsprojects/Paket/pull/3415
* BUGFIX: Retry automatically when a request times out - https://github.com/fsprojects/Paket/pull/3420

#### 5.184.0 - 2018-10-30
* REVERT: Adjustable timeouts for NuGet - https://github.com/fsprojects/Paket/pull/3383

#### 5.183.0 - 2018-10-30
* Add namespace to load scripts - https://github.com/fsprojects/Paket/pull/3396

#### 5.182.1 - 2018-10-30
* Adjustable timeouts for NuGet - https://github.com/fsprojects/Paket/pull/3383
* Full .NET Core support - https://github.com/fsprojects/Paket/pull/3183
* BUGFIX: generate-load-scripts ignored targetFramework constraint in frameworkAssembly config (.nuspec file) https://github.com/fsprojects/Paket/pull/3385

#### 5.181.1 - 2018-09-20
* BUGFIX: copy local had no effect when opening project in vs2017 - https://github.com/fsprojects/Paket/pull/3356

#### 5.181.0 - 2018-09-20
* Support for netcore3.0 moniker - https://github.com/fsprojects/Paket/pull/3367
* BUGFIX: Paket pack with `--template` failed trying to load the dependencies of templates who should be ignored instead - https://github.com/fsprojects/Paket/pull/3363

#### 5.180.0 - 2018-09-17
* Added .NETCoreApp2.2 moniker

#### 5.179.1 - 2018-09-14
* BUGFIX: Fixed potential race condition when redirecting output - https://github.com/fsprojects/Paket/pull/3359

#### 5.179.0 - 2018-09-12
* Added NuGet packaging output details to paket pack output - https://github.com/fsprojects/Paket/pull/3357

#### 5.178.0 - 2018-09-12
* Added MonoAndroid9.0 + compatibility between .NET Standard 2.0 and MonoAndroid8.0/XamariniOS - https://github.com/fsprojects/Paket/pull/3354
* BUGFIX: `copy_local: false` had no effect in paket.references (.NET SDK) - https://github.com/fsprojects/Paket/issues/3186
* TEMPORARY WORKAROUND: Do not reference Microsoft.Azure.WebJobs.Script.ExtensionsMetadataGenerator - https://github.com/fsprojects/Paket/issues/3345

#### 5.177.0 - 2018-08-30
* BUGFIX: fix 'Value cannot be null' with TFS feed - https://github.com/fsprojects/Paket/pull/3341
* BUGFIX: Fixed authentication problem in netcore (fake 5) - https://github.com/fsprojects/Paket/pull/3342
* BUGFIX: Fixed 'Value cannot be null' with TFS feed - https://github.com/fsprojects/Paket/pull/3341
* BUGFIX: netcoreapp2.0 packages are compatibile with netcoreapp2.1 - https://github.com/fsprojects/Paket/pull/3336
* BUGFIX: Paket uses ToLowerInvariant instead of ToLower when forming registrationUrl - https://github.com/fsprojects/Paket/pull/3330
* BUGFIX: Removed faulty creation of directories during `generate-load-scripts` - https://github.com/fsprojects/Paket/pull/3319

#### 5.176.0 - 2018-07-31
* paket pack with p2p dependencies and multitargeting - https://github.com/fsprojects/Paket/pull/3317
* BUGFIX: Revert impact of https://github.com/dotnet/corefx/issues/31098 by using WinHttpHandler - https://github.com/fsprojects/Paket/pull/3307

#### 5.175.0 - 2018-07-30
* Allow addition of <EmbedInteropTypes> for NuGet packages - https://github.com/fsprojects/Paket/pull/3314
* BUGFIX: "-T" switch removed when isMacOS, because it is not valid on OSX - https://github.com/fsprojects/Paket/pull/3298
* BUGFIX: Fixed exception during restore when accessing missing folders - https://github.com/fsprojects/Paket/pull/3293
* BUGFIX: Reports NuGet download time correctly - https://github.com/fsprojects/Paket/pull/3304
* BUGFIX: Accept netstandard20 in Visual Studion integration - https://github.com/fsprojects/Paket/issues/3284

#### 5.174.0 - 2018-07-06
* NEW FEATURE: Improved Visual Studio integration - https://github.com/fsprojects/Paket/pull/3273
* BUGFIX: Paket doesn't add Compile tags for packages when new project format ius used - https://github.com/fsprojects/Paket/issues/3269
* BUGFIX: Paket packs localized assemblies with new .csproj - https://github.com/fsprojects/Paket/pull/3276
* BUGFIX: Extended NuGetV3 source detection with Artifactory feed format - https://github.com/fsprojects/Paket/pull/3267
* BUGFIX: Paket add only runs update on the touched group - https://github.com/fsprojects/Paket/issues/3259
* COSMETICS: group parameter for outdated works like everywhere else - https://github.com/fsprojects/Paket/pull/3280

#### 5.173.0 - 2018-06-20
* BUGFIX: Don't serialize individual settings that match group settings in lock file - https://github.com/fsprojects/Paket/issues/3257

#### 5.172.4 - 2018-06-18
* BUGFIX: Fixed invalid syntax in packages config  - https://github.com/fsprojects/Paket/pull/3253

#### 5.172.3 - 2018-06-18
* BUGFIX: Fixed infinite recursion when handling errors - https://github.com/fsprojects/Paket/pull/3251

#### 5.172.2 - 2018-06-11
* BUGFIX: Report only transitive settings changes - https://github.com/fsprojects/Paket/issues/3218

#### 5.172.1 - 2018-06-10
* PERFORMANCE: Add support for dotnet SDK fallback folder - https://github.com/fsprojects/Paket/pull/3242

#### 5.171.0 - 2018-06-07
* PERFORMANCE: Improved binding redirects performance by removing mono.cecil - https://github.com/fsprojects/Paket/pull/3239
* BUGFIX: paket template semver support fixes - https://github.com/fsprojects/Paket/pull/3230
* BUGFIX: Improved restore behavior - https://github.com/fsprojects/Paket/pull/3237

#### 5.170.0 - 2018-06-05
* PERFORMANCE: Fixed filtered update performance - https://github.com/fsprojects/Paket/pull/3233
* PERFORMANCE: Check if everything is up-to-date after aquiring lock
* BUGFIX: Regression from semver2 support in paket tempates - https://github.com/fsprojects/Paket/pull/3229
* USABILITY: Always trace on early restore exit

#### 5.169.0 - 2018-05-26
* Ignore .git and .fable folder when scanning for projects - https://github.com/fsprojects/Paket/issues/3225

#### 5.168.0 - 2018-05-25
* Extended semver2 support in paket.template files - https://github.com/fsprojects/Paket/pull/3184
* BUGFIX: Trace paket version in shortcut routes

#### 5.167.1 - 2018-05-23
* BUGFIX: No longer search for CredentialProviders on an empty path - https://github.com/fsprojects/Paket/pull/3214

#### 5.167.0 - 2018-05-23
* Support slash in GitHub branch name - https://github.com/fsprojects/Paket/pull/3215

#### 5.166.0 - 2018-05-19
* Paket template packagetypes - https://github.com/fsprojects/Paket/pull/3212
* PAKET_DETAILED_ERRORS to print inner stack traces - https://github.com/fsprojects/Paket/pull/3192
* Support pack of global tooks `PackAsTool` - https://github.com/fsprojects/Paket/pull/3208
* PERFORMANCE: Do only one global restore in dotnet restore - https://github.com/fsprojects/Paket/pull/3211

#### 5.165.0 - 2018-05-17
* PERFORMANCE: Do only one global restore in dotnet restore - https://github.com/fsprojects/Paket/pull/3206

#### 5.164.0 - 2018-05-17
* BOOTSTRAPPER: Update magic mode file location - https://github.com/fsprojects/Paket/pull/3197

#### 5.163.2 - 2018-05-15
* PERFORMANCE: Some performance improvements in targets file - https://github.com/fsprojects/Paket/pull/3200

#### 5.162.0 - 2018-05-14
* PERFORMANCE: Some performance improvements - https://github.com/fsprojects/Paket/pull/3173
* BUGFIX: Fixed incorrect framework restrictions in lockfile -  https://github.com/fsprojects/Paket/pull/3176
* BUGFIX: Fixed semver support for v3 - https://github.com/fsprojects/Paket/pull/3179

#### 5.161.3 - 2018-05-08
* BUGFIX: Override versions properly with Update property in ProjectReferences

#### 5.160.0 - 2018-05-08
* Support for net472 - https://github.com/fsprojects/Paket/issues/3188
* Support for UAP10.0.16299 - https://github.com/fsprojects/Paket/issues/3189

#### 5.159.0 - 2018-05-08
* Allows to add git-repositories to paket.lock and paket.references files via CLI - https://github.com/fsprojects/Paket/pull/3125
* BUGFIX: Fixed incorrect framework restrictions in the lockfile - https://github.com/fsprojects/Paket/pull/3176

#### 5.158.0 - 2018-05-08
* BUGFIX: Paket restore silently failed when TargetFramework(s) are specified in Directory.Build.props and not csproj - https://github.com/fsprojects/Paket/pull/3013

#### 5.156.7 - 2018-04-26
* shasum now works when the path has spaces - https://github.com/fsprojects/Paket/pull/3169

#### 5.156.6 - 2018-04-25
* Paket pack works with BuildOutputTargetFolder and AppendTargetFrameworkToOutputPath - https://github.com/fsprojects/Paket/pull/3165

#### 5.156.5 - 2018-04-18
* Keeping direct dependencies distinct from external locks- https://github.com/fsprojects/Paket/pull/3159

#### 5.156.4 - 2018-04-17
* BUGFIX: `copy_local: false` now works with .NET SDK - https://github.com/fsprojects/Paket/issues/3154

#### 5.156.2 - 2018-04-17
* BUGFIX: Work around NuGet v3 SemVer2 issues - https://github.com/fsprojects/Paket/issues/3156

#### 5.156.1 - 2018-04-13
* BUGFIX: Paket convert-from-nuget doesn't crash on NuGet v2 syntax - https://github.com/fsprojects/Paket/issues/3151

#### 5.156.0 - 2018-04-12
* Support monoandroid version 8.1 - https://github.com/fsprojects/Paket/pull/3146

#### 5.155.0 - 2018-03-28
* New external_lock file parser to mitigate Azure Functions dependency trouble - https://fsprojects.github.io/Paket/dependencies-file.html#External-lock-files

#### 5.154.0 - 2018-03-27
* New storage option: symlink - https://github.com/fsprojects/Paket/pull/3128
* BUGFIX: Conditional references in paket.references now work with .NET SDK-style projects - https://github.com/fsprojects/Paket/issues/3091
* BUGFIX: "exclude" now works with new csproj format - https://github.com/fsprojects/Paket/issues/3133

#### 5.153.0 - 2018-03-16
* Adding AutoGenerateBindingRedirects automatically to project file when BindingRedirects are added to a config - https://github.com/fsprojects/Paket/pull/3120

#### 5.152.0 - 2018-03-16
* BUGFIX: Working around parallel restore issues with dotnet sdk 2.1.100-preview  - https://github.com/fsprojects/Paket/pull/3118

#### 5.151.4 - 2018-03-15
* EMERGENCY: Zero-Diff release to work around defender issue - https://github.com/fsprojects/Paket/issues/3121

#### 5.151.3 - 2018-03-14
* REVERT: Add duplicated references and let compiler warn about it - https://github.com/fsprojects/Paket/pull/3107

#### 5.151.2 - 2018-03-14
* REVERT: Working around parallel restore issues with dotnet sdk 2.1.100-preview - https://github.com/fsprojects/Paket/pull/3115

#### 5.151.1 - 2018-03-14
* USABILITY: Add duplicated references and let compiler warn about it - https://github.com/fsprojects/Paket/pull/3107
* BUGFIX: Working around parallel restore issues with dotnet sdk 2.1.100-preview - https://github.com/fsprojects/Paket/pull/3115

#### 5.150.0 - 2018-03-13
* PERFORMANCE: Using latest optimized Argu - https://github.com/fsprojects/Paket/pull/3112
* PERFORMANCE: Fixed the optimization that bypasses Argu - https://github.com/fsprojects/Paket/pull/3113

#### 5.149.0 - 2018-03-12
* BUGFIX: Edge case in resolver fixed where Paket downgraded a direct dependency - https://github.com/fsprojects/Paket/issues/3103

#### 5.148.0 - 2018-03-01
* New command to add GitHub sources in PublicAPI and CLI - https://github.com/fsprojects/Paket/pull/3023

#### 5.147.0 - 2018-03-01
* Added .NETCoreApp2.1 and UAP10.0.16300 TFMs - https://github.com/fsprojects/Paket/pull/3094

#### 5.146.0 - 2018-02-28
* BUGFIX: Fixed UriFormatException for gist references with GitHubApi token - https://github.com/fsprojects/Paket/issues/3086
* BUGFIX: convert-from-nuget fails with ArgumentException - https://github.com/fsprojects/Paket/issues/3089
* BUGFIX: Normalize Home directory (~) everywhere - https://github.com/fsprojects/Paket/pull/3096
* BUGFIX: Safer loading of assemblies during load script generation - https://github.com/fsprojects/Paket/pull/3098
* BUGFIX: Fixed inconsistent pinned version of referenced projects with include-referenced-projects enabled - https://github.com/fsprojects/Paket/issues/3076
* BUGFIX: Fixed repeated conflict detection and introduced optional resolver timeout - https://github.com/fsprojects/Paket/pull/3084
* BUGFIX: Paket pack was putting entire directory into package lib folder when files block contained an empty line - https://github.com/fsprojects/Paket/issues/2949
* BUGFIX: Better error message when a HTTP request fails - https://github.com/fsprojects/Paket/pull/3078
* BUGFIX: generate-load-script was broken - https://github.com/fsprojects/Paket/issues/3080
* PERFORMANCE: Faster "hot" restore - https://github.com/fsprojects/Paket/pull/3092
* USABILITY: Retry HTTP downloads - https://github.com/fsprojects/Paket/issues/3088

#### 5.145.0 - 2018-02-26
* Added support for credential managers - https://github.com/fsprojects/Paket/pull/3069

#### 5.144.0 - 2018-02-26
* BUGFIX: Fix https://github.com/fsharp/FAKE/issues/1744
* BUGFIX: Fix https://github.com/fsharp/FAKE/issues/1778
* BUGFIX: Fixed bug when attempting to pack multi-target frameworks - https://github.com/fsprojects/Paket/pull/3073

#### 5.144.0-alpha.2 - 2018-02-26
* Added support for credential managers - https://github.com/fsprojects/Paket/pull/3069

#### 5.142.0 - 2018-02-24
* BUGFIX: Fixed bootstrapper to handle Github TLS issue
* BUGFIX: Fixed unhandled exception when running 'paket config add-credentials' in Jenkins pipeline - https://github.com/fsprojects/Paket/issues/2884
* BUGFIX: Some NuGet v2 queries fail with normalized filter syntax and are now skipped/blacklisted - https://github.com/fsprojects/Paket/pull/3059
* BUGFIX: Be more robust with custom namespaces in app.config - https://github.com/fsprojects/Paket/issues/1607
* BUGFIX: Fix prerelease selection when having multiple prereleases - https://github.com/fsprojects/Paket/pull/3058
* USABILITY: Update process just ignores groups that where not in lock file - https://github.com/fsprojects/Paket/pull/3054

#### 5.138.0 - 2018-02-16
* Extended SemVer v2 compliance and reliability improvements - https://github.com/fsprojects/Paket/pull/3030
* BUGFIX: Putting local folder clearing under flag in "paket clear-cache" - https://github.com/fsprojects/Paket/issues/3049

#### 5.137.1 - 2018-02-14
* BUGFIX: Allow to use different versions from different groups if they are on different frameworks - https://github.com/fsprojects/Paket/issues/3045
* PERFORMANCE: Much faster "paket clear-cache"
* USABILITY: "paket clear-cache" empties packages folder and paket-files folder - https://github.com/fsprojects/Paket/pull/3043
* COSMETICS: Hide shasum output on osx/linux dotnet restore - https://github.com/fsprojects/Paket/pull/3043

#### 5.136.0 - 2018-02-12
* PERFORMANCE: Check if we already added the current package to the open requirement list - https://github.com/fsprojects/Paket/pull/3037

#### 5.135.0 - 2018-02-10
* BUGFIX: Fixed lowest_matching in transitive deps - https://github.com/fsprojects/Paket/issues/3032

#### 5.134.0 - 2018-02-09
* BUGFIX: Paket update doesn't prefer versions from lock file anymore - https://github.com/fsprojects/Paket/pull/3031

#### 5.133.0 - 2018-01-31
* Added `paket info --paket-dependencies-dir` to locate repo root
* API: Added overload for Dependencies.Init - https://github.com/fsprojects/Paket/pull/3019
* USABILITY: Trace detailed messages for missing package errors - https://github.com/fsprojects/Paket/pull/3001
* PERFORMANCE: Avoid duplicates in package source cache - https://github.com/fsprojects/Paket/pull/2999
* COSMETICS: Only overwrite NuGet metadata cache when needed - https://github.com/fsprojects/Paket/pull/2998
* COSMETICS: Trace not-found and blacklist warnings as actual warnings - https://github.com/fsprojects/Paket/pull/2997

#### 5.132.0 - 2018-01-18
* BUGFIX: Allow NuGet2 async query fallback to skip NotFound/404 - https://github.com/fsprojects/Paket/pull/2993
* COSMETICS: Reduce duplicate warnings for invalid framework requirements - https://github.com/fsprojects/Paket/pull/2996
* COSMETICS: Reduce next-link warning to once per method/endpoint, omitting the query - https://github.com/fsprojects/Paket/pull/2994

#### 5.131.1 - 2018-01-18
* New parameter `--type` for `paket add` - https://github.com/fsprojects/Paket/pull/2990
* WORKAROUND: Disable NuGt.Config to allow runtime deps restore - https://github.com/fsprojects/Paket/issues/2964
* BUGFIX: Fixed PaketExePath with shell script (without extension) - https://github.com/fsprojects/Paket/pull/2989
* BUGFIX: Fixed "Could not parse version range" - https://github.com/fsprojects/Paket/issues/2988

#### 5.130.3 - 2018-01-11
* Use ServiceFabric projects - https://github.com/fsprojects/Paket/issues/2977
* BUGFIX: Handle Nougat compilation (v7/7.1) target for Xamarin.Android when installing Xamarin.Forms - https://github.com/fsprojects/Paket/issues/2809
* BUGFIX: Fix split of target framework monikers - https://github.com/fsprojects/Paket/issues/2970
* BUGFIX: Fixed a few things when framework: lines are parsed in template - https://github.com/fsprojects/Paket/pull/2969

#### 5.129.0 - 2018-01-03
* BUGFIX: CliTools should not be added to redirects - https://github.com/fsprojects/Paket/issues/2955
* BUGFIX: Do not trace warnings for folders starting with _ - https://github.com/fsprojects/Paket/issues/2958
* BUGFIX: Fix auto-detect for multi targeting - https://github.com/fsprojects/Paket/pull/2956
* BUGFIX: Do not generate a dependency group for empty framework-neutral groups - https://github.com/fsprojects/Paket/pull/2954

#### 5.128.0 - 2017-12-31
* Implemented binding LOCKEDVERSION to particular group name - https://github.com/fsprojects/Paket/pull/2943
* BUGFIX: Fixed "Incorrect time metrics" - https://github.com/fsprojects/Paket/pull/2946
* USABILITY: Show parsing errors - https://github.com/fsprojects/Paket/pull/2952/files
* USABILITY: Better tracing if we have IO error in load script generation
* USABILITY: Do not download more than 5 packages at the same time
* USABILITY: Print download times
* USABILITY: Avoid replacing load script files if the contents are the same - https://github.com/fsprojects/Paket/pull/2940
* Update Paket.Restore.targets to deal with private assets

#### 5.126.0 - 2017-12-12
* BUGFIX: Remove possibly nonexistent extension safely - https://github.com/fsprojects/Paket/pull/2901

#### 5.125.1 - 2017-12-05
* Resolution by file order in paket.dependencies instead of alphabetical order (as new tie breaker) - https://github.com/fsprojects/Paket/issues/2898
* BUGFIX: Transitive dependencies should be kept as stable as possible in paket install - https://github.com/fsprojects/Paket/pull/2927
* PERFORMANCE: Boost conflicts and skip the "loop of doom" - https://github.com/fsprojects/Paket/pull/2928
* PERFORMANCE: Preferred versions do not need to query the NuGet server - https://github.com/fsprojects/Paket/pull/2927
* BOOTSTRAPPER: work around fileversion issues
* BOOTSTRAPPER: Don't lock files in the bootstrapper when we are only reading - https://github.com/fsprojects/Paket/pull/2936
* Resolution by file order in paket.dependencies instead of alphabetical order (as new tie breaker) - https://github.com/fsprojects/Paket/issues/2898

#### 5.124.0 - 2017-11-29
* Bootstrapper now correctly access files as ReadWrite only when needed - https://github.com/fsprojects/Paket/pull/2920
* BUGFIX: Fix cache parsing

#### 5.123.1 - 2017-11-27
* PERFORMANCE: Check if lock file has already the package when adding new one
* USABILITY: Delete dotnet core assets file on paket install - https://github.com/fsprojects/Paket/pull/2914

#### 5.122.0 - 2017-11-07
* Support for IronPython - https://github.com/fsprojects/Paket/pull/2885
* PERFORMANCE: Using shasum/awk for comparing hashes on osx and linux - https://github.com/fsprojects/Paket/pull/2870
* USABILITY: Added PAKET_VERSION posix compliant environment variable for bootstrapper - https://github.com/fsprojects/Paket/pull/2857
* USABILITY: Clarified `paket install` command documentation  - https://github.com/fsprojects/Paket/pull/2881

#### 5.120.0 - 2017-10-30
* Move Resource to Paket.Core and Refactorings - https://github.com/fsprojects/Paket/pull/2859
* BUGFIX: generate nuspecs in IntermediateOutputPath - https://github.com/fsprojects/Paket/pull/2871

#### 5.119.9 - 2017-10-27
* BUGFIX: Resolver doesn't fail on locked packages - https://github.com/fsprojects/Paket/issues/2777

#### 5.119.8 - 2017-10-24
* BUGFIX: Ensure directory was created before copying package from cache - https://github.com/fsprojects/Paket/pull/2864

#### 5.119.7 - 2017-10-20
* REVERT: HashSet used in paket why command - https://github.com/fsprojects/Paket/pull/2853
* REVERT: Clitool restore became unstable - https://github.com/fsprojects/Paket/issues/2854

#### 5.118.0 - 2017-10-18
* PERFORMANCE: Paket why command is now much faster - https://github.com/fsprojects/Paket/pull/2853

#### 5.117.0 - 2017-10-18
* PERFORMANCE: Paket restore is not longer called for CLI tool restore
* USABILITY: No need for .clitools file in /obj anymore

#### 5.115.0 - 2017-10-18
* PERFORMANCE: Fix performance problem introduced in 5.101.0 - https://github.com/fsprojects/Paket/pull/2850
* BUGFIX: Minor perf improvement for why command - https://github.com/fsprojects/Paket/pull/2851
* BUGFIX: Make json cache file reading more robust - https://github.com/fsprojects/Paket/issues/2838
* BUGFIX: Do not restore sdk projects when a group is given - https://github.com/fsprojects/Paket/issues/2838
* BUGFIX: Use maps instead of lists in why command - https://github.com/fsprojects/Paket/pull/2845
* BUGFIX: isExtracted function was falsely returning true to comparison - https://github.com/fsprojects/Paket/pull/2842
* USABILITY: Do not reference NETStandard.Library directly - https://github.com/fsprojects/Paket/issues/2852
* COSMETICS: Don't trace so much noise in dotnet restore

#### 5.114.0 - 2017-10-11
* BUGFIX: Invalidate internal NuGet caches

#### 5.113.2 - 2017-10-10
* BUGFIX: load scripts should only work on lock file - https://github.com/fsprojects/Paket/pull/2834
* BUGFIX: Fixed Syntax error: Expected end of input, got '<= net45' - https://github.com/fsprojects/Paket/pull/2835

#### 5.113.1 - 2017-10-09
* BUGFIX: Fixed incorrect warnings about obsolete command-line options - https://github.com/fsprojects/Paket/pull/2828

#### 5.113.0 - 2017-10-07
* BUGFIX: Lowercase package names in package cache for NuGet compat - https://github.com/fsprojects/Paket/pull/2826
* BREAKING: Stricter parsing of framework requirements - https://github.com/fsprojects/Paket/pull/2824
* Set RestoreSuccess property and let paket add/remove/install set it

#### 5.110.0 - 2017-10-05
* Send header for X-NuGet-Protocol-Version 4.1.0 - https://github.com/NuGet/Announcements/issues/10

#### 5.108.0 - 2017-10-04
* REVERT: Stricter parsing of framework requirements - https://github.com/fsprojects/Paket/pull/2816

#### 5.106.0 - 2017-10-04
* BREAKING: Stricter parsing of framework requirements - https://github.com/fsprojects/Paket/pull/2816

#### 5.105.0 - 2017-10-04
* BREAKING: Automatic license download is now disabled because of github rate limit trouble - https://fsprojects.github.io/Paket/dependencies-file.html
* Parallel execution of bootstrapper - https://github.com/fsprojects/Paket/pull/2752

#### 5.104.0 - 2017-10-03
* The `Paket.Restore.targets` will be extracted on paket restore - https://github.com/fsprojects/Paket/issues/2817
* Touch the `Paket.Restore.targets`file only if changes exist

#### 5.103.0 - 2017-10-02
* Support for .NET 4.7.1 - https://github.com/fsprojects/Paket/pull/2815

#### 5.102.0 - 2017-10-02
* CLEANUP: Remove dnxcore50 moniker from lock file - https://github.com/fsprojects/Paket/pull/2813

#### 5.101.0 - 2017-10-01
* PERFORMANCE: Improvements in framework restriction parsing - https://github.com/fsprojects/Paket/pull/2807
* BREAKING: To make the performance optimizations possible API-compat has been broken slightly

#### 5.100.3 - 2017-09-29
* BUGFIX: Add MonoAndroid v8 - https://github.com/fsprojects/Paket/issues/2800

#### 5.100.2 - 2017-09-22
* BUGFIX: Removed V3 -> V2 fallback - https://github.com/fsprojects/Paket/pull/2782

#### 5.100.1 - 2017-09-22
* BUGFIX: Sign paket.exe and paket.bootstrapper.exe again

#### 5.99.1 - 2017-09-21
* BUGFIX: Disable NU1603 - https://github.com/NuGet/Home/issues/5913

#### 5.99.0 - 2017-09-21
* Adding feature to verify the URL and credential correctness before storing them in paket.config - https://github.com/fsprojects/Paket/pull/2781

#### 5.98.0 - 2017-09-21
* BUGFIX: Properly extract cli tools to NuGet user folder - https://github.com/fsprojects/Paket/issues/2784
* BUGFIX: Use "--references-file" instead of "--references-files" in paket.targets - https://github.com/fsprojects/Paket/pull/2780

#### 5.97.0 - 2017-09-18
* BUGFIX: Do not evaluate all templates with --template switch - https://github.com/fsprojects/Paket/pull/2769
* BUGFIX: fix incorrect runtime assemblies - https://github.com/fsprojects/Paket/pull/2772
* BUGFIX: fix for #2755 - https://github.com/fsprojects/Paket/pull/2770
* BUGFIX: #2716 Duplicates appear in generated scripts. - https://github.com/fsprojects/Paket/pull/2767
* BUILD: do not export the MSBuild env-var to the outer shell - https://github.com/fsprojects/Paket/pull/2754
* BUGFIX: support proxy in netstandard - https://github.com/fsprojects/Paket/pull/2738
* BUGFIX: Make the resolver request only sources returned by GetVersion - https://github.com/fsprojects/Paket/pull/2771
* BUGFIX: Fix special cases with include-referenced-projects - https://github.com/fsprojects/Paket/issues/1848
* BUGFIX: Proper filter by target framework - https://github.com/fsprojects/Paket/issues/2759

#### 5.96.0 - 2017-09-13
* USABILITY: Print package version in "paket why" - https://github.com/fsprojects/Paket/pull/2760

#### 5.95.0 - 2017-09-12
* Allow to add packages without running the resolver - https://github.com/fsprojects/Paket/issues/2756

#### 5.94.0 - 2017-09-12
* Allow to set "redirects: force" on group level - https://github.com/fsprojects/Paket/pull/2666
* BUGFIX: Trim target frameworks for .NET cli - https://github.com/fsprojects/Paket/issues/2749

#### 5.93.0 - 2017-09-10
* BUGFIX: Don't depend on restore cache when using paket.local or force switch - https://github.com/fsprojects/Paket/pull/2734
* BUGFIX: MSBuild now tracks Paket.Restore.targets for incremental builds - https://github.com/fsprojects/Paket/pull/2742
* BUGFIX: Removed default 100sec timeout for Http dependencies download - https://github.com/fsprojects/Paket/pull/2737
* BUGFIX: Fixing root cause for casing issue in #2676 - https://github.com/fsprojects/Paket/pull/2743
* BUGFIX: Temporary fix for casing issue in #2676 - https://github.com/fsprojects/Paket/pull/2743
* BUGFIX: calculate hashfile after signing the assembly. - https://github.com/fsprojects/Paket/pull/27
* BUGFIX: always allow partial restore - https://github.com/fsprojects/Paket/pull/2724
* BUGFIX: always call GetVersions before GetDetails - https://github.com/fsprojects/Paket/pull/2721
* BUGFIX: Fix a crash when using `storage: package` in-line - https://github.com/fsprojects/Paket/pull/2713
* BOOTSTRAPPER: Add support for IgnoreCache to app.config - https://github.com/fsprojects/Paket/pull/2696
* DOCS: Fix GitHub project dependency description - https://github.com/fsprojects/Paket/pull/2707
* BUGFIX: Fix V3 implementation - https://github.com/fsprojects/Paket/pull/2708
* BUGFIX: Don't use the global cache when paket.local is given - https://github.com/fsprojects/Paket/pull/2709
* BUGFIX: Ignore unknown packages in fix-nuspec - https://github.com/fsprojects/Paket/pull/2710

#### 5.92.0 - 2017-08-30
* BUGFIX: Fix new restore cache - https://github.com/fsprojects/Paket/pull/2684
* PERFORMANCE: Make restore faster - https://github.com/fsprojects/Paket/pull/2675
* BUGFIX: Incorrect warnings on restore - https://github.com/fsprojects/Paket/pull/2687
* PERFORMANCE: Make install faster - https://github.com/fsprojects/Paket/pull/2688

#### 5.92.0-beta003 - 2017-08-30
* Paket comes as signed lib for better antivir support
* BUGFIX: Fix new restore cache - https://github.com/fsprojects/Paket/pull/2684

#### 5.92.0-alpha001 - 2017-08-26
* PERFORMANCE: Make restore faster - https://github.com/fsprojects/Paket/pull/2675

#### 5.91.0 - 2017-08-26
* BUGFIX: fix a bug in the runtime parser - https://github.com/fsprojects/Paket/pull/2665
* BUGFIX: Add props to correct Paket.Restore.targets - https://github.com/fsprojects/Paket/pull/2665
* Make packages folder optional - https://github.com/fsprojects/Paket/pull/2638

#### 5.90.1 - 2017-08-25
* Support for NTLM auth - https://github.com/fsprojects/Paket/pull/2658
* BUGFIX: fix-nuspecs should break at ; - https://github.com/fsprojects/Paket/issues/2661
* BUGFIX: V3 normalization fix for https://github.com/fsprojects/Paket/issues/2652
* BUGFIX: fix crash when a package contains an invalid file - https://github.com/fsprojects/Paket/pull/2644

#### 5.89.0 - 2017-08-21
* BUGFIX: dotnet sdk: disable implicitly adding system.valuetuple and fsharp.core - https://github.com/fsprojects/Paket/pull/2528

#### 5.87.0 - 2017-08-21
* BUGFIX: NuGet v3 protocol fixes - https://github.com/fsprojects/Paket/pull/2632
* BUGFIX: Restore Failure on Mono: System.Exception: Expected an result at this place - https://github.com/fsprojects/Paket/issues/2639

#### 5.86.0 - 2017-08-19
* BUGFIX: Fixed feed Warnings and added blacklisting - https://github.com/fsprojects/Paket/pull/2582
* BUGFIX: Special case System.Net.Http - https://github.com/fsprojects/Paket/pull/2628

#### 5.85.8 - 2017-08-18
* BUGFIX: No file links were created when using File: references in .NET Core projects - https://github.com/fsprojects/Paket/issues/2622

#### 5.85.7 - 2017-08-17
* BUGFIX: Small fixes in PCL detection - https://github.com/fsprojects/Paket/pull/2609

#### 5.85.5 - 2017-08-17
* BUGFIX: Simplify references in groups - https://github.com/fsprojects/Paket/pull/2619

#### 5.85.4 - 2017-08-17
* BUGFIX: Don't change BOM for existing project files - https://github.com/fsprojects/Paket/pull/2575
* BUGFIX: Don't call paket if not necessary on dotnet pack - https://github.com/fsprojects/Paket/pull/2624

#### 5.85.3 - 2017-08-16
* BUGFIX: Don't fail on myget
* USABILITY: Friendlier warnings about obsolete syntax - https://github.com/fsprojects/Paket/pull/2610

#### 5.85.1 - 2017-08-11
* Support for DevExpress feed

#### 5.85.0 - 2017-08-10
* PERFORMANCE: Do not scan packages folders for restore
* PERFORMANCE: Faster lookup in ProGet

#### 5.84.0 - 2017-07-30
* Better error reporting for conflicts that appear late in resolution
* Protecting Paket.Restore.targets against changes in dotnet template - https://github.com/fsprojects/Paket/pull/2569

#### 5.83.1 - 2017-07-29
* Paket allows to resolve prereleases in a transitive way - https://github.com/fsprojects/Paket/pull/2559
* BUGFIX: Fixed download of multiple HTTP resources - https://github.com/fsprojects/Paket/issues/2566
* Update to FSharp.Core 4.2.2

#### 5.82.0 - 2017-07-28
* The outdated command now allows to pass the -f flag
* BUGFIX: Fixed exception when paket outdated runs on a repo with a http zip dependency - https://github.com/fsprojects/Paket/pull/2565
* BUGFIX: Fixed edge case with endsWithIgnoreCase - https://github.com/fsprojects/Paket/pull/2562
* BUGFIX: Fixed push for large packages - https://github.com/fsprojects/Paket/pull/2555
* BUGFIX: Fixed generate-load-scripts case sensitivity - https://github.com/fsprojects/Paket/issues/2547

#### 5.81.0 - 2017-07-21
* BUGFIX: Pass along empty arguments in bootstrapper - https://github.com/fsprojects/Paket/issues/2551

#### 5.80.0 - 2017-07-20
* BUGFIX: Fixed find-packages - https://github.com/fsprojects/Paket/issues/2545
* BUGFIX: zsh completion: support paths with spaces - https://github.com/fsprojects/Paket/pull/2546
* BUGFIX: Allow feed element in getbyid response - https://github.com/fsprojects/Paket/pull/2541
* BUGFIX: Multi-Target support for new MSBuild - https://github.com/fsprojects/Paket/issues/2496#issuecomment-316057881
* BUGFIX: Version in path and load scripts should work together
* USABILITY: Check that we printed an error
* USABILITY: Do not spam script generation messages (these are no under -v)

#### 5.78.0 - 2017-07-18
* Support Xamarin.tvOS and Xamarin.watchOS - https://github.com/fsprojects/Paket/pull/2535
* BUGFIX: Version in path and load scripts should work together - https://github.com/fsprojects/Paket/issues/2534
* BUGFIX: Detect subfolders like "Lib" - https://github.com/fsprojects/Paket/issues/2533

#### 5.7.0 - 2017-07-17
* BUGFIX: Multi-Target support for new MSBuild (needs paket install to update the Paket.Restore.targets)
* NuGet convert can detect cli tools - https://github.com/fsprojects/Paket/issues/2518
* BUGFIX: Unescape urls in odata response - https://github.com/fsprojects/Paket/issues/2504
* BUGFIX: Fix nuspecs only if we use nuspecs
* BUGFIX: Better tracing while downloading packages and licenses
* BUGFIX: Carefuly handle cases when the .paket folder is present in .sln file, not present, or is empty - https://github.com/fsprojects/Paket/pull/2513
* BUGFIX: Better tracing around download link - https://github.com/fsprojects/Paket/issues/2508
* BUGFIX: Work around Proget perf issue - https://github.com/fsprojects/Paket/issues/2466
* BUGFIX: Work around sonatype bug - https://github.com/fsprojects/Paket/issues/2320
* BUGFIX: Work around https://github.com/NuGet/NuGetGallery/issues/4315
* BUGFIX: Check result of PutAsync - https://github.com/fsprojects/Paket/pull/2502
* BUGFIX: Fixed push command
* REVERT "Fixed NugetV2 querying"

#### 5.6.0 - 2017-07-10
* PERFORMANCE: Fixed access to multiple sources (performance) - https://github.com/fsprojects/Paket/pull/2499
* BUGFIX: Improved penalty system https://github.com/fsprojects/Paket/pull/2498
* BUGFIX: Trace warnings to stdout instead of stderr
* USABILITY: Convert-From-NuGet tries to restore into magic mode
* USABILITY: Better error message when references file parsing fails

#### 5.5.0 - 2017-07-07
* Support for dotnet cli tools with clitools keyword in paket.dependencies - https://fsprojects.github.io/Paket/nuget-dependencies.html#Special-case-dotnet-cli-tools
* GNU-compatible command line - https://github.com/fsprojects/Paket/pull/2429
* Add Tizen framework (v3 and v4) - https://github.com/fsprojects/Paket/pull/2492
* USABILITY: find-package-versions now includes default source to match behavior of find-packages - https://github.com/fsprojects/Paket/pull/2493

#### 5.4.8 - 2017-07-06
* BUGFIX: Added default NuGet source back to find-packages - https://github.com/fsprojects/Paket/pull/2489
* BUGFIX: Fixed NugetV2 querying - https://github.com/fsprojects/Paket/pull/2485
* BUGFIX: Show stack trace only in verbose mode - https://github.com/fsprojects/Paket/pull/2481
* BUGFIX: find-packages doesn't require paket.dependencies to be present - https://github.com/fsprojects/Paket/pull/2483
* BUGFIX: Fixed for usage of the new csproj with targetFramework - https://github.com/fsprojects/Paket/pull/2482
* BUGFIX: Fixed off-by-one error when inserting lines in already-existing .paket folder in sln file - https://github.com/fsprojects/Paket/pull/2484
* BUGFIX: Allow any whitespace to precede a comment, not only space in the references file - https://github.com/fsprojects/Paket/pull/2479
* BUGFIX: Doesn't always print the 'warning' message - https://github.com/fsprojects/Paket/pull/2463

#### 5.4.0 - 2017-07-01
* Allow comments in the references file - https://github.com/fsprojects/Paket/pull/2477
* BUGFIX: Allowed empty framework conditionals in paket.template - https://github.com/fsprojects/Paket/pull/2476
* BUGFIX: find-package-versions doesn't require paket.dependencies to be present as long as a source is explicitly specified - https://github.com/fsprojects/Paket/pull/2478

#### 5.3.0 - 2017-06-30
* BUGFIX: Ignoring pre-release status when deps file requested prerelease - https://github.com/fsprojects/Paket/pull/2474
* BUGFIX: Don't remove placeholder from file view - https://github.com/fsprojects/Paket/issues/2469
* BUGFIX: Automatic restore in VS should also work with bootstraper
* BUGFIX: Do not add old myget sources during NuGet convert
* BUGFIX: Increase download timeout - https://github.com/fsprojects/Paket/pull/2456

#### 5.2.0 - 2017-06-25
* BUGFIX: Paket init in "magic" mode deleted paket.exe - https://github.com/fsprojects/Paket/issues/2451
* BUGFIX: Take xamarin.*.csharp.targets into account when finding location - https://github.com/fsprojects/Paket/pull/2460
* BUGFIX: Fixed Package targetFramework for netstandard - https://github.com/fsprojects/Paket/pull/2453
* BUGFIX: Fixed the warning reported in #2440 - https://github.com/fsprojects/Paket/pull/2449
* BUGFIX: Paket.pack: Fixed another issue with duplicate files - https://github.com/fsprojects/Paket/issues/2445
* BUGFIX: Disable AutoRestore features for MSBuild 15 - https://github.com/fsprojects/Paket/issues/2446
* BUGFIX: Add proper versioning of MonoAndroid framework - https://github.com/fsprojects/Paket/pull/2427
* BUGFIX: Paket.pack: Fixed another issue with duplicate files - https://github.com/fsprojects/Paket/issues/2445

#### 5.1.0 - 2017-06-18
* Paket.pack: support for NuGet dependencies conditional on target framework - https://github.com/fsprojects/Paket/pull/2428
* BUGFIX: Overwrite target file when link option is false - https://github.com/fsprojects/Paket/pull/2433
* BUGFIX: Fixed interactive package search - https://github.com/fsprojects/Paket/pull/2424
* USABILITY: Better task cancellation - https://github.com/fsprojects/Paket/pull/2439
* DOGFOODING: Use latest bootstrapper in magic mode

#### 5.0.0 - 2017-06-16
* Live release from NDC room 4
* Support for Fable 1.1
* Using NuGet's new SemVer 2 support - https://github.com/fsprojects/Paket/pull/2402
* Xamarin targets integrate with netstandard - https://github.com/fsprojects/Paket/pull/2396
* Support for SpecificVersion attribute on assembly references - https://github.com/fsprojects/Paket/pull/2413
* New command `paket generate-nuspec`
* New command: `FixNuspecs` - Can fix a list of nuspec files now
* New restriction system - https://github.com/fsprojects/Paket/pull/2336
  * Paket is now more accurate in calculating restrictions and referencing libraries
  * Paket will convert (lock-)files to a new syntax (but still understands the old syntax)
  * This should fix a bunch of edge cases and invalid behavior in combination with portable profiles and netstandard
  * Add support for net403 (required for some portable profiles)
* BREAKING CHANGE: Paket simplify no longer support simplifying restrictions - https://github.com/fsprojects/Paket/pull/2336
* BREAKING CHANGE: Paket.PowerShell is no longer supported
* BREAKING CHANGE: `InstallModel` API changed and Paket.Core.dll users might need to adapt
* PERFORMANCE: Improved performance by pre-loading requests - https://github.com/fsprojects/Paket/pull/2336
* PERFORMANCE: Report performance in a more detailed way - https://github.com/fsprojects/Paket/pull/2336
* PERFORMANCE: Improved performance for some edge case - https://github.com/fsprojects/Paket/pull/2299
* PERFORMANCE: Limit the number of concurrent requests to 7 - https://github.com/fsprojects/Paket/pull/2362
* PERFORMANCE: Report how often the pre-loading feature worked - https://github.com/fsprojects/Paket/pull/2362
* PERFORMANCE: Request queue can now re-prioritize on-demand - https://github.com/fsprojects/Paket/pull/2362
* PERFOMANCE: Much faster paket pack https://github.com/fsprojects/Paket/pull/2409
* DEPRECATED: `FixNuspec` function is now obsolete, use `FixNuspecs` instead
* DEPRECATED: /package-versions API was deprecated for lookup from NuGet team - https://github.com/fsprojects/Paket/pull/2420
* BUGFIX: Better hash checks in bootstrapper - https://github.com/fsprojects/Paket/pull/2368
* BUGFIX: Improved C++ support
* BUGFIX: Fix Conditional Group Dependencies not working as expected - https://github.com/fsprojects/Paket/pull/2335
* BUGFIX: Treat runtime dependencies as transitive deps - https://github.com/fsprojects/Paket/issues/2334
* BUGFIX: Sort dependencies on obj/references files - https://github.com/fsprojects/Paket/issues/2310
* BUGFIX: Support .NET moniker ">= monoandroid" - https://github.com/fsprojects/Paket/issues/2246
* BUGFIX: Paket pack was placing two copies of the project binary to the package - https://github.com/fsprojects/Paket/issues/2421
* BUGFIX: Better dependencies file parser errors
* BUGFIX: "Dotnet restore" failed on .netstandard projects under 1.6 - https://github.com/fsprojects/Paket/issues/2243
* BUGFIX: Paket now accepts multiple nuspec files in fix-nuspec - https://github.com/fsprojects/Paket/pull/2296
* BUGFIX: Fixed pinning of .NETSTANDARD 1.6 packages - https://github.com/fsprojects/Paket/pull/2307
* BUGFIX: Fixed bug with ignored argument of getPackageDetails - https://github.com/fsprojects/Paket/pull/2293
* BUGFIX: HTTP dependency - strip query string to detect a file name - https://github.com/fsprojects/Paket/pull/2295
* BUGFIX: Proper encoding "+" in package download url - https://github.com/fsprojects/Paket/pull/2288
* BUGFIX: Paket failed when group is removed (or renamed) - https://github.com/fsprojects/Paket/pull/2281
* BUGFIX: Filter .targets / .props earlier - https://github.com/fsprojects/Paket/pull/2286
* BUGFIX: Downgrade to tooling 1.0 - https://github.com/fsprojects/Paket/pull/2380
* BUGFIX: Paket added too many targets and props - https://github.com/fsprojects/Paket/pull/2388
* BUGFIX: Paket failed with: String cannot be of zero length - https://github.com/fsprojects/Paket/pull/2407
* BOOTSTRAPPER: Don't crash in DownloadHashFile - https://github.com/fsprojects/Paket/pull/2376
* BOOTSTRAPPER: Search harder for the paket.dependencies file - https://github.com/fsprojects/Paket/pull/2384
* USABILITY: Don't let build continue when paket failed - https://github.com/fsprojects/Paket/pull/2302
* Cleanup https://github.com/fsprojects/Paket/pull/2412 https://github.com/fsprojects/Paket/pull/2410
* Internals: Started proper dotnetcore integration (disabled by default, can be enabled via setting `PAKET_DISABLE_RUNTIME_RESOLUTION` to `false`):
  * Paket now properly understands runtime and reference assemblies
  * Paket now understands the runtime graph and restores runtime dependencies
  * New API `InstallModel.GetRuntimeAssemblies` and `InstallModel.GetRuntimeLibraries` can be used to retrieve the correct assets for a particular RID and TFM

#### 4.8.8 - 2017-06-11
* paket adds too many targets and props - https://github.com/fsprojects/Paket/pull/2388

#### 4.8.6 - 2017-05-23
* USABILITY: Better error reporting - https://github.com/fsprojects/Paket/pull/2349

#### 4.8.5 - 2017-05-08
* BUGFIX: Support .NET moniker ">= monoandroid" - https://github.com/fsprojects/Paket/issues/2246

#### 4.8.4 - 2017-04-26
* BUGFIX: Proper encoding "+" in package download url - https://github.com/fsprojects/Paket/pull/2288

#### 4.8.3 - 2017-04-26
* BUGFIX: Paket failed when group is removed (or renamed) - https://github.com/fsprojects/Paket/pull/2281

#### 4.8.2 - 2017-04-26
* BUGFIX: Filter .targets / .props earlier - https://github.com/fsprojects/Paket/pull/2286

#### 4.8.1 - 2017-04-25
* BREAKING CHANGE: Made pushing changes from Git dependency repositories easier - https://github.com/fsprojects/Paket/pull/2226
    - Paket now clones git dependencies as bare repositories and configures clones under `paket-files` differently. Because of these incompatible changes, it is necessary to manually clear Paket local temp directory (under `%USERPROFILE%\.paket\git\db`) and respective `paket-files` directories after upgrading.

#### 4.7.0 - 2017-04-25
* Bootstrapper: Support NugetSource app-setting key - https://github.com/fsprojects/Paket/pull/2229
* Unity3d support - https://github.com/fsprojects/Paket/pull/2268

#### 4.6.1 - 2017-04-24
* Support for SourceLink v2 - https://github.com/fsprojects/Paket/pull/2200
* BUGFIX: Framework restriction was lost for global build folder - https://github.com/fsprojects/Paket/pull/2272
* BUGFIX: Fixed error when parsing version="*" - https://github.com/fsprojects/Paket/issues/2266

#### 4.5.0 - 2017-04-20
* Support Netstandard 2.0, Netframework 4.7, Netcore 2.0
* Encode '+' in Urls
* BUGFIX: Fix nuspec version attributes so that nuget.org is happy

#### 4.4.0 - 2017-04-12
* BUGFIX: Import .props/.targets better - https://github.com/fsprojects/Paket/pull/2234
* BUGFIX: Don't download boostrapper in auto-restore magic mode - https://github.com/fsprojects/Paket/pull/2235
* BUGFIX: Only include dlls in analyzers - https://github.com/fsprojects/Paket/pull/2236
* USABILITY: Fix rotating app.config entries when generating redirects - https://github.com/fsprojects/Paket/pull/2230

#### 4.3.0 - 2017-04-10
* BUGFIX: Check if a references file exists on disk - https://github.com/fsprojects/Paket/pull/2224

#### 4.2.0 - 2017-04-09
* BUGFIX: Improved output of the outdated warning and fix underlying bug - https://github.com/fsprojects/Paket/pull/2223
* BUGFIX: Make Paket.Restore.targets be called in more situations
* BUGFIX: Fix to handle weird malformed portable-only libraries - https://github.com/fsprojects/Paket/pull/2215
* BUGFIX: Detect changes in redirects settings
* BUGFIX: Workaround for TFS dependency resolution - https://github.com/fsprojects/Paket/pull/2214

#### 4.1.3 - 2017-03-30
* Support for dotnet pack
* BUGFIX: Handle empty references files for .NET Core
* BUGFIX: Better framework node detection
* BUGFIX: Better redirects for project dependent references files
* BUGFIX: Out-of-Sync check should work with auto-detection of framework settings
* BUGFIX: Convert from nuget with wildcard version - https://github.com/fsprojects/Paket/issues/2185
* BUGFIX: Support load script generation in restore
* BUGFIX: framework: auto-detect didn't work with Paket 4 - https://github.com/fsprojects/Paket/issues/2188
* USABILITY: Convert packages that do not have version specified
* COSMETICS: Use latest FSharp.Core

#### 4.0.0 - 2017-03-15
* Make Paket compatible with DotNet SDK / MSBuild 15 / Visual Sudio 2017
* Tail Recursive Package Resolution - https://github.com/fsprojects/Paket/pull/2066
* Reorganized resolver - https://github.com/fsprojects/Paket/pull/2039
* USABILITY: Added option to have paket restore fail on check failure - https://github.com/fsprojects/Paket/pull/1963
* USABILITY: Collect multiple install errors before failing - https://github.com/fsprojects/Paket/pull/2177
* Generate load scripts on install abidding to new paket.dependencies option - https://fsprojects.github.io/Paket/dependencies-file.html#Generate-load-scripts

#### 3.37.0 - 2017-03-15
* BUGFIX: auto-detect no longer causes Out of sync warning - https://github.com/fsprojects/Paket/issues/2096
* BUGFIX: Allow to add package when sources are splitted - https://github.com/fsprojects/Paket.VisualStudio/issues/137
* USABILITY: Remove confusing yellow diagnostics in pack - https://github.com/fsprojects/Paket/issues/2164
* USABILITY: Support TLS > 1.0 - https://github.com/fsprojects/Paket/issues/2174
* USABILITY: old bootstrapper did not work

#### 3.36.0 - 2017-02-25
* BUGFIX: Lower case group folder name - https://github.com/fsprojects/Paket/pull/2150
* BUGFIX: Fix resolver for Strategy.Min - https://github.com/fsprojects/Paket/issues/2148
* BUGFIX: Fix TFS-on-premise - https://github.com/fsprojects/Paket/pull/2147
* BUGFIX: Add a workaround for https://github.com/fsprojects/Paket/issues/2145
* BUGFIX: Ignore unknown frameworks - https://github.com/fsprojects/Paket/pull/2132
* COSMETICS: Do not spam "unlisted" - https://github.com/fsprojects/Paket/issues/2149
* USABILITY: Link to documentation on how to resolve a conflict - https://github.com/fsprojects/Paket/pull/2155

#### 3.35.0 - 2017-01-30
* Added "netcoreapp1.1" support - https://github.com/fsprojects/Paket/pull/2129
* BUGFIX: Ensures that boostrapper --help always work - https://github.com/fsprojects/Paket/pull/2128
* USABILITY: Reports broken project dependencies properly - https://github.com/fsprojects/Paket/pull/2131
* USABILITY: Added details for "clear-cache" in --verbose mode - https://github.com/fsprojects/Paket/pull/2130

#### 3.34.0 - 2017-01-29
* BUGFIX: Support GitHub dependencies with spaces - https://github.com/fsprojects/Paket/pull/2127
* BUGFIX: Convert from nuget: Local package source gave false error - https://github.com/fsprojects/Paket/pull/2112
* BUGFIX: Make config writer use XmlWriter for disk write - https://github.com/fsprojects/Paket/pull/2110
* BUGFIX: Ensure case when getting packages from nuget feed - https://github.com/fsprojects/Paket/pull/2106
* BUGFIX: Ensure stable ordering of references

#### 3.33.0 - 2017-01-06
* USABILITY: Ensure stable ordering of references in the same ItemGroup - https://github.com/fsprojects/Paket/pull/2105
* BUGFIX: Template with multiparagraph description was not working with LF line endings - https://github.com/fsprojects/Paket/issues/2104

#### 3.32.0 - 2017-01-02
* paket outdated: group -parameter added - https://github.com/fsprojects/Paket/pull/2097
* BUGFIX: Fix "directory doesn't exist" in NuGet v2 - https://github.com/fsprojects/Paket/pull/2102
* BUGFIX: Correctly escape no_proxy domains for bootstraper - https://github.com/fsprojects/Paket/pull/2100
* BUGFIX: Don't print incorrect warning in bootstraper - https://github.com/fsprojects/Paket/pull/2098
* BUGFIX: Update Argu to 3.6.1
* BUGFIX: Revert argu update
* BUGFIX: If we have ref and lib files then we prefer lib
* BUGFIX: Don't remove group with only remote files - https://github.com/fsprojects/Paket/pull/2089
* BUGFIX: Fix displayed package name for packages found in another group - https://github.com/fsprojects/Paket/pull/2088
* BUGFIX: Avoid infinite recursive calls in followODataLink - https://github.com/fsprojects/Paket/pull/2081
* BUGFIX: One of the file writes was missing a Directory.Create() - https://github.com/fsprojects/Paket/pull/2080
* BUGFIX: NuGetV2-OData: retrieve versions in descending order for artifactory - https://github.com/fsprojects/Paket/pull/2073
* BUGFIX: Default address of NuGet v3 stream points to https - https://github.com/fsprojects/Paket/pull/2071

#### 3.31.0 - 2016-12-04
* Added monoandroid70 moniker (Android 7 Nougat) - https://github.com/fsprojects/Paket/pull/2065
* BUGFIX: Package names are compared using non-linguistic Ordinal comparison - https://github.com/fsprojects/Paket/pull/2067
* BUGFIX: Fixed Git dependency change detection - https://github.com/fsprojects/Paket/pull/2061
* BUGFIX: Relax prerelease condition for --keep-patch - https://github.com/fsprojects/Paket/issues/2048
* BUGFIX: Allow specify auto-detect in specific groups - https://github.com/fsprojects/Paket/issues/2011

#### 3.30.0 - 2016-11-22
* Allow override of NuGetCacheFolder location through environment variable - https://github.com/fsprojects/Paket/pull/2035
* BUGFIX: Add authorization headers to Paket Push - https://github.com/fsprojects/Paket/pull/2034
* BUGFIX: Fix package name displayed when package is found in different group - https://github.com/fsprojects/Paket/issues/2031
* BUGFIX: Report which nuspec file is invalid when the nuspec cannot be loaded - https://github.com/fsprojects/Paket/issues/2026

#### 3.29.0 - 2016-11-18
* BUGFIX: Paket adds stricter prerelease dependencies to make NuGet happy - https://github.com/fsprojects/Paket/issues/2024

#### 3.28.0 - 2016-11-17
* BUGFIX: Optimize deps to make #2020 work - https://github.com/fsprojects/Paket/pull/2020
* BUGFIX: Added missing tolower() - https://github.com/fsprojects/Paket/pull/2023
* BUGFIX: Fix broken condition in WhenNode - https://github.com/fsprojects/Paket/pull/2022
* REVERT: NuGetV2-OData: retrieve versions in descending order - https://github.com/fsprojects/Paket/pull/2008
* BUGFIX: Git Dependency failed to install when space exists in User Folder name - https://github.com/fsprojects/Paket/pull/2015

#### 3.27.0 - 2016-11-09
* Verbose bootstrapper - https://github.com/fsprojects/Paket/pull/2007
* BUGFIX: NuGetV2-OData: retrieve versions in descending order - https://github.com/fsprojects/Paket/pull/2008
* BUGFIX: Paket doesn't reference libs for UWP apps - https://github.com/fsprojects/Paket/issues/2001
* BUGFIX: Version constraint was missing on referenced projects packed separately - https://github.com/fsprojects/Paket/issues/1976
* BUGFIX: Make download loop to terminate in max N=5 iterations - https://github.com/fsprojects/Paket/pull/1999

#### 3.26.0 - 2016-10-31
* New Command: paket why - http://theimowski.com/blog/2016/10-30-paket-why-command/index.html
* BUGFIX: Do not remove main group - https://github.com/fsprojects/Paket/issues/1950
* BUGFIX: Fix out-of-date-check
* BUGFIX: Be more conservative during paket add and paket remove - https://github.com/fsprojects/Paket/issues/1652

#### 3.25.0 - 2016-10-28
* Allow to put required paket version into the paket.dependencies file - https://github.com/fsprojects/Paket/pull/1983
* BUGFIX: Custom print for NugetSourceAuthentication types - https://github.com/fsprojects/Paket/pull/1985
* BUGFIX: DependenciesFileParser now tracks inner exceptions for package sources - https://github.com/fsprojects/Paket/pull/1987

#### 3.24.1 - 2016-10-25
* USABILITY: New magic mode bootstrapper - https://github.com/fsprojects/Paket/pull/1961
* USABILITY: Specify Chessie version - https://github.com/fsprojects/Paket/issues/1958
* REVERT: Support long paths for NTFS - https://github.com/fsprojects/Paket/pull/1944

#### 3.23.0 - 2016-10-10
* BUGFIX: Support long paths for NTFS - https://github.com/fsprojects/Paket/pull/1944

#### 3.22.0 - 2016-10-10
* BUGFIX: generate-include-scripts: don't check dll order when it can be skipped - https://github.com/fsprojects/Paket/pull/1945
* BUGFIX: generate-include-script doesn't not #r FSharp.Core.dll anymore - https://github.com/fsprojects/Paket/pull/1946
* BUGFIX: Paket failed to get packages from feed with credentials - https://github.com/fsprojects/Paket/pull/1947
* BUGFIX: Fix public API
* BUGFIX: Set network credentials - https://github.com/fsprojects/Paket/issues/1941
* BUGFIX: Swapped parameters of FindVersionsForPackage
* BUGFIX: Transforming wildcard syntax to regex, which is used by WebProxy for NoProxy bypassing - https://github.com/fsprojects/Paket/pull/1939
* BUGFIX: Work around dependencies issue in VSTS - https://github.com/fsprojects/Paket/issues/1798
* COSMETICS: XML paket.config is now beautified - https://github.com/fsprojects/Paket/pull/1954

#### 3.21.0 - 2016-10-04
* Added MsBuild reserved properties - https://github.com/fsprojects/Paket/pull/1934
* BUGFIX: Make VisualStudio.com nuget feed behave like nuget.org - https://github.com/fsprojects/Paket/issues/1798
* BUGFIX: Generate binding redirect that covers entire range of possible assembly versions - https://github.com/fsprojects/Paket/pull/1932
* COSMETICS: Paket shows context for missing references - https://github.com/fsprojects/Paket/issues/1936

#### 3.20.2 - 2016-09-29
* BUGFIX: Fix dependency compression issue - https://github.com/fsprojects/Paket/issues/1929
* BUGFIX: Calling `Paket.Dependencies.GetInstalledPackageModel` with wrong casing on mono failed - https://github.com/fsprojects/Paket/issues/1928
* BUGFIX: Convert from nuget with analyzers - https://github.com/fsprojects/Paket/pull/1922
* BUGFIX: Don't fail on restore - https://github.com/fsprojects/Paket/pull/1923
* BUGFIX: Fix double space encoding during pack - https://github.com/fsprojects/Paket/issues/1837
* BUGFIX: Try to resolve "$(TargetFrameworkIdentifier) == 'true'" issue
* BUGFIX: Push correct Paket.Core - https://github.com/fsprojects/Paket/pull/1911

#### 3.19.0 - 2016-09-04
* NEW Dotnetcore build for Paket.Core - https://github.com/fsprojects/Paket/pull/1785
* BUGFIX: Allow to overwrite copy_local settings for ref files
* BUGFIX: Fixed invalid Cache Folder when Current Directory is different - https://github.com/fsprojects/Paket/issues/1910

#### 3.18.0 - 2016-09-02
* BUGFIX: Fixed issues around .NET Standard resolution
* BUGFIX: Fixed toLower > tolower for odata url parameter - https://github.com/fsprojects/Paket/pull/1906
* BUGFIX: Fix deduplication condition
* Revert fix for #1898

#### 3.17.0 - 2016-08-29
* Added Add MonoAndroid44 moniker - https://github.com/fsprojects/Paket/pull/1897
* Notified about missing libs will only be shown on direct packages (too many false positives)
* Fixed props import for fsproj/cspro - https://github.com/fsprojects/Paket/issues/1898
* BUGFIX: Do not copy ref files to output dir - https://github.com/fsprojects/Paket/issues/1895
* BUGFIX: Scan group folder for packages
* BUGFIX: Better NuGet V3 API and async caching - https://github.com/fsprojects/Paket/pull/1892
* BUGFIX: Resolving .net standard depedencies for net46 - https://github.com/fsprojects/Paket/issues/1883
* BUGFIX: Change project file condition handling to be case-insensitive - https://github.com/fsprojects/Paket/pull/1890

#### 3.16.3 - 2016-08-25
* BUGFIX: Don't remove non-duplicate framework dependencies - https://github.com/fsprojects/Paket/pull/1888

#### 3.16.2 - 2016-08-25
* BUGFIX: Fixed lowest_matching constraint - https://github.com/fsprojects/Paket/pull/1882

#### 3.16.1 - 2016-08-25
* Allow printing of version number through command-line option - https://github.com/fsprojects/Paket/pull/1878
* BUGFIX: Async cache fix in multi-thread-environment for GitHub downloads - https://github.com/fsprojects/Paket/pull/1880

#### 3.16.0 - 2016-08-24
* Allow to use github access token from environment variable for github dependencies - http://fsprojects.github.io/Paket/github-dependencies.html#Using-a-GitHub-auth-key-from-environment-variable
* BUGFIX: Look for OutDir in .vcxproj - https://github.com/fsprojects/Paket/issues/1870
* USABILITY: Skip invalid meta-data in cpp projects - https://github.com/fsprojects/Paket/issues/1870
* USABILITY: Add better tracing during resolve - https://github.com/fsprojects/Paket/issues/1871
* USABILITY: Use .dll as default during pack - https://github.com/fsprojects/Paket/issues/1870

#### 3.15.0 - 2016-08-23
* When converting from Nuget Paket removes NuGetPackageImportStamp - https://github.com/fsprojects/Paket/pull/1865
* BUGFIX: Fixed strange issue during directory cleanup
* BUGFIX: Fallback to LocalApplicationData if we don't have UserProfile avaulable - https://github.com/fsprojects/Paket/issues/1863
* BUGFIX: Fixed octokit parsing - https://github.com/fsprojects/Paket/issues/1867
* BUGFIX: Faulty conditions were generated when using condition attributes - https://github.com/fsprojects/Paket/issues/1860

#### 3.14.0 - 2016-08-22
* Show message when a package version is not installed because it is unlisted
* BUGFIX: Bootstrapper had issues with partial download - https://github.com/fsprojects/Paket/pull/1859
* BUGFIX: Use ConcurrentDictionary correctly - https://github.com/fsprojects/Paket/pull/1853

#### 3.13.0 - 2016-08-12
* Allow to pack referenced projects by setting paket.template switch - https://github.com/fsprojects/Paket/issues/1851

#### 3.12.0 - 2016-08-12
* BUGFIX: Paket doesn't add duplicate references to framework assemblies anymore - https://github.com/fsprojects/Paket/issues/1333
* BUGFIX: Run resolver after convert
* BUGFIX: Selective paket update doesn't ignore paket.dependencies rules anymore - https://github.com/fsprojects/Paket/issues/1841
* BUGFIX: Update with any of the --keep-?? flags didn't honour redirects:on in paket.dependencies - https://github.com/fsprojects/Paket/issues/1844

#### 3.11.0 - 2016-08-04
* Allow Pack to pin only project references - https://github.com/fsprojects/Paket/issues/1649

#### 3.10.0 - 2016-08-03
* Allow to specify nupkg version for source override in paket.local file - https://github.com/fsprojects/Paket/issues/1803
* BUGFIX: Allow "auto-restore on" to be done twice - https://github.com/fsprojects/Paket/issues/1836
* BUGFIX: be careful with distinction between .NET 4.0 client and .NET 4.0 full profile - https://github.com/fsprojects/Paket/issues/1830
* BUGFIX: Don't allow empty string as description in template file - https://github.com/fsprojects/Paket/pull/1831
* BUGFIX: Respect comments in dependencies file

#### 3.9.0 - 2016-07-22
* Don't create runtime references for CoreClr anymore - new concept coming soon
* BUGFIX: Allow to install packages that have "native" in package name - https://github.com/fsprojects/Paket/issues/1829
* PERFORMANCE: Much faster computation of the InstallModel

#### 3.8.0 - 2016-07-18
* Paket automatically packs localized assemblies - https://github.com/fsprojects/Paket/pull/1816
* BUGFIX: Fix possible null ref when processing a vcxproj file - https://github.com/fsprojects/Paket/issues/1814
* BUGFIX: Changing NuGet uri from http to https in paket.dependencies don't causes error any more - https://github.com/fsprojects/Paket/issues/1820
* BUGFIX: Paket 'pack' should exclude 'project' template files correctly - https://github.com/fsprojects/Paket/issues/1818
* PERFORMANCE: Do not scan node_modules path for project files - https://github.com/fsprojects/Paket/issues/1782
* Exposed license url in public namespace - https://github.com/fsprojects/Paket/pull/1811

#### 3.7.0 - 2016-07-14
* Paket automatically packs localized assemblies - https://github.com/fsprojects/Paket/pull/1807
* BUGFIX: Fixed incorrect CopyRuntimeDependencies.ProjectFile causing 'Could not find paket.dependencies' - https://github.com/fsprojects/Paket/pull/1802

#### 3.6.0 - 2016-07-12
* Generate include script for each group - https://github.com/fsprojects/Paket/pull/1787
* USABILITY: Improve error messages for dependency groups - https://github.com/fsprojects/Paket/pull/1797

#### 3.5.0 - 2016-07-12
* Support for .NET 4.6.3 and .NET Standard 1.6
* Using Argu 3
* Support groups in paket.local - https://github.com/fsprojects/Paket/pull/1788
* Paket config can be run from everywhere - https://github.com/fsprojects/Paket/pull/1781
* BUGFIX: Install older frameworks if things don't work out - https://github.com/fsprojects/Paket/issues/1779
* BUGFIX: Fixed detection of framework version with spaces - https://github.com/fsprojects/Paket/pull/1791
* BUGFIX: Fixed error with local sources and run convert-from-nuget - https://github.com/fsprojects/Paket/pull/1795

#### 3.4.0 - 2016-06-30
* Inaccessible caches are excluded for the duration of running a command - https://github.com/fsprojects/Paket/pull/1770
* BUGFIX: NuGet OData search is now case-insensitive - https://github.com/fsprojects/Paket/issues/1775
* BUGFIX: Allows to use colons in git build argument - https://github.com/fsprojects/Paket/issues/1773
* BUGFIX: auto-restore on fixes old targets file references - https://github.com/fsprojects/Paket/issues/1768
* BUGFIX: Added handling for cache not being accessible - https://github.com/fsprojects/Paket/pull/1764
* BUGFIX: Fixed out-of-date check for remote files - https://github.com/fsprojects/Paket/issues/1760  https://github.com/fsprojects/Paket/issues/1762 https://github.com/fsprojects/Paket/issues/1766
* BUGFIX: Using network cache with invalid credentials should not fail restore - https://github.com/fsprojects/Paket/issues/1758
* BUGFIX: Make the copy task more robust if we can't parse target framework - https://github.com/fsprojects/Paket/issues/1756
* BUGFIX: Paket warns on dependencies file that has same package twice in same group - https://github.com/fsprojects/Paket/issues/1757
* USABILITY: Show out-of-sync warning message if paket.lock is not matching paket.dependencies - https://github.com/fsprojects/Paket/issues/1750
* COSMETICS: Don't trace download of remote files twice

#### 3.3.0 - 2016-06-25
* Paket fails on dependencies file that has same package twice in same group - https://github.com/fsprojects/Paket/issues/1757
* Paket.SemVer.Parse is now in PublicAPI.fs - https://github.com/fsprojects/Paket/pull/1754
* BUGFIX: Automatic repair of broken file paths in NuGet packages - https://github.com/fsprojects/Paket/issues/1755
* BUGFIX: Fixed out-of-date check for auto-detection of frameworks - https://github.com/fsprojects/Paket/issues/1750

#### 3.2.0 - 2016-06-24
* Show out-of-sync error message if paket.lock is not matching paket.dependencies - https://github.com/fsprojects/Paket/issues/1750
* BUGFIX: Dependency resolution for .NETFramework4.5 and .NETPortable0.0-wp8+netcore45+net45+wp81+wpa81 fixed - https://github.com/fsprojects/Paket/issues/1753
* BUGFIX: Don't report warnings for packages that are not installed for current target framework - https://github.com/fsprojects/Paket/issues/1693
* BUGFIX: Runtime deps are copied based on TargetFramework - https://github.com/fsprojects/Paket/issues/1751
* BUGFIX: Do not take over control over manual nodes - https://github.com/fsprojects/Paket/issues/1746
* BUGFIX: Better error message when log file is missing - https://github.com/fsprojects/Paket/issues/1743
* BUGFIX: Create folder if needed during package extraction - https://github.com/fsprojects/Paket/issues/1741
* BUGFIX: Simplify works with auto-detected target frameworks - https://github.com/fsprojects/Paket/pull/1740
* BUGFIX: Make sure Guid in project reference is parsed well - https://github.com/fsprojects/Paket/pull/1738
* BUGFIX: Added a username and password option scripting - https://github.com/fsprojects/Paket/pull/1736
* BUGFIX: Trailing slash will be removed from credentials - https://github.com/fsprojects/Paket/pull/1735
* COSMETICS: Add condition to AfterBuild target to unbreak nCrunch - https://github.com/fsprojects/Paket/pull/1734
* BUGFIX: Ignore case in aliases dll names - https://github.com/fsprojects/Paket/pull/1733

#### 3.1.0 - 2016-06-16
* Paket pack doesn't allow empty string as authors and description metadata - https://github.com/fsprojects/Paket/pull/1728
* Made Name and Guid in ProjectRefrence optional - https://github.com/fsprojects/Paket/issues/1729
* BUGFIX: Prerelease version range are working with ~> again
* BUGFIX: Filter empty When conditions - https://github.com/fsprojects/Paket/issues/1727
* BUGFIX: Do not garbage collect packages with version in path

#### 3.0.0 - 2016-06-15
* Allow to reference git repositories - http://fsprojects.github.io/Paket/git-dependencies.html
* Allow to run build commands on git repositories - http://fsprojects.github.io/Paket/git-dependencies.html#Running-a-build-in-git-repositories
* Allow to use git repositories as NuGet source - http://fsprojects.github.io/Paket/git-dependencies.html#Using-Git-repositories-as-NuGet-source
* Allow to override package sources in paket.local - http://fsprojects.github.io/Paket/local-file.html http://theimowski.com/blog/2016/05-19-paket-workflow-for-testing-new-nuget-package-before-release/index.html
* NEW COMMAND: "paket generate-include-scripts" creates package include scripts for F# Interactive - http://fsprojects.github.io/Paket/paket-generate-include-scripts.html
* Additional local caches - http://fsprojects.github.io/Paket/caches.html
* Garbage collection in packages folder - https://github.com/fsprojects/Paket/pull/1491
* Allows to exclude dll references from a NuGet package - http://fsprojects.github.io/Paket/references-files.html#Excluding-libraries
* Allows to use aliases for libraries - http://fsprojects.github.io/Paket/references-files.html#Library-aliases
* Create Choose nodes for .NET Standard
* Remove command removes empty group when removing last dependency - https://github.com/fsprojects/Paket/pull/1706
* New bootstrapper option --max-file-age - http://fsprojects.github.io/Paket/bootstrapper.html
* USABILITY: Removed "specs:" from paket.lock since it was copied from Bundler and had no meaning in Paket - https://github.com/fsprojects/Paket/pull/1608
* BREAKING CHANGE: "lib", "runtimes" are not allowed as group names
* BREAKING CHANGE: Removed --hard parameter from all commands.
    - Paket threads all commands as if --hard would have been set - https://github.com/fsprojects/Paket/pull/1567
    - For the --hard use in the binding redirects there is a new parameter --clean-redirects - https://github.com/fsprojects/Paket/pull/1692

#### 2.66.10 - 2016-06-15
* BUGFIX: Paket update failed on silverlight projects - https://github.com/fsprojects/Paket/pull/1719

#### 2.66.9 - 2016-06-03
* BUGFIX: Automatic prerelease expansion should not be done if explicit prereleases are requested - https://github.com/fsprojects/Paket/issues/1716 https://github.com/fsprojects/Paket/issues/1714

#### 2.66.6 - 2016-05-31
* BUGFIX: Groups with different sources should not resolve to wrong packages - https://github.com/fsprojects/Paket/issues/1711

#### 2.66.5 - 2016-05-30
* BUGFIX: Don't remove trailing zero if version is in package path - https://github.com/fsprojects/Paket/issues/1708

#### 2.66.4 - 2016-05-26
* BUGFIX: Optimization of local dependencies - https://github.com/fsprojects/Paket/issues/1703

#### 2.66.3 - 2016-05-24
* BUGFIX: Use utf-8 to download strings - https://github.com/fsprojects/Paket/pull/1702

#### 2.66.2 - 2016-05-23
* BUGFIX: Update with any of the --keep-major flag didn't honour content:none in paket.dependencies - https://github.com/fsprojects/Paket/issues/1701

#### 2.66.0 - 2016-05-23
* Package groups be excluded in a paket.template file - https://github.com/fsprojects/Paket/pull/1696
* BUGFIX: Fallback from portable to net45 must be conversative - https://github.com/fsprojects/Paket/issues/1117

#### 2.65.0 - 2016-05-18
* BUGFIX: Fixed compatibility issues with nuget.org and myget - https://github.com/fsprojects/Paket/pull/1694
* BUGFIX: DateTime in package should not be in the future
* BUGFIX: Don't push non existing files - https://github.com/fsprojects/Paket/pull/1688
* BUGFIX: Paket should imports build targets from packages in build dependency groups - https://github.com/fsprojects/Paket/pull/1674
* BUGFIX: Framework resolution strategy for Google.Apis.Oauth2.v2 - https://github.com/fsprojects/Paket/issues/1663
* BUGFIX: Blacklisting install.xdt and uninstall.xdt files - https://github.com/fsprojects/Paket/pull/1667

#### 2.64.0 - 2016-05-05
* Implemented support for NativeReference - https://github.com/fsprojects/Paket/issues/1658
* Added monoandroid60 to be matched as Some MonoAndroid - https://github.com/fsprojects/Paket/pull/1659
* BUGFIX: Understand InterprojectDependencies without Name - https://github.com/fsprojects/Paket/issues/1657
* BUGFIX: Fix path issue on linux - https://github.com/fsprojects/Paket/pull/1644/files
* BUGFIX: Don't pack template files in packages or paket-files

#### 2.63.0 - 2016-04-22
* Added monoandroid43 to be matched as Some MonoAndroid - https://github.com/fsprojects/Paket/pull/1631
* Added support for MonoAndroid22 and MonoAndroid23 - https://github.com/fsprojects/Paket/pull/1628
* BUGFIX: allow directory names with + in paket.template
* BUGFIX: Generates binding redirect for references targeting different profiles - https://github.com/fsprojects/Paket/pull/1634
* EXPERIMENTAL: paket resolves runtime dependency libs - https://github.com/fsprojects/Paket/pull/1626
* USABILITY: remove command restricts install to the specified group only - https://github.com/fsprojects/Paket/pull/1612

#### 2.62.0 - 2016-04-17
* Refactoring Bootstrapper to introduce better coverage and testing - https://github.com/fsprojects/Paket/pull/1603

#### 2.61.0 - 2016-04-17
* Support .NET platform standard packages - https://github.com/fsprojects/Paket/issues/1614
* Support .NET 4.6.2 - https://github.com/fsprojects/Paket/issues/1614
* BUGFIX: Don't set CopyToOutputDirectory for Compile items - https://github.com/fsprojects/Paket/issues/1592
* BUGFIX: Allow to pack packages with ReflectedDefinition - https://github.com/fsprojects/Paket/pull/1602

#### 2.60.0 - 2016-04-12
* Various performance optimizations - https://github.com/fsprojects/Paket/pull/1599
* BUGFIX: Fix CleanDir function - https://github.com/fsprojects/Paket/commit/1c2250ed5fae51a5f086325347fecefe16bba27a#commitcomment-17064085
* BUGFIX: Detect net30 moniker

#### 2.59.0 - 2016-04-12
* BUGFIX: Remove process should remove packages from specified groups - https://github.com/fsprojects/Paket/issues/1596
* BUGFIX: Compare full filename for pack with template file - https://github.com/fsprojects/Paket/issues/1594
* BUGFIX: Dependencies file should not take shortened versions - https://github.com/fsprojects/Paket/issues/1591
* BUGFIX: Breaking some parallism and trying to prevent race conditions - https://github.com/fsprojects/Paket/issues/1589
* BUGFIX: "paket.exe pack" with "include-referenced-projects" and "minimum-from-lock-file" did not work when project references have a paket.template file - https://github.com/fsprojects/Paket/issues/1586
* BUGFIX: Property Definitions are placed after FSharp Targets - https://github.com/fsprojects/Paket/issues/1585
* BUGFIX: Redirects for assemblies in the GAC were removed - https://github.com/fsprojects/Paket/issues/1574
* BUGFIX: Paket.dependency with version ranges failed when package has pinned dependency and that version is unlisted - https://github.com/fsprojects/Paket/issues/1579
* BUGFIX: Github dependencies reference transitive NuGet packages to projects - https://github.com/fsprojects/Paket/issues/1578
* BUGFIX: Add "*.fsi" files as <Compile> by default - https://github.com/fsprojects/Paket/pull/1573
* BUGFIX: Touch feature disabled by default in Add, Update, Install; enabled with --touch-affected-refs - https://github.com/fsprojects/Paket/pull/1571
* BUGFIX: Property Definitions: placed after csharp targets - https://github.com/fsprojects/Paket/pull/1522
* BUGFIX: Create folder for all source file dependencies
* USABILITY: Using saved api key credentials for the push operation - https://github.com/fsprojects/Paket/pull/1570
* USABILITY: Paket update supports combining filter with specific version - https://github.com/fsprojects/Paket/pull/1580

#### 2.57.0 - 2016-03-30
* BUGFIX: Property Definitions: placed after non-paket imports if they directly follow the top property groups - https://github.com/fsprojects/Paket/pull/1561
* BUGFIX: Fixed inconsistent condition generation in paket.lock file - https://github.com/fsprojects/Paket/issues/1552
* BUGFIX: Removing transitive dependencies from dependencies list during pack - https://github.com/fsprojects/Paket/pull/1547
* USABILITY: Better WPF support - https://github.com/fsprojects/Paket/pull/1550

#### 2.56.0 - 2016-03-24
* BUGFIX: Move props definitions further up in project files - https://github.com/fsprojects/Paket/issues/1537
* BUGFIX: Fixed missing src files when packing with symbols on Linux - https://github.com/fsprojects/Paket/pull/1545
* BUGFIX: Ensuring that dependent dll's are not included in the package when usng include-referenced-projects - https://github.com/fsprojects/Paket/pull/1543
* BUGFIX: Global redirects:false is not disabling everything below anymore - https://github.com/fsprojects/Paket/issues/1544

#### 2.55.0 - 2016-03-23
* Correct src folder structure for packing with symbols - https://github.com/fsprojects/Paket/pull/1538
* Fix resolver bug spotted by property based testing - https://github.com/fsprojects/Paket/issues/1524

#### 2.54.0 - 2016-03-21
* It's possible to influence the CopyToOutputDirectory property for content references in project files - http://fsprojects.github.io/Paket/nuget-dependencies.html#CopyToOutputDirectory-settings
* BUGFIX: Fix regression where paket skipped packages with name ending in lib - https://github.com/fsprojects/Paket/issues/1531
* USABILITY: Unknown package settings are now reported
* USABILITY: Improve warning text on conflict - https://github.com/fsprojects/Paket/pull/1530

#### 2.53.0 - 2016-03-19
* Allow to restore recursively from remote dependencies file - https://github.com/fsprojects/Paket/issues/1507
* BUGFIX: Fix mixed mode solutions with Native - https://github.com/fsprojects/Paket/issues/1523
* BUGFIX: Do not generate useless true conditions for Native - https://github.com/fsprojects/Paket/issues/1523
* BUGFIX: Native settings are filtered correctly - https://github.com/fsprojects/Paket/issues/1523
* BUGFIX: Force resolver to look into deeper levels - https://github.com/fsprojects/Paket/issues/1520
* COSMETICS: Emit net40-full moniker instead of net-40
* COSMETICS: Simplify single when conditions with single true statement
* USABILITY: Improved error message when paket.dependencies can't be found - https://github.com/fsprojects/Paket/pull/1519
* USABILITY: Automatically retry with force flag if we can't get package details for a given version - https://github.com/fsprojects/Paket/issues/1526
* USABILITY: Better error message when paket.lock an paket.dependencies are out of sync.
* USABILITY: Content:once doesn't add paket flags to the csproj file in order to make Orleans tools happy - https://github.com/fsprojects/Paket/issues/1513
* USABILITY: Be more robust in paket.references files - https://github.com/fsprojects/Paket/issues/1514
* USABILITY: Improved stability in lock acquiring process - https://github.com/fsprojects/Paket/issues/858

#### 2.52.0 - 2016-03-10
* Allow to restore dll from remote dependencies file - https://github.com/fsprojects/Paket/issues/1507
* Prevent paket holding locks on assemblies during binding redirects - https://github.com/fsprojects/Paket/pull/1492
* ProjectFile.save with forceTouch to only modify the last write time without content if unchanged - https://github.com/fsprojects/Paket/pull/1493
* BUGFIX: Don't accept "Unsupported0.0" as full framework - https://github.com/fsprojects/Paket/issues/1494
* BUGFIX: Revert 1487 - https://github.com/fsprojects/Paket/issues/1487
* BUGFIX: Fall back to v2 for VSTS - https://github.com/fsprojects/Paket/issues/1496
* BUGFIX: Fixed duplicate frameworks during auto-detection - https://github.com/fsprojects/Paket/issues/1500
* BUGFIX: Fixed conditional references created for group dependencies - https://github.com/fsprojects/Paket/issues/1505
* BUGFIX: Fixed parsing error in lock file parser - https://github.com/fsprojects/Paket/issues/1500
* BUGFIX: Merge Chessie into PowerShell package - https://github.com/fsprojects/Paket/issues/1499
* BUGFIX: Make v3 API more robust
* BUGFIX: Do not install packages with same version from different groups twice - https://github.com/fsprojects/Paket/issues/1458
* BUGFIX: When adding framework specification to paket.dependencies .props include was moved to the bottom of csproj file - https://github.com/fsprojects/Paket/issues/1487
* BUGFIX: Allow to use LOCKEDVERSION with packages that are not in main group - https://github.com/fsprojects/Paket/issues/1483
* USABILITY: only complain about missing references if there are references at all

#### 2.51.0 - 2016-02-29
* Experimental Visual C++ support in binding redirects - https://github.com/fsprojects/Paket/issues/1467
* Restore: optional --touch-affected-refs to touch refs affected by a restore - https://github.com/fsprojects/Paket/pull/1485
* BUGFIX: fixed group transitive dependency checking - https://github.com/fsprojects/Paket/pull/1479
* BUGFIX: Do not try to pack output folder - https://github.com/fsprojects/Paket/issues/1473
* BUGFIX: Fix StackOverflow from https://github.com/fsprojects/Paket/issues/1432
* BUGFIX: Do not pack absolute paths - https://github.com/fsprojects/Paket/issues/1472
* BUGFIX: Keep Auth from dependencies file for fast path - https://github.com/fsprojects/Paket/issues/1469
* BUGFIX: Fix Platform matching bug in CPP projects - https://github.com/fsprojects/Paket/issues/1467
* USABILITY: Touch project files when paket.lock changed in order to support incremental builds with MsBuild - https://github.com/fsprojects/Paket/issues/1471
* USABILITY: Prevent paket holding locks on assemblies during binding redirects
* USABILITY: Don't fail when we can't turn on auto-restote during convert

#### 2.50.0 - 2016-02-09
* Experimental Visual C++ support - https://github.com/fsprojects/Paket/issues/1467
* BUGFIX: Install packages that end in .dll - https://github.com/fsprojects/Paket/issues/1466
* BUGFIX: Prevent race condition - https://github.com/fsprojects/Paket/issues/1460
* BUGFIX: Download of HTTP dependencies should delete folder before we unzip
* BUGFIX: Do not touch project files in packages folder - https://github.com/fsprojects/Paket/issues/1455
* BUGFIX: Keep versions locked for dependencies during pack - https://github.com/fsprojects/Paket/issues/1457
* BUGFIX: Do not fail on auth check for remote dependencies file - https://github.com/fsprojects/Paket/issues/1456
* WORKAROUND: Don't use v3 getPackageDetails on nuget.org or myget

#### 2.49.0 - 2016-02-03
* Added paket pack switch minimum-from-lock-file - http://fsprojects.github.io/Paket/paket-pack.html#Version-ranges
* Automatic framework detection - http://fsprojects.github.io/Paket/dependencies-file.html#Automatic-framework-detection
* BUGFIX: Work around auth issues with VSTS feed - https://github.com/fsprojects/Paket/issues/1453
* USABILITY: Show warning if a dependency is installed for wrong target framework - https://github.com/fsprojects/Paket/pull/1445

#### 2.48.0 - 2016-01-28
* New lowest_matching option that allows to use lowest matching version of direct dependencies - http://fsprojects.github.io/Paket/dependencies-file.html#Lowest-matching-option
* BUGFIX: Fix convert-from-nuget command - https://github.com/fsprojects/Paket/pull/1437
* BUGFIX: paket pack with enabled include-referenced-projects flag doesn't throwh NRE - https://github.com/fsprojects/Paket/issues/1434
* BUGFIX: Fixed pack package dependencies for dependent projects - https://github.com/fsprojects/Paket/issues/1429
* BUGFIX: Fixed pack package dependencies for dependent projects - https://github.com/fsprojects/Paket/pull/1417
* BUGFIX: Pack with concrete template file should work for type project - https://github.com/fsprojects/Paket/issues/1414
* BUGFIX: Don't use symbol packages when using filesystem source with symbol package - https://github.com/fsprojects/Paket/issues/1413

#### 2.46.0 - 2016-01-19
* BootStrapper caches paket.exe in NuGet cache - https://github.com/fsprojects/Paket/pull/1400
* Case insensitive autocomplete for NuGet v2 protocol - https://github.com/fsprojects/Paket/pull/1410

#### 2.45.0 - 2016-01-18
* Initial support for autocomplete of private sources - https://github.com/fsprojects/Paket/issues/1298
* Allow to set project url in paket pack
* Added include-pdbs switch in paket.template files - https://github.com/fsprojects/Paket/pull/1403
* BUGFIX: Fixed symbol sources creation on projects that contain linked files - https://github.com/fsprojects/Paket/pull/1402
* BUGFIX: Fixed inter project dependencies
* BUGFIX: Reduce pressure from call stack - https://github.com/fsprojects/Paket/issues/1392
* BUGFIX: Symbols package fix for projects that contained linked files - https://github.com/fsprojects/Paket/pull/1390

#### 2.44.0 - 2016-01-14
* Paket pack for symbols packages allows for pulling in referenced projects. - https://github.com/fsprojects/Paket/pull/1383

#### 2.43.0 - 2016-01-14
* BUGFIX: Use registration data from normalized NuGet version - https://github.com/fsprojects/Paket/issues/1387
* BUGFIX: $(SolutionDir) in ProjectReference include attribute will be parsed - https://github.com/fsprojects/Paket/issues/1377
* BUGFIX: Restore groups sequentially - https://github.com/fsprojects/Paket/issues/1371
* PERFORMANCE: Fix issue with bad performance - https://github.com/fsprojects/Paket/issues/1387
* PERFORMANCE: Try relaxed resolver only when there is a chance to succeed
* USABILITY: Fail if credentials are invalid - https://github.com/fsprojects/Paket/issues/1382

#### 2.42.0 - 2016-01-10
* Nemerle projects support
* BUGFIX: Incorrect package dependencies graph resolution with prereleases - https://github.com/fsprojects/Paket/pull/1359
* BUGFIX: NuGetV2: avoid revealing password also if more than one source is defined - https://github.com/fsprojects/Paket/pull/1357

#### 2.41.0 - 2016-01-07
* Allow to reference dlls from HTTP resources - https://github.com/fsprojects/Paket/issues/1341
* BUGFIX: Fixed prerelease comparision - https://github.com/fsprojects/Paket/issues/1316
* BUGFIX: Fixed problem with prerelease versions during pack - https://github.com/fsprojects/Paket/issues/1316
* BUGFIX: Do not copy dlls from paket-files - https://github.com/fsprojects/Paket/issues/1341
* BUGFIX: Fixed problem with @ char in paths during pack - https://github.com/fsprojects/Paket/pull/1351
* BUGFIX: Allow to reference dlls from HTTP resources on mono - https://github.com/fsprojects/Paket/pull/1349
* PERFORMANCE: Don't parse lock file in FullUpdate mode
* WORKAROUND: ConfigFile password encryption did not work on specific machines - https://github.com/fsprojects/Paket/pull/1347
* USABILITY: Show warning when paket.references is used in nupkg content - https://github.com/fsprojects/Paket/issues/1344
* USABILITY: Report group name in download trace - https://github.com/fsprojects/Paket/issues/1337
* USABILITY: Be more robust against flaky NuGet feeds

#### 2.40.0 - 2015-12-29
* BUGFIX: Better packaging of prerelease dependencies - https://github.com/fsprojects/Paket/issues/1316
* BUGFIX: Allow to overwrite versions in template files without id - https://github.com/fsprojects/Paket/issues/1321
* BUGFIX: Accept dotnet54 as moniker
* BUGFIX: Download file:/// to paket-files/localhost
* BUGFIX: Compare normalized Urls
* BUGFIX: Call OnCompleted in Observable.flatten - https://github.com/fsprojects/Paket/pull/1330
* BUGFIX: Allow to restore packages from private feeds - https://github.com/fsprojects/Paket/issues/1326
* PERFORMANCE: Cache which source contains versions in GetVersions - https://github.com/fsprojects/Paket/pull/1327
* PERFORMANCE: Prefer package-versions protocol for nuget.org and myget.org

#### 2.38.0 - 2015-12-22
* Support new NuGet version range for empty restrictions
* USABILITY: Don't use /odata for nuget.org or myget.org
* BUGFIX: paket pack ignored specific-version parameter - https://github.com/fsprojects/Paket/issues/1321
* COSMETICS: Better error messages in GetVersions
* COSMETICS: Normalize NuGet source feeds in lock files
* PERFORMANCE: Keep traffic for GetVersions and GetPackageDetails low

#### 2.37.0 - 2015-12-21
* New "clear-cache" command allows to clear the NuGet cache - http://fsprojects.github.io/Paket/paket-clear-cache.html
* Paket checks PackageDetails only for sources that responded with versions for a package - https://github.com/fsprojects/Paket/issues/1317
* Implemented support for specifying per-template versions in paket pack - https://github.com/fsprojects/Paket/pull/1314
* Added support for relative src link to package content - https://github.com/fsprojects/Paket/pull/1311
* BUGFIX: Fix NullReferenceException - https://github.com/fsprojects/Paket/issues/1307
* BUGFIX: Check that cached NuGet package belongs to requested package
* BUGFIX: NuGet packages with FrameworkAssembly nodes did not work - https://github.com/fsprojects/Paket/issues/1306
* Paket install did an unnecessary update when framework restriction were present - https://github.com/fsprojects/Paket/issues/1305
* COSMETICS: No need to show cache warnings

#### 2.36.0 - 2015-12-10
* Getting assembly metadata without loading the assembly - https://github.com/fsprojects/Paket/pull/1293

#### 2.35.0 - 2015-12-09
* "redirects off" skips binding redirects completely - https://github.com/fsprojects/Paket/pull/1299

#### 2.34.0 - 2015-12-07
* BootStrapper uses named temp files - https://github.com/fsprojects/Paket/pull/1296
* Making user prompts work with stdin - https://github.com/fsprojects/Paket/pull/1292

#### 2.33.0 - 2015-12-04
* Option to force a binding redirects - https://github.com/fsprojects/Paket/pull/1290
* Use GetCustomAttributesData instead of GetCustomAttributes - https://github.com/fsprojects/Paket/issues/1289
* Don't touch app.config if we don't logically change it - https://github.com/fsprojects/Paket/issues/1248
* Normalize versions in lock file for nuget.org - https://github.com/fsprojects/Paket/issues/1282
* Using AssemblyTitle if no title is specified in a project template - https://github.com/fsprojects/Paket/pull/1285
* Binding redirects should work with multiple groups - https://github.com/fsprojects/Paket/issues/1284
* Resolver is more tolerant with prereleases - https://github.com/fsprojects/Paket/issues/1280

#### 2.32.0 - 2015-12-02
* Provided more user-friendly messages for bootstrapper - https://github.com/fsprojects/Paket/pull/1278
* EXPERIMENTAL: Added ability to create symbol/source packages - https://github.com/fsprojects/Paket/pull/1275
* BUGFIX: Fixed coreProps root element in generated nuspec - https://github.com/fsprojects/Paket/pull/1276

#### 2.31.0 - 2015-12-01
* Add options to force Nuget source and use local file paths with bootstrapper - https://github.com/fsprojects/Paket/pull/1268
* Implement exclude parameter for pack - https://github.com/fsprojects/Paket/pull/1274
* Handle different platforms in ProjectFile.GetOutputPath - https://github.com/fsprojects/Paket/pull/1269
* Support local read-only .nupkg-files - https://github.com/fsprojects/Paket/pull/1272

#### 2.30.0 - 2015-12-01
* Switched to using Chessie Nuget package - https://github.com/fsprojects/Paket/pull/1266
* Adding .NET 4.6.1 support - https://github.com/fsprojects/Paket/issues/1270

#### 2.29.0 - 2015-11-27
* Allow specifying Nuget Source and provide option to specify parameters with config file in bootstrapper - https://github.com/fsprojects/Paket/pull/1261
* BUGFIX: Do not normalize versions since it might break Klondike - https://github.com/fsprojects/Paket/issues/1257
* COSMETICS: Better error message when lock file doesn't contain version pin - https://github.com/fsprojects/Paket/issues/1256
* COSMETICS: Show a warning when the resolver selects an unlisted version - https://github.com/fsprojects/Paket/pull/1258

#### 2.28.0 - 2015-11-25
* Reuse more of the NuGet v3 API for protocol selection
* Using new NuGet v3 protocol to retrieve unlisted packages - https://github.com/fsprojects/Paket/issues/1254
* Created installer demo - https://github.com/fsprojects/Paket/issues/1251
* Adding monoandroid41 framework moniker - https://github.com/fsprojects/Paket/pull/1245
* BUGFIX: Specifying prereleases did not work with pessimistic version constraint - https://github.com/fsprojects/Paket/issues/1252
* BUGFIX: Unlisted property get properly filled from NuGet v3 API - https://github.com/fsprojects/Paket/issues/1242
* BUGFIX: Bootstrapper compares version per SemVer - https://github.com/fsprojects/Paket/pull/1236
* PERFORMANCE: Avoid requests to teamcity that lead to server error
* USABILITY: If parsing of lock file fails Paket reports the lock file filename - https://github.com/fsprojects/Paket/issues/1247

#### 2.27.0 - 2015-11-19
* Binding redirects get cleaned during install - https://github.com/fsprojects/Paket/pull/1235
* BUGFIX: Bootstrapper compares version per SemVer - https://github.com/fsprojects/Paket/pull/1236
* BUGFIX: Do not print feed password to output - https://github.com/fsprojects/Paket/pull/1238
* USABILITY: Always write non-version into lock file to keep ProGet happy - https://github.com/fsprojects/Paket/issues/1239

#### 2.26.0 - 2015-11-18
* BUGFIX: Better parsing of framework restrictions - https://github.com/fsprojects/Paket/issues/1232
* BUGFIX: Fix props files - https://github.com/fsprojects/Paket/issues/1233
* BUGFIX: Detect AssemblyName from project file name if empty - https://github.com/fsprojects/Paket/issues/1234
* BUGFIX: Fixed issue with V3 feeds doing api requests even when the paket.lock is fully specified - https://github.com/fsprojects/Paket/pull/1231
* BUGFIX: Update ProjectFile.GetTargetProfile to work with conditional nodes - https://github.com/fsprojects/Paket/pull/1227
* BUGFIX: Putting .targets import on correct location in project files - https://github.com/fsprojects/Paket/issues/1226
* BUGFIX: Putting braces around OData conditions to work around ProGet issues - https://github.com/fsprojects/Paket/issues/1225
* USABILITY: Always write nomalized version into lock file to keep the lockfile as stable as possible
* USABILITY: Always try 3 times to download and extract a package
* USABILITY: Sets default resolver strategy for convert from nuget to None - https://github.com/fsprojects/Paket/pull/1228

#### 2.25.0 - 2015-11-13
* Unified cache implementation for V2 and V3 - https://github.com/fsprojects/Paket/pull/1222
* BUGFIX: Putting .props and .targets import on correct location in project files - https://github.com/fsprojects/Paket/issues/1219
* BUGFIX: Propagate framework restriction correctly - https://github.com/fsprojects/Paket/issues/1213
* BUGFIX: Match auth - https://github.com/fsprojects/Paket/issues/1210
* BUGFIX: Better error message when something goes wrong during package download

#### 2.24.0 - 2015-11-11
* Support for feeds that only provide NuGet v3 API - https://github.com/fsprojects/Paket/pull/1205
* BUGFIX: Made PublicAPI.ListTemplateFiles more robust - https://github.com/fsprojects/Paket/pull/1209
* BUGFIX: Allow to specify empty file patterns in paket.template
* BUGFIX: Filter excluded dependencies in template files - https://github.com/fsprojects/Paket/issues/1208
* BUGFIX: Framework dependencies were handled too strict - https://github.com/fsprojects/Paket/issues/1206

#### 2.23.0 - 2015-11-09
* Allow to exclude dependencies in template files - https://github.com/fsprojects/Paket/issues/1199
* Exposed TemplateFile types and Dependencies member - https://github.com/fsprojects/Paket/pull/1203
* Paket uses lock free version of Async.Choice
* Paket generates and parses strategy option in lock file - https://github.com/fsprojects/Paket/pull/1196
* BUGFIX: Fixed version requirement parse issue noticed in FsBlog
* USABILITY: Paket shows parsing errors in app.config files - https://github.com/fsprojects/Paket/issues/1195

#### 2.22.0 - 2015-11-05
* Paket adds binding redirect only for applicable assemblies - https://github.com/fsprojects/Paket/issues/1187
* BUGFIX: Add missing transitive dependencies after paket update - https://github.com/fsprojects/Paket/issues/1190
* BUGFIX: Work around issue with # in file names on mono - https://github.com/fsprojects/Paket/issues/1189
* USABILITY: Better error reporting when prereleases are involved - https://github.com/fsprojects/Paket/issues/1186

#### 2.21.0 - 2015-11-01
* Adding LOCKEDVERSION placeholder to templatefile - https://github.com/fsprojects/Paket/issues/1183

#### 2.20.0 - 2015-10-30
* Allow filtered updates of packages matching a regex - https://github.com/fsprojects/Paket/pull/1178
* Search for paket.references in startup directory (auto-restore feature) - https://github.com/fsprojects/Paket/pull/1179
* BUGFIX: Framework filtering for transisitve packages - https://github.com/fsprojects/Paket/issues/1182

#### 2.19.0 - 2015-10-29
* Resolver changed to breadth first search to escape more quickly from conflict situations - https://github.com/fsprojects/Paket/issues/1174
* Paket init downloads stable version of bootstraper - https://github.com/fsprojects/Paket/issues/1040
* BUGFIX: SemVer updates were broken

#### 2.18.0 - 2015-10-28
* Use branch and bound strategy to escape quickly from conflict situations - https://github.com/fsprojects/Paket/issues/1169
* Queries all feeds in parallel for package details
* New moniker monoandroid50 - https://github.com/fsprojects/Paket/pull/1171
* Reintroduced missing public API functions for docs
* USABILITY: Improved paket's conflict reporting during resolution time - https://github.com/fsprojects/Paket/pull/1168

#### 2.17.0 - 2015-10-24
* Global "oldest matching version" resolver strategy option - http://fsprojects.github.io/Paket/dependencies-file.html#Strategy-option
* Convert-from-nuget and simplify commands simplify framework restrictions if possible - https://github.com/fsprojects/Paket/pull/1159
* BUGFIX: Queries every NuGet feed in parallel and combines the results - https://github.com/fsprojects/Paket/pull/1163
* USABILITY: Give better error message when a file can't be found on a github repo - https://github.com/fsprojects/Paket/issues/1162

#### 2.16.0 - 2015-10-21
* Check that download http status code was 200
* Try to report better error when file is blocked by Firewall - https://github.com/fsprojects/Paket/pull/1155
* BUGFIX: Fixed loading of Project files on mono - https://github.com/fsprojects/Paket/pull/1149
* PERFORMANCE: Caching proxy scheme - https://github.com/fsprojects/Paket/pull/1153
* USABILITY: If caching fails Paket should recover - https://github.com/fsprojects/Paket/issues/1152

#### 2.15.1 - 2015-10-17
* BUGFIX: Fixed framework restriction filter - https://github.com/fsprojects/Paket/pull/1146
* BUGFIX: Fixed parsing of framework restrictions in lock file - https://github.com/fsprojects/Paket/pull/1144
* BUGFIX: Add monoandroid403 to be matched as Some MonoAndroid - https://github.com/fsprojects/Paket/pull/1140
* PERFORMANCE: Use locked version as prefered version when resolver strategy is min - https://github.com/fsprojects/Paket/pull/1141
* COSMETICS: Better error messages when resolver finds no matching version.
* COSMETICS: Fix error message when resolver already resolved to GlobalOverride - https://github.com/fsprojects/Paket/issues/1142

#### 2.14.0 - 2015-10-15
* BUGFIX: Handle silverlight framework identifiers comparison - https://github.com/fsprojects/Paket/pull/1138

#### 2.13.0 - 2015-10-14
* Show-Groups command - http://fsprojects.github.io/Paket/paket-show-groups.html
* BUGFIX: Fixed combine operation for framework restrictions - https://github.com/fsprojects/Paket/issues/1137
* BUGFIX: Lockfile-Parser did not to parse framework restrictions and therefore paket install could lead to wrong lock file - https://github.com/fsprojects/Paket/issues/1135
* USABILITY: Non-SemVer InformationalVersion are now allowed for paket pack - https://github.com/fsprojects/Paket/issues/1134
* USABILITY: Dependencies file parser should detects comma between install settings - https://github.com/fsprojects/Paket/issues/1129
* COSMETICS: Don't show the pin notice if dependency is transitive
* COSMETICS: Don't allow negative numbers in SemVer

#### 2.12.0 - 2015-10-12
* Better SemVer update by adding --keep-major, --keep-minor, --keep-patch to the CLI
* EXPERIMENTAL: Support for WiX installer projects

#### 2.11.0 - 2015-10-09
* Skip unchanged groups during install

#### 2.10.0 - 2015-10-08
* Make resolver to evaluate versions lazily
* BUGFIX: Paket.Pack was broken on filesystems with forward slash seperator - https://github.com/fsprojects/Paket/issues/1119
* BUGFIX: Wrong paket ProjectRefences name causes incorrect packaging - https://github.com/fsprojects/Paket/issues/1113

#### 2.9.0 - 2015-10-05
* Allow to use GitHub tokens to access GitHub files - http://fsprojects.github.io/Paket/paket-config.html
* Allow to update a single group
* BUGFIX: Resolver needs to consider Microsoft.Bcl.Build

#### 2.8.0 - 2015-10-03
* BUGFIX: Selective update needs to consider remote files
* BUGFIX: Ignore disabled upstream feeds - https://github.com/fsprojects/Paket/pull/1105
* BUGFIX: Don't forget to add settings from root dependencies
* COSMETICS: Do not write unnecessary framework restrictions into paket.lock

#### 2.7.0 - 2015-10-02
* Support for private GitHub repos - http://fsprojects.github.io/Paket/github-dependencies.html#Referencing-a-private-github-repository
* BUGFIX: Find the mono binary on OSX 10.11 - https://github.com/fsprojects/Paket/pull/1103

#### 2.6.0 - 2015-10-01
* Allow "content:once" as a package setting - http://fsprojects.github.io/Paket/nuget-dependencies.html#No-content-option
* BUGFIX: Don't add -prerelease to nuspec dependency nodes for project references - https://github.com/fsprojects/Paket/issues/1102
* BUGFIX: Do not create prerelease identifiers for transitive dependencies - https://github.com/fsprojects/Paket/issues/1099
* PERFORMANCE: Do not parse remote dependencies file twice - https://github.com/fsprojects/Paket/issues/1101
* PERFORMANCE: Check if we already downloaded paket.dependencies file for remote files in order to reduce stress on API limit - https://github.com/fsprojects/Paket/issues/1101
* PERFORMANCE: Run all calls against different NuGet protocols in parallel and take the fastest - https://github.com/fsprojects/Paket/issues/1085
* PERFORMANCE: Exclude duplicate NuGet feeds - https://github.com/fsprojects/Paket/issues/1085
* COSMETICS: Cache calls to GitHub in order to reduce stress on API limit - https://github.com/fsprojects/Paket/issues/1101

#### 2.5.0 - 2015-09-29
* Remove all Paket entries from projects which have no paket.references - https://github.com/fsprojects/Paket/issues/1097
* Allow to format VersionRequirements in NuGet syntax
* BUGFIX: Fix KeyNotFoundException when project is net4.0-client - https://github.com/fsprojects/Paket/issues/1095
* BUGFIX: Put prerelease requirement into NuSpec during paket pack - https://github.com/fsprojects/Paket/issues/1088
* BUGFIX: Inconsistent framework exclusion in paket.dependencies - https://github.com/fsprojects/Paket/issues/1093
* BUGFIX: Commands add/remove stripped link:false from file references - https://github.com/fsprojects/Paket/issues/1089
* BUGFIX: Do not create double prerelease identifiers - https://github.com/fsprojects/Paket/issues/1099
* COSMETICS: Only fixup dates in zip archive under Mono - https://github.com/fsprojects/Paket/pull/1094
* PERFORMANCE: Skip asking for versions if only a specific version is requested
* PERFORMANCE: Check if a feed supports a protocol and never retry if not - https://github.com/fsprojects/Paket/issues/1085

#### 2.4.0 - 2015-09-28
* BUGFIX: Paket does not touch config files when the list of binding redirects to add is empty - https://github.com/fsprojects/Paket/pull/1092
* BUGFIX: Fix unsupported https scheme in web proxy - https://github.com/fsprojects/Paket/pull/1080
* BUGFIX: Ignore DotNET 5.0 framework when TargetFramework 4 is specified - https://github.com/fsprojects/Paket/issues/1066
* BUGFIX: Paket failed with: The input sequence was empty - https://github.com/fsprojects/Paket/issues/1071
* BUGFIX: NullReferenceException in applyBindingRedirects during "update nuget package" - https://github.com/fsprojects/Paket/issues/1074
* COSMETICS: Improve error message for bootstrapper if download of Paket.exe fails - https://github.com/fsprojects/Paket/pull/1091

#### 2.3.0 - 2015-09-21
* Binding redirects from target platform only - https://github.com/fsprojects/Paket/pull/1070
* Allow to enable redirects per package - http://fsprojects.github.io/Paket/nuget-dependencies.html#redirects-settings
* BUGFIX: Install command without a lockfile failed when using groups - https://github.com/fsprojects/Paket/issues/1067
* BUGFIX: Only create packages.config entries for referenced packages - https://github.com/fsprojects/Paket/issues/1065
* BUGFIX: Paket update added an app.config to every project - https://github.com/fsprojects/Paket/issues/1068
* BUGFIX: Use commit w/gist download in RemoteDownload.downloadRemoteFiles - https://github.com/fsprojects/Paket/pull/1069

#### 2.1.0 - 2015-09-16
* Added support for custom internet proxy credentials with env vars - https://github.com/fsprojects/Paket/pull/1061
* Removed microsoft.bcl.build.targets from backlist and instead changed "import_targets" default for that package
* Fix handling of packages.config

#### 2.0.0 - 2015-09-15
* Support for `Dependency groups` in paket.dependencies files - http://fsprojects.github.io/Paket/groups.html
* Support for Roslyn-based analyzers - http://fsprojects.github.io/Paket/analyzers.html
* Support for reference conditions - https://github.com/fsprojects/Paket/issues/1026

#### 1.39.10 - 2015-09-13
* Fixed a bug where install and restore use different paths when specifying a project spec on a HTTP link - https://github.com/fsprojects/Paket/pull/1054
* Fix parsing of output path when condition has no spaces - https://github.com/fsprojects/Paket/pull/1058

#### 1.39.1 - 2015-09-08
* Eagerly create app.config files and add to all projects - https://github.com/fsprojects/Paket/pull/1044

#### 1.39.0 - 2015-09-08
* New Bootstrapper with better handling of Paket prereleases

#### 1.37.0 - 2015-09-07
* Support for authentication and complex hosts for HTTP dependencies - https://github.com/fsprojects/Paket/pull/1052
* Always redirect to the Redirect.Version - https://github.com/fsprojects/Paket/pull/1023
* Improvements in the BootStrapper - https://github.com/fsprojects/Paket/pull/1022

#### 1.34.0 - 2015-08-27
* Paket warns about pinned packages only when a new version is available - https://github.com/fsprojects/Paket/pull/1014
* Trace NuGet package URL if download fails
* Fallback to NuGet v2 feed if no version is found in v3

#### 1.33.0 - 2015-08-23
* Paket handles dynamic OutputPath - https://github.com/fsprojects/Paket/pull/942
* Paket warns when package is pinned - https://github.com/fsprojects/Paket/pull/999

#### 1.32.0 - 2015-08-19
* BUGFIX: Fixed compatibility issues with Klondike NuGet server - https://github.com/fsprojects/Paket/pull/997
* BUGFIX: Escape file names in a NuGet compatible way - https://github.com/fsprojects/Paket/pull/996
* BUGFIX: Paket now fails if an update of a nonexistent package is requested - https://github.com/fsprojects/Paket/pull/995

#### 1.31.0 - 2015-08-18
* BUGFIX: Delete old nodes from proj files - https://github.com/fsprojects/Paket/issues/992
* COSMETICS: Better conflict reporting - https://github.com/fsprojects/Paket/pull/994

#### 1.30.0 - 2015-08-18
* BUGFIX: Include prereleases when using NuGet3 - https://github.com/fsprojects/Paket/issues/988
* paket.template allows comments with # or // - https://github.com/fsprojects/Paket/pull/991

#### 1.29.0 - 2015-08-17
* Xamarin iOS + Mac Support - https://github.com/fsprojects/Paket/pull/980
* Handling fallbacks mainly for Xamarin against PCLs - https://github.com/fsprojects/Paket/pull/980
* Removed supported platforms for MonoTouch and MonoAndroid - https://github.com/fsprojects/Paket/pull/980
* Paket only creates requirements from lock file when updating a single package - https://github.com/fsprojects/Paket/pull/985

#### 1.28.0 - 2015-08-13
* Selective update shows better error message on conflict - https://github.com/fsprojects/Paket/pull/980
* Paket init adds default feed - https://github.com/fsprojects/Paket/pull/981
* Show better error message on conflict - https://github.com/fsprojects/Paket/issues/534
* Make option names for paket find-package-versions consistent with the other commands - https://github.com/fsprojects/Paket/issues/890
* Update specifying version does not pin version in paket.dependencies - https://github.com/fsprojects/Paket/pull/979

#### 1.27.0 - 2015-08-13
* Version range semantics changed for `>= x.y.z prerelease` - https://github.com/fsprojects/Paket/issues/976
* BUGFIX: Version trace got lost - https://twitter.com/indy9000/status/631201649219010561
* BUGFIX: copy_local behaviour was broken - https://github.com/fsprojects/Paket/issues/972

#### 1.26.0 - 2015-08-10
* BUGFIX: Paket mixed responses and downloads - https://github.com/fsprojects/Paket/issues/966

#### 1.25.0 - 2015-08-10
* Fix case-sensitivity of boostrapper on mono
* Reactive NuGet v3
* Check for conflicts in selective update - https://github.com/fsprojects/Paket/pull/964
* BUGFIX: Escape file names - https://github.com/fsprojects/Paket/pull/960

#### 1.23.0 - 2015-08-04
* BUGFIX: Selective update resolves the graph for selected package - https://github.com/fsprojects/Paket/pull/957

#### 1.22.0 - 2015-07-31
* Use FSharp.Core 4.0
* Fix build exe path which includes whitespace - https://github.com/fsprojects/ProjectScaffold/pull/185
* Preserve encoding upon saving solution - https://github.com/fsprojects/Paket/pull/940
* BUGFIX: If we specify a templatefile in paket pack it still packs all templates - https://github.com/fsprojects/Paket/pull/944
* BUGFIX: If we specify a type project templatefile in paket pack it should find the project - https://github.com/fsprojects/Paket/issues/945
* BUGFIX: Paket pack succeeded even when there're missing files - https://github.com/fsprojects/Paket/issues/948
* BUGFIX: FindAllFiles should handle paths that are longer than 260 characters - https://github.com/fsprojects/Paket/issues/949

#### 1.21.0 - 2015-07-23
* Allow NuGet packages to put version in the path - https://github.com/fsprojects/Paket/pull/928

#### 1.20.0 - 2015-07-21
* Allow to get version requirements from paket.lock instead of paket.dependencies - https://github.com/fsprojects/Paket/pull/924
* Add new ASP.NET 5.0 monikers - https://github.com/fsprojects/Paket/issues/921
* BUGFIX: Paket crashed with Null Ref Exception for MBrace - https://github.com/fsprojects/Paket/issues/923
* BUGFIX: Exclude submodules from processing - https://github.com/fsprojects/Paket/issues/918

#### 1.19.0 - 2015-07-13
* Support Odata query fallback for package details with /odata prefix - https://github.com/fsprojects/Paket/pull/922
* Establish beta-level comatibility with Klondike nuget server - https://github.com/fsprojects/Paket/pull/907
* BUGFIX: Improved SemVer parser - https://github.com/fsprojects/Paket/pull/920
* BUGFIX: Added fix for windows-style network source-paths in dependencies parser - https://github.com/fsprojects/Paket/pull/903
* BUGFIX: Settings for dependent packages are now respected - https://github.com/fsprojects/Paket/pull/919
* BUGFIX: `--force` option is working for install/update/restore remote files too
* BUGFIX: Delete cached errors if all sources fail - https://github.com/fsprojects/Paket/issues/908
* BUGFIX: Use updated globbing for paket.template
* COSMETICS: Better error message when package doesn't exist
* COSMETICS: Show better error message when a package is used in `paket.references` but not in `paket.lock`

#### 1.18.0 - 2015-06-22
* Exclusion syntax for paket.template files - https://github.com/fsprojects/Paket/pull/882
* BUGFIX: Issue with `paket pack` and multiple paket.template files fixed - https://github.com/fsprojects/Paket/issues/893

#### 1.17.0 - 2015-06-22
* Tab completion for installed packages in Paket.PowerShell - https://github.com/fsprojects/Paket/pull/892
* BUGFIX: Find-package-versions did not work - https://github.com/fsprojects/Paket/issues/886
* BUGFIX: Find-packages did not work - https://github.com/fsprojects/Paket/issues/888 https://github.com/fsprojects/Paket/issues/889
* COSMETICS: Improved the documentation for the commands - https://github.com/fsprojects/Paket/pull/891

#### 1.16.0 - 2015-06-21
* Make sure retrieved versions are ordered by version with latest version first - https://github.com/fsprojects/Paket/issues/886
* PowerShell argument tab completion for Paket-Add - https://github.com/fsprojects/Paket/pull/887
* Detection of DNX and DNXCore frameworks
* BUGFIX: Exceptions were not logged to command line - https://github.com/fsprojects/Paket/pull/885

#### 1.15.0 - 2015-06-18
* Paket.PowerShell support for Package Manager Console - https://github.com/fsprojects/Paket/pull/875
* Fix download of outdated files - https://github.com/fsprojects/Paket/issues/876

#### 1.14.0 - 2015-06-14
* Chocolatey support for Paket.PowerShell - https://github.com/fsprojects/Paket/pull/872
* BUGFIX: Single version in deps file created invalid dependend package- https://github.com/fsprojects/Paket/issues/871

#### 1.13.0 - 2015-06-12
* Paket.PowerShell support - https://github.com/fsprojects/Paket/pull/839
* EXPERIMENTAL: Allow link:false settings for file references in `paket.references` files
* BUGFIX: `paket update` did not pick latest prerelease version of indirect dependency - https://github.com/fsprojects/Paket/issues/866

#### 1.12.0 - 2015-06-09
* BUGFIX: Paket add should not update the package if it's already there
* BUGFIX: "copy_local" was not respected for indirect dependencies - https://github.com/fsprojects/Paket/issues/856
* BUGFIX: Suggest only packages from the installed sources - https://github.com/fsprojects/Paket.VisualStudio/issues/57
* BUGFIX: Trace license warning only in verbose mode - https://github.com/fsprojects/Paket/issues/862
* BUGFIX: Fix ./ issues during pack
* BUGFIX: Serialize != operator correctly - https://github.com/fsprojects/Paket/issues/857
* COSMETICS: Don't save the `paket.lock` file if it didn't changed

#### 1.11.0 - 2015-06-08
* Support for cancelling bootstrapper - https://github.com/fsprojects/Paket/pull/860
* Increase timeout for restricted access mode - https://github.com/fsprojects/Paket/issues/858

#### 1.10.0 - 2015-06-02
* `paket init` puts Paket binaries into the project path - https://github.com/fsprojects/Paket/pull/853
* Do not duplicate files in the nupkg - https://github.com/fsprojects/Paket/issues/851
* Pack command reuses project version if directly given - https://github.com/fsprojects/Paket/issues/837
* BUGFIX: `paket install` was not respecting `content:none` - https://github.com/fsprojects/Paket/issues/854

#### 1.9.0 - 2015-05-30
* Paket pack allows to specify current nuget version as dependency - https://github.com/fsprojects/Paket/issues/837
* BUGFIX: Fix long version of --silent flag - https://github.com/fsprojects/Paket/pull/849

#### 1.8.0 - 2015-05-28
* Implement --no-install and --redirects for "paket update" - https://github.com/fsprojects/Paket/pull/847
* BUGFIX: Fix inconsistent parameter names - https://github.com/fsprojects/Paket/pull/846

#### 1.7.2 - 2015-05-28
* New `--only-referenced` parameter for restore - https://github.com/fsprojects/Paket/pull/843
* Make the output path relative to the dependencies file - https://github.com/fsprojects/Paket/issues/829
* Analyze content files with case insensitive setting - https://github.com/fsprojects/Paket/issues/816
* BUGFIX: Parse NuGet package prerelease versions containing "-" - https://github.com/fsprojects/Paket/issues/841

#### 1.6.0 - 2015-05-26
* Paket init - init dependencies file with default NuGet source
* Allow to init paket in given directory
* Automatically query all package feeds in "Find packages"
* Allow to override install settings in 'paket.dependencies' with values from 'paket.references' - https://github.com/fsprojects/Paket/issues/836
* BUGFIX: `paket install` fails if package version doesn't match .nupkg file - https://github.com/fsprojects/Paket/issues/834
* BUGFIX: Try to work around issue with mono zip functions - https://github.com/fsharp/FAKE/issues/810

#### 1.5.0 - 2015-05-21
* Property tests for dependencies files parser - https://github.com/fsprojects/Paket/pull/807
* EXPERIMENTAL: Query NuGet feeds in parallel
* Allow to specify the directory for `convert-to-nuget` in PublicAPI
* Expose project Guids from project files
* Allow simplify on concrete dependencies file
* Allow to specify a concrete template file for `paket pack`
* Add overload in PublicAPI for default Restore
* Better tracing during "update package"
* Allow to register trace functions
* Allow to specify a source feed for Find-Packages and Find-Package-Versions command
* BUGFIX: Fix dates in local nuget packages
* BUGFIX: NullReferenceException in `convert-from-nuget` - https://github.com/fsprojects/Paket/pull/831
* BUGFIX: `Convert-from-nuget` quotes source feeds - https://github.com/fsprojects/Paket/pull/833
* BUGFIX: Observable.ofAsync fires OnCompleted - https://github.com/fsprojects/Paket/pull/835
* BUGFIX: Work around issue with CustomAssemblyAttributes during `paket pack` - https://github.com/fsprojects/Paket/issues/827
* BUGFIX: Fix dates after creating a package
* BUGFIX: Always trim package names from command line
* BUGFIX: Always show default nuget stream in completion

#### 1.4.0 - 2015-05-08
* EXPERIMENTAL: Find-Packages command - http://fsprojects.github.io/Paket/paket-find-packages.html
* EXPERIMENTAL: Find-Package-Versions command - http://fsprojects.github.io/Paket/paket-find-package-versions.html
* EXPERIMENTAL: Show-Installed-Packages command - http://fsprojects.github.io/Paket/paket-show-installed-packages.html
* Expose GetDefinedNuGetFeeds in Public API
* Expose GetSources in Public API
* BUGFIX: NuGet Convert works with empty version strings - https://github.com/fsprojects/Paket/pull/821
* BUGFIX: Don't shortcut conflicting addition
* BUGFIX: Better pin down behaviour during "Smart Update""
* BUGFIX: Only replace nuget package during add if the old one had no version
* BUGFIX: Put fixed packages to the end - https://github.com/fsprojects/Paket/issues/814
* BUGFIX: Fix `paket add` if package is already there - https://github.com/fsprojects/Paket/issues/814
* BUGFIX: Fix `paket add` for very first dependency - https://github.com/fsprojects/Paket/issues/814
* BUGFIX: Paket pack had issues with \ in subfolders - https://github.com/fsprojects/Paket/issues/812
* BZGFIX: Use https://api.nuget.org/v3/index.json for Autocomplete
* BUGFIX: Set exit code to 1 if the command line parser finds error
* BUGFIX: Windows restrictions were not parsed from lockfile - https://github.com/fsprojects/Paket/issues/810
* BUGFIX: Paket tries to keep the alphabetical order when using `paket add`
* BUGFIX: Do not generate entries for empty extensions in nupkg
* BUGFIX: Portable framework restrictions were not parsed from lockfile - https://github.com/fsprojects/Paket/issues/810
* COSMETICS: "Done" message in bootstrapper
* COSMETICS: -s parameter for Bootstrapper
* COSMETICS: Don't perform unnecessary installs during `paket add`
* COSMETICS: Always print the command on command parser error

#### 1.3.0 - 2015-04-30
* Paket keeps paket.dependencies as stable as possible during edits - https://github.com/fsprojects/Paket/pull/802
* `paket push` doesn't need a dependencies file any more - https://github.com/fsprojects/Paket/issues/800
* Added `--self` for self update of bootstrapper - https://github.com/fsprojects/Paket/issues/791
* BUGFIX: `convert-from-nuget` doen`t duplicate sources anymore - https://github.com/fsprojects/Paket/pull/804

#### 1.2.0 - 2015-04-24
* Add Paket.BootStrapper NuGet package - https://github.com/fsprojects/Paket/issues/790

#### 1.1.3 - 2015-04-24
* Fix StackOverflowException when using local path - https://github.com/fsprojects/Paket/issues/795

#### 1.1.2 - 2015-04-24
* `paket add` should not change dependencies file if the package is misspelled - https://github.com/fsprojects/Paket/issues/798

#### 1.1.1 - 2015-04-24
* Support developmentDependency nuget dependencies - https://github.com/fsprojects/Paket/issues/796

#### 1.1.0 - 2015-04-23
* Pack command is able to detect portable frameworks - https://github.com/fsprojects/Paket/issues/797

#### 1.0.2 - 2015-04-23
* `Convert-from-nuget` removes custom import and targets - https://github.com/fsprojects/Paket/pull/792

#### 1.0.1 - 2015-04-20
* New bootstrapper protects paket.exe from incomplete github downloads - https://github.com/fsprojects/Paket/pull/788

#### 1.0.0 - 2015-04-17
* Big release from fsharpex

#### 0.42.1 - 2015-04-17
* BUGFIX: Smart Install is no longer adding dependencies to paket.dependencies if specified in paket.references but not in paket.dependencies - https://github.com/fsprojects/Paket/issues/779
* BUGFIX: Fix smart install when we add a pinned version - https://github.com/fsprojects/Paket/issues/777
* Trace NuGet server response in verbose mode - https://github.com/fsprojects/Paket/issues/775
* BUGFIX: Fixing wrong local path detection with `paket install` - https://github.com/fsprojects/Paket/pull/773
* BUGFIX: Fixed zip opening on mono - https://github.com/fsprojects/Paket/pull/774

#### 0.41.0 - 2015-04-13
* New Testimonials page - http://fsprojects.github.io/Paket/testimonials.html
* New `PAKET.VERSION` environment variable for bootstraper - https://github.com/fsprojects/Paket/pull/771
* `convert-from-nuget` aggregates target framework from packages.config files - https://github.com/fsprojects/Paket/pull/768
* Improved config file formatting with indented binding redirects - https://github.com/fsprojects/Paket/pull/769
* BUGFIX: Fixed home path detection - https://github.com/fsprojects/Paket/pull/770
* COSMETICS: Better error message when `paket.dependencies` is missing - https://github.com/fsprojects/Paket/issues/764

#### 0.40.0 - 2015-04-09
* Try to fix dates in Nuget packages - https://github.com/fsprojects/Paket/issues/761
* `convert-from-nuget` reads target framework from packages.config files - https://github.com/fsprojects/Paket/pull/760
* Allow . in target file names for pack - https://github.com/fsprojects/Paket/issues/756

#### 0.39.0 - 2015-04-08
* Upgrading to .NET 4.5
* Removing DotNetZip and using the .NET 4.5 Zip APIs instead - https://github.com/fsprojects/Paket/pull/732
* Boostrapper download without `nuget.exe` - https://github.com/fsprojects/Paket/pull/734
* Added frameworkAssemblies to nuspec templating - https://github.com/fsprojects/Paket/issues/740
* BUGFIX: Only pick up project output files for pack that exactly match assembly filename - https://github.com/fsprojects/Paket/issues/752
* BUGFIX: Detect Silverlight version in csproj files - https://github.com/fsprojects/Paket/issues/751
* BUGFIX: Fix mono timeout during license download - https://github.com/fsprojects/Paket/issues/746
* BUGFIX: Detect `sl` as Silverlight - https://github.com/fsprojects/Paket/issues/744

#### 0.38.0 - 2015-03-30
* The restore process downloads package licenses automatically - https://github.com/fsprojects/Paket/pull/737

#### 0.37.0 - 2015-03-28
* Fallback to NuGet.exe if the bootstrapper fails to download from GitHub - https://github.com/fsprojects/Paket/pull/733
* COSMETICS: Display the file name if Paket crashes on some invalid file - https://github.com/fsprojects/Paket/pull/730

#### 0.36.0 - 2015-03-27
* Allow to add references section to paket.template file - https://github.com/fsprojects/Paket/issues/721
* Allow to compute libraries for specific framework - https://github.com/fsprojects/Paket/issues/723
* Detect .NET 4.6 - https://github.com/fsprojects/Paket/issues/727
* SemVer allows "number + build metadata" format - https://github.com/fsprojects/Paket/issues/704
* `paket push` shows status information - https://github.com/fsprojects/Paket/pull/695
* BUGFIX: Maintain order of content file items - https://github.com/fsprojects/Paket/pull/722
* BUGFIX: `Convert-from-nuget` ignores disabled NuGet feeds - https://github.com/fsprojects/Paket/pull/720
* BUGFIX: Smart install should not remove sources from `paket.dependencies` - https://github.com/fsprojects/Paket/pull/726
* BUGFIX: Smart install should create paket.lock if we have references files - https://github.com/fsprojects/Paket/pull/725
* COSMETICS: better tracing of intermediate resolution conflicts

#### 0.34.0 - 2015-03-12
* `paket pack` pretty-prints it's nuspec - https://github.com/fsprojects/Paket/issues/691
* Paket packs .MDBs docs into the nupkg - https://github.com/fsprojects/Paket/issues/693
* paket pack / paket.template support wildcard patterns - https://github.com/fsprojects/Paket/issues/690
* Allow empty lines in `paket.template` and report file name if parser fails - https://github.com/fsprojects/Paket/issues/692
* BUGFIX: paket.template - file type respects dir without slash at the end - https://github.com/fsprojects/Paket/issues/698
* BUGFIX: paket-files folder is alwaays relative to `paket.dependencies` - https://github.com/fsprojects/Paket/issues/564
* BUGFIX: `paket install` respects manual paket nodes - https://github.com/fsprojects/Paket/issues/679

#### 0.33.0 - 2015-03-10
* Paket packs XML docs into the nupkg - https://github.com/fsprojects/Paket/issues/689
* BUGFIX: Install settings from `paket.dependencies` should override package settings - https://github.com/fsprojects/Paket/issues/688

#### 0.32.0 - 2015-03-09
* PERFORMANCE: If resolver runs into conflict then use Warnsdorff's rule - https://github.com/fsprojects/Paket/pull/684
* BUGFIX: Fixed Linux install scripts - https://github.com/fsprojects/Paket/pull/681
* Support for WinExe output type - https://github.com/fsprojects/Paket/pull/675
* BUGFIX: Fix Nuget compat issue with leading zeros - https://github.com/fsprojects/Paket/pull/672
* BUGFIX: Detect inter project dependencies without matching package id - https://github.com/fsprojects/Paket/pull/671
* BUGFIX: Parse prerelease numbers into bigint since ints might overflow - https://github.com/fsprojects/Paket/pull/667
* BUGFIX: Optional fields in template files are read correctly - https://github.com/fsprojects/Paket/pull/666
* BUGFIX: Better url and endpoint handling in `paket push` - https://github.com/fsprojects/Paket/pull/663
* COSMETICS: Better tracing when resolver runs into conflict - https://github.com/fsprojects/Paket/pull/684
* COSMETICS: Better error message when a package is listed twice in `paket.references` - https://github.com/fsprojects/Paket/pull/686
* COSMETICS: Use Chessie for ROP - https://github.com/fsprojects/Chessie

#### 0.31.2 - 2015-02-26
* BUGFIX: Robust and much faster template file parser - https://github.com/fsprojects/Paket/pull/660

#### 0.31.1 - 2015-02-25
* Use latest FAKE tasks

#### 0.31.0 - 2015-02-25
* BUGFIX: Fix help for init command - https://github.com/fsprojects/Paket/pull/654
* BUGFIX: Allow non-standard API endpoint for push - https://github.com/fsprojects/Paket/pull/652
* BUGFIX: Special case nuget.org
* BUGFIX: paket add/remove with just project name - https://github.com/fsprojects/Paket/pull/650
* BUGFIX: Uploading packages as multiform content type - https://github.com/fsprojects/Paket/pull/651
* BUGFIX: Handle transient dependencies better in pack command - https://github.com/fsprojects/Paket/pull/649
* BUGFIX: Only load custom attributes if not given in TemplateFile or cmd parameter
* BUGFIX: Detect .NET 4.5.1 - https://github.com/fsprojects/Paket/pull/647

#### 0.30.0 - 2015-02-23
* New command: `paket pack` - http://fsprojects.github.io/Paket/paket-pack.html
* New command: `paket push` - http://fsprojects.github.io/Paket/paket-push.html
* Improved command line help - https://github.com/fsprojects/Paket/pull/639
* BUGFIX: fix no_auto_restore option parsing - https://github.com/fsprojects/Paket/issues/632

#### 0.29.0 - 2015-02-18
* Allow local NuGet sources with spaces in `paket.dependencies` - https://github.com/fsprojects/Paket/issues/616
* Streamlined install options in `paket.dependencies` and `paket.references` - https://github.com/fsprojects/Paket/issues/587
* Allow to opt-out of targets import - https://github.com/fsprojects/Paket/issues/587
* New option to add/remove packages for a single project - https://github.com/fsprojects/Paket/pull/610
* BUGFIX: Blacklisted Microsoft.Bcl.Build.targets - https://github.com/fsprojects/Paket/issues/618
* BUGFIX: Selective update doesn't add package twice from `paket.references` anymore
* BUGFIX: `paket install` installs GitHub source files
* COSMETICS: Respect home directories on mono - https://github.com/fsprojects/Paket/issues/612
* COSMETICS: `paket add` inserts the new package in alphabetical position - https://github.com/fsprojects/Paket/issues/596

#### 0.28.0 - 2015-02-16
* Add a simple API which allows to retrieve NuGet v3 autocomplete
* Allow unix-style comments in `paket.dependencies` file
* BUGFIX: `paket restore` does not fail on missing `paket.version` files - https://github.com/fsprojects/Paket/issues/600
* BUGFIX: Parsing of conditional dependencies should detect portable case - https://github.com/fsprojects/Paket/issues/594
* BUGFIX: Prerelease requirements in `paket.dependencies` should override package dependencies - https://github.com/fsprojects/Paket/issues/607
* BUGFIX: Try to ease the pain with mono bug in Process class - https://github.com/fsprojects/Paket/issues/599
* BUGFIX: `paket restore` does not re-download http references - https://github.com/fsprojects/Paket/issues/592
* BUGFIX: Make DeletePaketNodes more robust - https://github.com/fsprojects/Paket/issues/591
* BUGFIX: Install content files on mono - https://github.com/fsprojects/Paket/issues/561
* BUGFIX: Install process doesn't duplicate Imports of targets files any more - https://github.com/fsprojects/Paket/issues/588
* BUGFIX: Don't remove comments from `paket.dependencies` file - https://github.com/fsprojects/Paket/issues/584
* COSMETICS: Paket should not reformat app/web.config files while changing assembly redirects - https://github.com/fsprojects/Paket/issues/597

#### 0.27.0 - 2015-02-07
* Install process will reference `.props` and `.targets` files from NuGet packages - https://github.com/fsprojects/Paket/issues/516
* Don't internalize in paket.exe during ILMerge
* Allow to download from pre-authenticated MyGet feed - https://github.com/fsprojects/Paket/issues/466
* BUGFIX: Fix `paket install --hard` for FSharp.Core - https://github.com/fsprojects/Paket/issues/579
* BUGFIX: `paket convert-from-nuget` ignores casing when looking for nuget.targets - https://github.com/fsprojects/Paket/issues/580
* BUGFIX: `paket install` correctly parses HTTP references - https://github.com/fsprojects/Paket/pull/571
* BUGFIX: `paket.dependencies` parser now fails if tokens are not valid
* COSMETICS: Prerelease strings are checked that they don't contain operators
* COSMETICS: Create an install function in the API which takes a `paket.dependencies` file as text - https://github.com/fsprojects/Paket/issues/576

#### 0.26.0 - 2015-01-31
* Allow to opt-out of old frameworks in `paket.dependencies` - http://fsprojects.github.io/Paket/nuget-dependencies.html#Framework-restrictions
* Allow `copy_local` settings in `paket.references` - http://fsprojects.github.io/Paket/references-files.html#copy_local-settings
* COSMETICS: `paket.lock` beautification for HTTP specs - https://github.com/fsprojects/Paket/pull/571

#### 0.25.0 - 2015-01-25
* BUGFIX: If more than one TargetFramework-specific dependency to the same package exist, we take the latest one - https://github.com/fsprojects/Paket/pull/567
* BUGFIX: Removes interactive-shell-check on `add auth` - https://github.com/fsprojects/Paket/pull/565
* BUGFIX: Can parse open NuGet ranges in brackets - https://github.com/fsprojects/Paket/issues/560
* BUGFIX: Detect `net35-client` - https://github.com/fsprojects/Paket/issues/559
* BUGFIX: Show help for `auto-restore` command - https://github.com/fsprojects/Paket/pull/558

#### 0.24.0 - 2015-01-19
* Allow to disable Visual Studio NuGet package restore - http://fsprojects.github.io/Paket/paket-auto-restore.html
* BUGFIX: Probe for unnormalized and normalized versions in local NuGet feeds - https://github.com/fsprojects/Paket/issues/556

#### 0.23.0 - 2015-01-15
* Refactored `init` & `init auto restore` to Railway Oriented Programming - https://github.com/fsprojects/Paket/pull/533
* Refactored FindRefs to Railway Oriented Programming - https://github.com/fsprojects/Paket/pull/529
* BUGFIX: paket.bootstrapper.exe and paket.exe use better proxy detection - https://github.com/fsprojects/Paket/pull/552
* BUGFIX: `paket add` offered to add dependencies even when they are already added - https://github.com/fsprojects/Paket/issues/550
* BUGFIX: Detect `Net20-client` - https://github.com/fsprojects/Paket/issues/547
* BUGFIX: Give better error message when package is not found in a local feed - https://github.com/fsprojects/Paket/issues/545
* BUGFIX: Don't download gists that are up-to-date - https://github.com/fsprojects/Paket/issues/513
* BUGFIX: fix parsing of longer http links - https://github.com/fsprojects/Paket/pull/536
* BUGFIX: Detect correct `paket.references` filenames during convert-from-nuget
* BUGFIX: If no package source is found during convert-from-nuget we use the default NuGet feed
* COSMETICS: Config file is only saved when needed
* COSMETICS: Ignore completely empty lib folders
* COSMETICS: `paket convert-from-nuget` warns if it can't find a NuGet feed - https://github.com/fsprojects/Paket/issues/548
* COSMETICS: Remove icon from bootstrapper to make file size much smaller

#### 0.22.0 - 2015-01-05
* Bootstrapper avoids github API - https://github.com/fsprojects/Paket/issues/510
* Refactoring to Railwal Oriented Programming - http://fsharpforfunandprofit.com/rop/
* Always trim line end in lockfile
* Improved binding redirects detection - https://github.com/fsprojects/Paket/pull/507
* Don't catch NullReferenceExceptions for now - https://github.com/fsprojects/Paket/issues/505
* BUGFIX: Paket update nuget X doesn't work - https://github.com/fsprojects/Paket/issues/512

#### 0.21.0 - 2015-01-02
* New `--log-file` parameter allows to trace into logfile - https://github.com/fsprojects/Paket/pull/502
* Trace stacktrace on all NullReferenceExceptions - https://github.com/fsprojects/Paket/issues/500
* Paket.locked file has 2 minute timeout
* BUGFIX: Detect the version of a GitHub gist correctly - https://github.com/fsprojects/Paket/issues/499
* BUGFIX: Dependencies file saves http and gist links correctly - https://github.com/fsprojects/Paket/issues/498
* BUGFIX: Don't relax "OverrideAll" conditions during `paket install`
* BUGFIX: fix priority of parsing atom nuget feed for package Id - https://github.com/fsprojects/Paket/issues/494
* BUGFIX: fix JSON deserializer and reactivate cache - https://github.com/fsprojects/Paket/pull/495
* BUGFIX: Make the file search for app.config and web.config case insensitive - https://github.com/fsprojects/Paket/issues/493
* BUGFIX: Don't add duplicate lines in `packet.dependencies` - https://github.com/fsprojects/Paket/issues/492
* BUGFIX: Keep framework restrictions in `paket install`- https://github.com/fsprojects/Paket/issues/486
* WORKAROUND: Do not fail on BadCrcException during unzip and only show a warning - https://github.com/fsprojects/Paket/issues/484
* WORKAROUND: Disable NuGet v3 feed for now - seems to be unreliable.
* PERFORMANCE: Don't parse project files twice - https://github.com/fsprojects/Paket/issues/487
* PERFORMANCE: Cache platform penalty calculation - https://github.com/fsprojects/Paket/issues/487
* PERFORMANCE: Use StringBuilder for path replacement - https://github.com/fsprojects/Paket/issues/487
* PERFORMANCE: Cache feed errors - https://github.com/fsprojects/Paket/issues/487
* PERFORMANCE: Put feed url into cache filename - https://github.com/fsprojects/Paket/issues/487
* PERFORMANCE: Relax prerelease requirements for pinned versions - https://github.com/fsprojects/Paket/issues/487
* PERFORMANCE: Don't enumerate all files, since we only need lib files - https://github.com/fsprojects/Paket/issues/487
* PERFORMANCE: Pin sourcefile dependencies - https://github.com/fsprojects/Paket/issues/487
* PERFORMANCE: Cache path penalty calculation - https://github.com/fsprojects/Paket/issues/487
* PERFORMANCE: Cache path extraction - https://github.com/fsprojects/Paket/issues/487

#### 0.20.1 - 2014-12-30
* COSMETICS: Trim end of line in lockfile.

#### 0.20.0 - 2014-12-29
* `paket install` performs a selective update based on the changes in the dependencies file - http://fsprojects.github.io/Paket/lock-file.html#Performing-updates
* Paket.exe acquires a lock for all write processes - https://github.com/fsprojects/Paket/pull/469
* New command to add credentials - http://fsprojects.github.io/Paket/paket-config.html#Add-credentials
* Smarter conditional NuGet dependencies - https://github.com/fsprojects/Paket/pull/462
* If environment auth variables are empty a fallback to the config is used- https://github.com/fsprojects/Paket/pull/459
* Better handling for multiple files from same GitHub repository - https://github.com/fsprojects/Paket/pull/451
* Extend Public API for plugin
* BUGFIX: Remove parsing of invalid child element of ProjectReference - https://github.com/fsprojects/Paket/pull/453
* BUGFIX: Don't add NuGet packages twice to a references file - https://github.com/fsprojects/Paket/pull/460
* BUGFIX: Use Max strategy for `paket outdated --ingore-constraints` - https://github.com/fsprojects/Paket/pull/463
* BUGFIX: Don't delete downloaded github zip file
* BUGFIX: Cannot install nuget packages from local TeamCity feeds due to proxy - https://github.com/fsprojects/Paket/pull/482
* BUGFIX: Don't touch framework assemblies if not needed
* BUGFIX: Check versions file synchronously
* BUGFIX: Restore console color after handling exception - https://github.com/fsprojects/Paket/pull/467
* COSMETICS: `>= 0` version range simplified to empty string - https://github.com/fsprojects/Paket/pull/449
* COSMETICS: Paket.exe and paket.bootstrapper.exe have a logo - https://github.com/fsprojects/Paket/pull/473

#### 0.18.0 - 2014-12-09
* Show command help on `--help` - https://github.com/fsprojects/Paket/pull/437
* Allow to opt in to BindingRedirects - https://github.com/fsprojects/Paket/pull/436
* Don't run simplify in strict mode - https://github.com/fsprojects/Paket/pull/443
* Allow to remove NuGet packages in interactive mode - https://github.com/fsprojects/Paket/pull/432
* Added auto-unzip of downloaded archives - https://github.com/fsprojects/Paket/pull/430
* Allow to reference binary files via http reference - https://github.com/fsprojects/Paket/pull/427
* Faster BindingRedirects - https://github.com/fsprojects/Paket/pull/414
* Using a different FSharp.Core NuGet package - https://github.com/fsprojects/Paket/pull/416
* Find the paket.references file in upper directories - https://github.com/fsprojects/Paket/pull/409
* Allow `paket.references` files in upper directories - https://github.com/fsprojects/Paket/pull/403
* Clear failure message for `paket simplify`, when lock file is outdated - https://github.com/fsprojects/Paket/pull/403
* BUGFIX: `Selective update` updates only dependent packages - https://github.com/fsprojects/Paket/pull/410
* BUGFIX: If there are only prereleases we should just take these
* BUGFIX: `paket update nuget <name>` fails if <name> was not found in lockfile - https://github.com/fsprojects/Paket/issues/404
* BUGFIX: Unescape library filename - https://github.com/fsprojects/Paket/pull/412
* BUGFIX: Allow to reference multiple files from same repository directory - https://github.com/fsprojects/Paket/pull/445
* BUGFIX: Don't reference satellite assemblies - https://github.com/fsprojects/Paket/pull/444
* BUGFIX: Binding redirect version is picked from highest library version - https://github.com/fsprojects/Paket/pull/422
* BUGFIX: Handle numeric part of PreRelease identifiers correctly - https://github.com/fsprojects/Paket/pull/426
* BUGFIX: Fixed casing issue in selective update - https://github.com/fsprojects/Paket/pull/434
* BUGFIX: Parse http links from lockfile
* BUGFIX: Calculate dependencies file name for http resources - https://github.com/fsprojects/Paket/pull/428

#### 0.17.0 - 2014-11-29
* FrameworkHandling: Support more portable profiles and reduce the impact in the XML file
* FrameworkHandling: support extracting Silverlight5.0 and NetCore4.5 - https://github.com/fsprojects/Paket/pull/389
* New command `paket init` - http://fsprojects.github.io/Paket/paket-init.html
* Better error message for missing files in paket.lock file - https://github.com/fsprojects/Paket/pull/402
* BUGFIX: Crash on 'install' when input seq was empty - https://github.com/fsprojects/Paket/pull/395
* BUGFIX: Handle multiple version results from NuGet - https://github.com/fsprojects/Paket/pull/393

#### 0.16.0 - 2014-11-23
* Integrate BindingRedirects into Paket install process - https://github.com/fsprojects/Paket/pull/383
* BUGFIX: Download of GitHub files should clean it's own directory - https://github.com/fsprojects/Paket/issues/385
* BUGFIX: Don't remove custom framework references - https://github.com/fsprojects/Paket/issues/376
* BUGFIX: Path to dependencies file is now relative after `convert-from-nuget` - https://github.com/fsprojects/Paket/pull/379
* BUGFIX: Restore command in targets file didn't work with spaces in paths - https://github.com/fsprojects/Paket/issues/375
* BUGFIX: Detect FrameworkReferences without restrictions in nuspec file and install these
* BUGFIX: Read sources even if we don't find packages - https://github.com/fsprojects/Paket/issues/372

#### 0.15.0 - 2014-11-19
* Allow to use basic framework restrictions in NuGet packages - https://github.com/fsprojects/Paket/issues/307
* Support feeds that don't support NormalizedVersion - https://github.com/fsprojects/Paket/issues/361
* BUGFIX: Use Nuget v2 as fallback
* BUGFIX: Accept and normalize versions like 6.0.1302.0-Preview - https://github.com/fsprojects/Paket/issues/364
* BUGFIX: Fixed handling of package dependencies containing string "nuget" - https://github.com/fsprojects/Paket/pull/363

#### 0.14.0 - 2014-11-14
* Uses Nuget v3 API, which enables much faster resolver
* BUGFIX: Keep project file order similar to VS order
* Support unlisted dependencies if nothing else fits - https://github.com/fsprojects/Paket/issues/327

#### 0.13.0 - 2014-11-11
* New support for general HTTP dependencies - http://fsprojects.github.io/Paket/http-dependencies.html
* New F# Interactive support - http://fsprojects.github.io/Paket/reference-from-repl.html
* New `paket find-refs` command - http://fsprojects.github.io/Paket/paket-find-refs.html
* Migration of NuGet source credentials during `paket convert-from-nuget` - http://fsprojects.github.io/Paket/paket-convert-from-nuget.html#Migrating-NuGet-source-credentials
* Bootstrapper uses .NET 4.0 - https://github.com/fsprojects/Paket/pull/355
* Adding --ignore-constraints to `paket outdated` - https://github.com/fsprojects/Paket/issues/308
* PERFORMANCE: If `paket add` doesn't change the `paket.dependencies` file then the resolver process will be skipped
* BUGFIX: `paket update nuget [PACKAGENAME]` should use the same update strategy as `paket add` - https://github.com/fsprojects/Paket/issues/330
* BUGFIX: Trailing whitespace is ignored in `paket.references`

#### 0.12.0 - 2014-11-07
* New global paket.config file - http://fsprojects.github.io/Paket/paket-config.html
* Trace warning when we replace NuGet.exe with NuGet.CommandLine - https://github.com/fsprojects/Paket/issues/320
* Allow to parse relative NuGet folders - https://github.com/fsprojects/Paket/issues/317
* When paket skips a framework install because of custom nodes it shows a warning - https://github.com/fsprojects/Paket/issues/316
* Remove the namespaces from the nuspec parser - https://github.com/fsprojects/Paket/pull/315
* New function which extracts the TargetFramework of a given projectfile.
* New function which calculates dependencies for a given projectfile.
* Project output type can be detected from a project file
* Allow to retrieve inter project dependencies from a project file
* BUGFIX: Exclude unlisted NuGet packages in Resolver - https://github.com/fsprojects/Paket/issues/327
* BUGFIX: Detect Lib vs. lib folder on Linux - https://github.com/fsprojects/Paket/issues/332
* BUGFIX: Paket stopwatch was incorrect - https://github.com/fsprojects/Paket/issues/326
* BUGFIX: Paket failed on generating lockfile for LessThan version requirement - https://github.com/fsprojects/Paket/pull/314
* BUGFIX: Don't match suffixes in local NuGet packages - https://github.com/fsprojects/Paket/issues/317
* BUGFIX: Don't fail with NullReferenceException when analyzing nuget.config - https://github.com/fsprojects/Paket/issues/319

#### 0.11.0 - 2014-10-29
* Build a merged install model with all packages - https://github.com/fsprojects/Paket/issues/297
* `paket update` command allows to set a version - http://fsprojects.github.io/Paket/paket-update.html#Updating-a-single-package
* `paket.targets` is compatible with specific references files - https://github.com/fsprojects/Paket/issues/301
* BUGFIX: Paket no longer leaves transitive dependencies in lockfile after remove command - https://github.com/fsprojects/Paket/pull/306
* BUGFIX: Don't use "global override" for selective update process - https://github.com/fsprojects/Paket/issues/310
* BUGFIX: Allow spaces in quoted parameter parsing - https://github.com/fsprojects/Paket/pull/311

#### 0.10.0 - 2014-10-24
* Initial version of `paket remove` command - http://fsprojects.github.io/Paket/paket-remove.html
* Paket add doesn't fail on second attempt - https://github.com/fsprojects/Paket/issues/295
* Report full paths when access is denied - https://github.com/fsprojects/Paket/issues/242
* Visual Studio restore only restores for the current project
* BUGFIX: Selective update keeps all other versions
* BUGFIX: Install process accepts filenames with `lib`
* BUGFIX: Fix !~> resolver
* BUGFIX: Use normal 4.0 framework libs when we only specify net40
* BUGFIX: Fix timing issue with paket install --hard - https://github.com/fsprojects/Paket/issues/293
* BUGFIX: Fix namespace handling in nuspec files
* BUGFIX: Add default nuget source to dependencies file if original project has no source

#### 0.9.0 - 2014-10-22
* Allow to restore packages from paket.references files - http://fsprojects.github.io/Paket/paket-restore.html
* Detect local nuspec with old XML namespace - https://github.com/fsprojects/Paket/issues/283
* `paket add` command tries to keep all other packages stable.
* Added another profile mapping for Profile136 - https://github.com/fsprojects/Paket/pull/262
* More portable profiles - https://github.com/fsprojects/Paket/issues/281
* Added net11 to framework handling - https://github.com/fsprojects/Paket/pull/269
* Create references for Win8 - https://github.com/fsprojects/Paket/issues/280
* Detect VS automatic nuget restore and create paket restore - http://fsprojects.github.io/Paket/paket-convert-from-nuget.html#Automated-process
* `paket convert-from-nuget` doesn't duplicate paket solution items - https://github.com/fsprojects/Paket/pull/286
* BUGFIX: Paket removes old framework references if during install - https://github.com/fsprojects/Paket/issues/274
* BUGFIX: Don't let the bootstrapper fail if we already have a paket.exe
* BUGFIX: Use the Id property when NuGet package name and id are different - https://github.com/fsprojects/Paket/issues/265

#### 0.8.0 - 2014-10-15
* Smarter install in project files
* Paket handles .NET 4.5.2 and .NET 4.5.3 projects - https://github.com/fsprojects/Paket/issues/260
* New command: `paket update nuget <package id>` - http://fsprojects.github.io/Paket/paket-update.html#Updating-a-single-package
* BUGFIX: Do not expand auth when serializing dependencies file - https://github.com/fsprojects/Paket/pull/259
* BUGFIX: Create catch all case for unknown portable frameworks

#### 0.7.0 - 2014-10-14
* Initial support for referencing full github projects - http://fsprojects.github.io/Paket/http-dependencies.html#Referencing-a-GitHub-repository
* Allow to use all branches in GitHub sources - https://github.com/fsprojects/Paket/pull/249
* Initial support for frameworkAssemblies from nuspec - https://github.com/fsprojects/Paket/issues/241
* Download github source files with correct encoding - https://github.com/fsprojects/Paket/pull/248
* Add FSharp.Core.Microsoft.Signed as dependency
* Install model uses portable versions for net40 and net45 when package doesn't contain special versions
* Install command displays existing versions if constraint does not match any version
* Restore command doesn't calc install model.
* Use https in DefaultNugetStream - https://github.com/fsprojects/Paket/pull/251
* BUGFIX: Paket only deletes files which will are downloaded by init-auto-restore process - https://github.com/fsprojects/Paket/pull/254
* BUGFIX: Paket convert-from-nuget failed when package source keys contain invalid XML element chars - https://github.com/fsprojects/Paket/issues/253

#### 0.6.0 - 2014-10-11
* New restore command - http://fsprojects.github.io/Paket/paket-restore.html
* Report if we can't find packages for top level dependencies.
* Faster resolver
* Try /FindPackagesById before /Packages for nuget package version no. retrieval
* New Paket.Core package on NuGet - https://www.nuget.org/packages/Paket.Core/
* BUGFIX: Prefer full platform builds over portable builds

#### 0.5.0 - 2014-10-09
* Bootstrapper will only download stable releases by default - http://fsprojects.github.io/Paket/bootstrapper.html
* New installer model allows better compatibility with NuGet and should be much faster
* Supporting dot for references file - http://fsprojects.github.io/Paket/http-dependencies.html
* Supporting pagination for long NuGet feeds - https://github.com/fsprojects/Paket/issues/223
* Create a "use exactly this version" operator in order to override package conflicts - http://fsprojects.github.io/Paket/nuget-dependencies.html#Use-exactly-this-version-constraint
* New `content none` mode in paket.dependencies - http://fsprojects.github.io/Paket/dependencies-file.html#No-content-option
* Allow source files in content folder of NuGet packages
* No -D needed for Linux installer - https://github.com/fsprojects/Paket/pull/210
* Content files like `_._`, `*.transform` and `*.pp` are ignored - https://github.com/fsprojects/Paket/issues/207
* The `convert-from-nuget` command adds .paket folder to the sln - https://github.com/fsprojects/Paket/issues/206
* Removed duplicate transitive dependencies from lock file - https://github.com/fsprojects/Paket/issues/200
* If the package download failed Paket retries with force flag
* The `convert-from-nuget` commands sorts the dependencies file
* Use credentials from nuget.config on paket convert-from-nuget - https://github.com/fsprojects/Paket/issues/198
* Deploy fixed targets file - https://github.com/fsprojects/Paket/issues/172
* New [--pre] and [--strict] modes for paket outdated - http://fsprojects.github.io/Paket/paket-outdated.html
* New --no-auto-restore option for `convert-from-nuget` command - http://fsprojects.github.io/Paket/paket-convert-from-nuget.html#Automated-process
* Adding support for new portable profiles
* paket.exe is now signed
* Allow to reference .exe files from NuGet packages
* Use default proxy in paket.exe and bootstrapper.exe - https://github.com/fsprojects/Paket/issues/226
* Keep order of sources in paket.dependencies - https://github.com/fsprojects/Paket/issues/233
* BREAKING CHANGE: Removed --dependencies-file option - from now on it's always paket.dependencies
* BUGFIX: Bootstrapper will not throw NullReferenceException on broken paket.exe downloads
* BUGFIX: Authentication information will not be put in cache
* BUGFIX: Fixes cache issue when using multiple NuGet sources
* BUGFIX: Fixes potential casing issue on Windows
* BUGFIX: paket-files need to go to the top of a project file
* BUGFIX: Do not look for MinimalVisualStudioVersion when adding paket folder to solution - https://github.com/fsprojects/Paket/pull/221
* COSMETICS: Throw better error message if we don't get any versions from NuGet source

#### 0.4.0 - 2014-09-28
* Resolve dependencies for github modules - http://fsprojects.github.io/Paket/http-dependencies.html#Remote-dependencies
* New [--interactive] mode for paket simplify - http://fsprojects.github.io/Paket/paket-simplify.html
* Don't use version in path for github files.
* Better error message when a package resolution conflict arises.

#### 0.3.0 - 2014-09-25
* New command: paket add [--interactive] - http://fsprojects.github.io/Paket/paket-add.html
* New command: paket simplify - http://fsprojects.github.io/Paket/paket-simplify.html
* Better Visual Studio integration by using paket.targets file - http://fsprojects.github.io/Paket/paket-auto-restore.html
* Support for NuGet prereleases - http://fsprojects.github.io/Paket/nuget-dependencies.html#PreReleases
* Support for private NuGet feeds - http://fsprojects.github.io/Paket/nuget-dependencies.html#NuGet-feeds
* New NuGet package version constraints - http://fsprojects.github.io/Paket/nuget-dependencies.html#Further-version-constraints
* Respect case sensitivity for package paths for Linux - https://github.com/fsprojects/Paket/pull/137
* Improved convert-from-nuget command - http://fsprojects.github.io/Paket/paket-convert-from-nuget.html
* New paket.bootstrapper.exe (7KB) allows to download paket.exe from github.com - http://fsprojects.github.io/Paket/paket-auto-restore.html
* New package resolver algorithm
* Better verbose mode - use -v flag
* Version info is shown at paket.exe start
* paket.lock file is sorted alphabetical (case-insensitive)
* Linked source files now all go underneath a "paket-files" folder.
* BUGFIX: Ensure the NuGet cache folder exists
* BUGFIX: Async download fixed on mono

#### 0.2.0 - 2014-09-17
* Allow to directly link GitHub files - http://fsprojects.github.io/Paket/http-dependencies.html
* Automatic NuGet conversion - http://fsprojects.github.io/Paket/paket-convert-from-nuget.html
* Cleaner syntax in paket.dependencies - https://github.com/fsprojects/Paket/pull/95
* Strict mode - https://github.com/fsprojects/Paket/pull/104
* Detecting portable profiles
* Support content files from nuget - https://github.com/fsprojects/Paket/pull/84
* Package names in Dependencies file are no longer case-sensitive - https://github.com/fsprojects/Paket/pull/108

#### 0.1.4 - 2014-09-16
* Only vbproj, csproj, fsproj and pyproj files are handled

#### 0.1.3 - 2014-09-15
* Detect FSharpx.Core in packages

#### 0.1.2 - 2014-09-15
* --hard parameter allows better transition from NuGet.exe

#### 0.1.0 - 2014-09-12
* We are live - yay!<|MERGE_RESOLUTION|>--- conflicted
+++ resolved
@@ -1,13 +1,11 @@
-<<<<<<< HEAD
-#### 6.0.0-alpha050 - 2020-10-22
+#### 6.0.0-alpha051 - 2020-11-08
 * Full .NET Core / SDK compatible version
 * Support for XCode
 * Support for .net5.0
 * FSharp.DependencyManager.Paket FSI extension for #r "paket: ..."
-=======
+
 #### 5.252.0 - 2020-11-08
 * Fix removal of duplicate nodes
->>>>>>> 4fd0ee62
 
 #### 5.251.0 - 2020-10-22
 * Backwards compatibility for netcoreapp5.0 moniker
