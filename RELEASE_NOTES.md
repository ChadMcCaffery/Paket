--- conflicted
+++ resolved
@@ -1,12 +1,10 @@
-<<<<<<< HEAD
 #### 2.0.0-rc001 - 08.09.2015
 * Support for `Dependency groups` in paket.dependencies files - http://fsprojects.github.io/Paket/groups.html
 * Support for Roslyn-based analyzers - http://fsprojects.github.io/Paket/analyzers.html
 * Support for reference conditions - https://github.com/fsprojects/Paket/issues/1026
-=======
+
 #### 1.39.5 - 11.09.2015
 * Fixed a bug where install and restore use different paths when specifying a project spec on a HTTP link - https://github.com/fsprojects/Paket/pull/1054
->>>>>>> bdd21ccb
 
 #### 1.39.1 - 08.09.2015
 * Eagerly create app.config files and add to all projects - https://github.com/fsprojects/Paket/pull/1044
