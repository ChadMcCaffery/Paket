<<<<<<< HEAD
#### 3.0.0-beta051 - 19.05.2016
* Allow to reference git repositories - http://fsprojects.github.io/Paket/git-dependencies.html
* Allow to run build commands on git repositories - http://fsprojects.github.io/Paket/git-dependencies.html#Running-a-build-in-git-repositories
* Allow to use git repositories as NuGet source - http://fsprojects.github.io/Paket/git-dependencies.html#Using-Git-repositories-as-NuGet-source
* Allow to override package sources in paket.local - http://fsprojects.github.io/Paket/local-file.html
* NEW COMMAND: "paket generate-include-scripts" creates package include scripts for F# Interactive - http://fsprojects.github.io/Paket/paket-generate-include-scripts.html
* Additional local caches - http://fsprojects.github.io/Paket/caches.html
* Garbage collection in packages folder - https://github.com/fsprojects/Paket/pull/1491
* Allows to exclude dll references from a NuGet package - http://fsprojects.github.io/Paket/references-files.html#Excluding-libraries
* Allows to use aliases for libraries - http://fsprojects.github.io/Paket/references-files.html#Library-aliases
* Create Choose nodes for .NET Standard
* USABILITY: Removed "specs:" from paket.lock since it was copied from Bundler and had no meaning in Paket - https://github.com/fsprojects/Paket/pull/1608
* BREAKING CHANGE: 
    - Removed --hard parameter from all commands. 
    - Paket threads all commands as if --hard would have been set - https://github.com/fsprojects/Paket/pull/1567
    - For the --hard use in the binding redirects there is a new parameter --clean-redirects - https://github.com/fsprojects/Paket/pull/1692 

#### 2.65.2 - 19.05.2016
=======
#### 2.66.2 - 23.05.2016
* BUGFIX: Update with any of the --keep-major flag didn't honour content:none in paket.dependencies - https://github.com/fsprojects/Paket/issues/1701

#### 2.66.0 - 23.05.2016
* Package groups be excluded in a paket.template file - https://github.com/fsprojects/Paket/pull/1696
>>>>>>> 62b98d23
* BUGFIX: Fallback from portable to net45 must be conversative - https://github.com/fsprojects/Paket/issues/1117

#### 2.65.0 - 18.05.2016
* BUGFIX: Fixed compatibility issues with nuget.org and myget - https://github.com/fsprojects/Paket/pull/1694
* BUGFIX: DateTime in package should not be in the future
* BUGFIX: Don't push non existing files - https://github.com/fsprojects/Paket/pull/1688
* BUGFIX: Paket should imports build targets from packages in build dependency groups - https://github.com/fsprojects/Paket/pull/1674
* BUGFIX: Framework resolution strategy for Google.Apis.Oauth2.v2 - https://github.com/fsprojects/Paket/issues/1663
* BUGFIX: Blacklisting install.xdt and uninstall.xdt files - https://github.com/fsprojects/Paket/pull/1667

#### 2.64.0 - 05.05.2016
* Implemented support for NativeReference - https://github.com/fsprojects/Paket/issues/1658
* Added monoandroid60 to be matched as Some MonoAndroid - https://github.com/fsprojects/Paket/pull/1659
* BUGFIX: Understand InterprojectDependencies without Name - https://github.com/fsprojects/Paket/issues/1657
* BUGFIX: Fix path issue on linux - https://github.com/fsprojects/Paket/pull/1644/files
* BUGFIX: Don't pack template files in packages or paket-files

#### 2.63.0 - 22.04.2016
* Added monoandroid43 to be matched as Some MonoAndroid - https://github.com/fsprojects/Paket/pull/1631
* Added support for MonoAndroid22 and MonoAndroid23 - https://github.com/fsprojects/Paket/pull/1628
* BUGFIX: allow directory names with + in paket.template
* BUGFIX: Generates binding redirect for references targeting different profiles - https://github.com/fsprojects/Paket/pull/1634
* EXPERIMENTAL: paket resolves runtime dependency libs - https://github.com/fsprojects/Paket/pull/1626
* USABILITY: remove command restricts install to the specified group only - https://github.com/fsprojects/Paket/pull/1612

#### 2.62.0 - 17.04.2016
* Refactoring Bootstrapper to introduce better coverage and testing - https://github.com/fsprojects/Paket/pull/1603

#### 2.61.0 - 17.04.2016
* Support .NET platform standard packages - https://github.com/fsprojects/Paket/issues/1614
* Support .NET 4.6.2 - https://github.com/fsprojects/Paket/issues/1614
* BUGFIX: Don't set CopyToOutputDirectory for Compile items - https://github.com/fsprojects/Paket/issues/1592
* BUGFIX: Allow to pack packages with ReflectedDefinition - https://github.com/fsprojects/Paket/pull/1602

#### 2.60.0 - 12.04.2016
* Various performance optimizations - https://github.com/fsprojects/Paket/pull/1599
* BUGFIX: Fix CleanDir function - https://github.com/fsprojects/Paket/commit/1c2250ed5fae51a5f086325347fecefe16bba27a#commitcomment-17064085
* BUGFIX: Detect net30 moniker

#### 2.59.0 - 12.04.2016
* BUGFIX: Remove process should remove packages from specified groups - https://github.com/fsprojects/Paket/issues/1596
* BUGFIX: Compare full filename for pack with template file - https://github.com/fsprojects/Paket/issues/1594
* BUGFIX: Dependencies file should not take shortened versions - https://github.com/fsprojects/Paket/issues/1591
* BUGFIX: Breaking some parallism and trying to prevent race conditions - https://github.com/fsprojects/Paket/issues/1589
* BUGFIX: "paket.exe pack" with "include-referenced-projects" and "minimum-from-lock-file" did not work when project references have a paket.template file - https://github.com/fsprojects/Paket/issues/1586
* BUGFIX: Property Definitions are placed after FSharp Targets - https://github.com/fsprojects/Paket/issues/1585
* BUGFIX: Redirects for assemblies in the GAC were removed - https://github.com/fsprojects/Paket/issues/1574
* BUGFIX: Paket.dependency with version ranges failed when package has pinned dependency and that version is unlisted - https://github.com/fsprojects/Paket/issues/1579
* BUGFIX: Github dependencies reference transitive NuGet packages to projects - https://github.com/fsprojects/Paket/issues/1578
* BUGFIX: Add "*.fsi" files as <Compile> by default - https://github.com/fsprojects/Paket/pull/1573
* BUGFIX: Touch feature disabled by default in Add, Update, Install; enabled with --touch-affected-refs - https://github.com/fsprojects/Paket/pull/1571
* BUGFIX: Property Definitions: placed after csharp targets - https://github.com/fsprojects/Paket/pull/1522
* BUGFIX: Create folder for all source file dependencies
* USABILITY: Using saved api key credentials for the push operation - https://github.com/fsprojects/Paket/pull/1570
* USABILITY: Paket update supports combining filter with specific version - https://github.com/fsprojects/Paket/pull/1580

#### 2.57.0 - 30.03.2016
* BUGFIX: Property Definitions: placed after non-paket imports if they directly follow the top property groups - https://github.com/fsprojects/Paket/pull/1561
* BUGFIX: Fixed inconsistent condition generation in paket.lock file - https://github.com/fsprojects/Paket/issues/1552
* BUGFIX: Removing transitive dependencies from dependencies list during pack - https://github.com/fsprojects/Paket/pull/1547
* USABILITY: Better WPF support - https://github.com/fsprojects/Paket/pull/1550

#### 2.56.0 - 24.03.2016
* BUGFIX: Move props definitions further up in project files - https://github.com/fsprojects/Paket/issues/1537
* BUGFIX: Fixed missing src files when packing with symbols on Linux - https://github.com/fsprojects/Paket/pull/1545
* BUGFIX: Ensuring that dependent dll's are not included in the package when usng include-referenced-projects - https://github.com/fsprojects/Paket/pull/1543
* BUGFIX: Global redirects:false is not disabling everything below anymore - https://github.com/fsprojects/Paket/issues/1544

#### 2.55.0 - 23.03.2016
* Correct src folder structure for packing with symbols - https://github.com/fsprojects/Paket/pull/1538
* Fix resolver bug spotted by property based testing - https://github.com/fsprojects/Paket/issues/1524

#### 2.54.0 - 21.03.2016
* It's possible to influence the CopyToOutputDirectory property for content references in project files - http://fsprojects.github.io/Paket/nuget-dependencies.html#CopyToOutputDirectory-settings
* BUGFIX: Fix regression where paket skipped packages with name ending in lib - https://github.com/fsprojects/Paket/issues/1531
* USABILITY: Unknown package settings are now reported
* USABILITY: Improve warning text on conflict - https://github.com/fsprojects/Paket/pull/1530

#### 2.53.0 - 19.03.2016
* Allow to restore recursively from remote dependencies file - https://github.com/fsprojects/Paket/issues/1507
* BUGFIX: Fix mixed mode solutions with Native - https://github.com/fsprojects/Paket/issues/1523
* BUGFIX: Do not generate useless true conditions for Native - https://github.com/fsprojects/Paket/issues/1523
* BUGFIX: Native settings are filtered correctly - https://github.com/fsprojects/Paket/issues/1523
* BUGFIX: Force resolver to look into deeper levels - https://github.com/fsprojects/Paket/issues/1520
* COSMETICS: Emit net40-full moniker instead of net-40
* COSMETICS: Simplify single when conditions with single true statement
* USABILITY: Improved error message when paket.dependencies can't be found - https://github.com/fsprojects/Paket/pull/1519
* USABILITY: Automatically retry with force flag if we can't get package details for a given version - https://github.com/fsprojects/Paket/issues/1526
* USABILITY: Better error message when paket.lock an paket.dependencies are out of sync.
* USABILITY: Content:once doesn't add paket flags to the csproj file in order to make Orleans tools happy - https://github.com/fsprojects/Paket/issues/1513
* USABILITY: Be more robust in paket.references files - https://github.com/fsprojects/Paket/issues/1514
* USABILITY: Improved stability in lock acquiring process - https://github.com/fsprojects/Paket/issues/858

#### 2.52.0 - 10.03.2016
* Allow to restore dll from remote dependencies file - https://github.com/fsprojects/Paket/issues/1507
* Prevent paket holding locks on assemblies during binding redirects - https://github.com/fsprojects/Paket/pull/1492
* ProjectFile.save with forceTouch to only modify the last write time without content if unchanged - https://github.com/fsprojects/Paket/pull/1493
* BUGFIX: Don't accept "Unsupported0.0" as full framework - https://github.com/fsprojects/Paket/issues/1494
* BUGFIX: Revert 1487 - https://github.com/fsprojects/Paket/issues/1487
* BUGFIX: Fall back to v2 for VSTS - https://github.com/fsprojects/Paket/issues/1496
* BUGFIX: Fixed duplicate frameworks during auto-detection - https://github.com/fsprojects/Paket/issues/1500
* BUGFIX: Fixed conditional references created for group dependencies - https://github.com/fsprojects/Paket/issues/1505
* BUGFIX: Fixed parsing error in lock file parser - https://github.com/fsprojects/Paket/issues/1500
* BUGFIX: Merge Chessie into PowerShell package - https://github.com/fsprojects/Paket/issues/1499
* BUGFIX: Make v3 API more robust
* BUGFIX: Do not install packages with same version from different groups twice - https://github.com/fsprojects/Paket/issues/1458
* BUGFIX: When adding framework specification to paket.dependencies .props include was moved to the bottom of csproj file - https://github.com/fsprojects/Paket/issues/1487
* BUGFIX: Allow to use LOCKEDVERSION with packages that are not in main group - https://github.com/fsprojects/Paket/issues/1483
* USABILITY: only complain about missing references if there are references at all

#### 2.51.0 - 29.02.2016
* Experimental Visual C++ support in binding redirects - https://github.com/fsprojects/Paket/issues/1467
* Restore: optional --touch-affected-refs to touch refs affected by a restore - https://github.com/fsprojects/Paket/pull/1485
* BUGFIX: fixed group transitive dependency checking - https://github.com/fsprojects/Paket/pull/1479
* BUGFIX: Do not try to pack output folder - https://github.com/fsprojects/Paket/issues/1473
* BUGFIX: Fix StackOverflow from https://github.com/fsprojects/Paket/issues/1432
* BUGFIX: Do not pack absolute paths - https://github.com/fsprojects/Paket/issues/1472
* BUGFIX: Keep Auth from dependencies file for fast path - https://github.com/fsprojects/Paket/issues/1469
* BUGFIX: Fix Platform matching bug in CPP projects - https://github.com/fsprojects/Paket/issues/1467
* USABILITY: Touch project files when paket.lock changed in order to support incremental builds with MsBuild  - https://github.com/fsprojects/Paket/issues/1471 
* USABILITY: Prevent paket holding locks on assemblies during binding redirects
* USABILITY: Don't fail when we can't turn on auto-restote during convert

#### 2.50.0 - 09.02.2016
* Experimental Visual C++ support - https://github.com/fsprojects/Paket/issues/1467
* BUGFIX: Install packages that end in .dll - https://github.com/fsprojects/Paket/issues/1466
* BUGFIX: Prevent race condition - https://github.com/fsprojects/Paket/issues/1460
* BUGFIX: Download of HTTP dependencies should delete folder before we unzip
* BUGFIX: Do not touch project files in packages folder - https://github.com/fsprojects/Paket/issues/1455
* BUGFIX: Keep versions locked for dependencies during pack - https://github.com/fsprojects/Paket/issues/1457
* BUGFIX: Do not fail on auth check for remote dependencies file - https://github.com/fsprojects/Paket/issues/1456
* WORKAROUND: Don't use v3 getPackageDetails on nuget.org or myget

#### 2.49.0 - 03.02.2016
* Added paket pack switch minimum-from-lock-file - http://fsprojects.github.io/Paket/paket-pack.html#Version-ranges
* Automatic framework detection - http://fsprojects.github.io/Paket/dependencies-file.html#Automatic-framework-detection
* BUGFIX: Work around auth issues with VSTS feed - https://github.com/fsprojects/Paket/issues/1453
* USABILITY: Show warning if a dependency is installed for wrong target framework - https://github.com/fsprojects/Paket/pull/1445

#### 2.48.0 - 28.01.2016
* New lowest_matching option that allows to use lowest matching version of direct dependencies - http://fsprojects.github.io/Paket/dependencies-file.html#Lowest-matching-option
* BUGFIX: Fix convert-from-nuget command - https://github.com/fsprojects/Paket/pull/1437
* BUGFIX: paket pack with enabled include-referenced-projects flag doesn't throwh NRE - https://github.com/fsprojects/Paket/issues/1434
* BUGFIX: Fixed pack package dependencies for dependent projects - https://github.com/fsprojects/Paket/issues/1429
* BUGFIX: Fixed pack package dependencies for dependent projects - https://github.com/fsprojects/Paket/pull/1417
* BUGFIX: Pack with concrete template file should work for type project - https://github.com/fsprojects/Paket/issues/1414
* BUGFIX: Don't use symbol packages when using filesystem source with symbol package - https://github.com/fsprojects/Paket/issues/1413

#### 2.46.0 - 19.01.2016
* BootStrapper caches paket.exe in NuGet cache - https://github.com/fsprojects/Paket/pull/1400
* Case insensitive autocomplete for NuGet v2 protocol - https://github.com/fsprojects/Paket/pull/1410

#### 2.45.0 - 18.01.2016
* Initial support for autocomplete of private sources - https://github.com/fsprojects/Paket/issues/1298
* Allow to set project url in paket pack
* Added include-pdbs switch in paket.template files - https://github.com/fsprojects/Paket/pull/1403
* BUGFIX: Fixed symbol sources creation on projects that contain linked files - https://github.com/fsprojects/Paket/pull/1402
* BUGFIX: Fixed inter project dependencies
* BUGFIX: Reduce pressure from call stack - https://github.com/fsprojects/Paket/issues/1392
* BUGFIX: Symbols package fix for projects that contained linked files - https://github.com/fsprojects/Paket/pull/1390

#### 2.44.0 - 14.01.2016
* Paket pack for symbols packages allows for pulling in referenced projects. - https://github.com/fsprojects/Paket/pull/1383

#### 2.43.0 - 14.01.2016
* BUGFIX: Use registration data from normalized NuGet version - https://github.com/fsprojects/Paket/issues/1387
* BUGFIX: $(SolutionDir) in ProjectReference include attribute will be parsed - https://github.com/fsprojects/Paket/issues/1377
* BUGFIX: Restore groups sequentially - https://github.com/fsprojects/Paket/issues/1371
* PERFORMANCE: Fix issue with bad performance - https://github.com/fsprojects/Paket/issues/1387
* PERFORMANCE: Try relaxed resolver only when there is a chance to succeed
* USABILITY: Fail if credentials are invalid - https://github.com/fsprojects/Paket/issues/1382

#### 2.42.0 - 10.01.2016
* Nemerle projects support
* BUGFIX: Incorrect package dependencies graph resolution with prereleases - https://github.com/fsprojects/Paket/pull/1359
* BUGFIX: NuGetV2: avoid revealing password also if more than one source is defined - https://github.com/fsprojects/Paket/pull/1357

#### 2.41.0 - 07.01.2016
* Allow to reference dlls from HTTP resources - https://github.com/fsprojects/Paket/issues/1341
* BUGFIX: Fixed prerelease comparision - https://github.com/fsprojects/Paket/issues/1316
* BUGFIX: Fixed problem with prerelease versions during pack - https://github.com/fsprojects/Paket/issues/1316
* BUGFIX: Do not copy dlls from paket-files - https://github.com/fsprojects/Paket/issues/1341
* BUGFIX: Fixed problem with @ char in paths during pack - https://github.com/fsprojects/Paket/pull/1351
* BUGFIX: Allow to reference dlls from HTTP resources on mono - https://github.com/fsprojects/Paket/pull/1349
* PERFORMANCE: Don't parse lock file in FullUpdate mode
* WORKAROUND: ConfigFile password encryption did not work on specific machines - https://github.com/fsprojects/Paket/pull/1347
* USABILITY: Show warning when paket.references is used in nupkg content - https://github.com/fsprojects/Paket/issues/1344
* USABILITY: Report group name in download trace - https://github.com/fsprojects/Paket/issues/1337
* USABILITY: Be more robust against flaky NuGet feeds

#### 2.40.0 - 29.12.2015
* BUGFIX: Better packaging of prerelease dependencies - https://github.com/fsprojects/Paket/issues/1316
* BUGFIX: Allow to overwrite versions in template files without id - https://github.com/fsprojects/Paket/issues/1321
* BUGFIX: Accept dotnet54 as moniker
* BUGFIX: Download file:/// to paket-files/localhost
* BUGFIX: Compare normalized Urls
* BUGFIX: Call OnCompleted in Observable.flatten - https://github.com/fsprojects/Paket/pull/1330
* BUGFIX: Allow to restore packages from private feeds - https://github.com/fsprojects/Paket/issues/1326
* PERFORMANCE: Cache which source contains versions in GetVersions - https://github.com/fsprojects/Paket/pull/1327
* PERFORMANCE: Prefer package-versions protocol for nuget.org and myget.org

#### 2.38.0 - 22.12.2015
* Support new NuGet version range for empty restrictions
* USABILITY: Don't use /odata for nuget.org or myget.org
* BUGFIX: paket pack ignored specific-version parameter - https://github.com/fsprojects/Paket/issues/1321
* COSMETICS: Better error messages in GetVersions
* COSMETICS: Normalize NuGet source feeds in lock files
* PERFORMANCE: Keep traffic for GetVersions and GetPackageDetails low

#### 2.37.0 - 21.12.2015
* New "clear-cache" command allows to clear the NuGet cache - http://fsprojects.github.io/Paket/paket-clear-cache.html
* Paket checks PackageDetails only for sources that responded with versions for a package - https://github.com/fsprojects/Paket/issues/1317
* Implemented support for specifying per-template versions in paket pack - https://github.com/fsprojects/Paket/pull/1314
* Added support for relative src link to package content - https://github.com/fsprojects/Paket/pull/1311
* BUGFIX: Fix NullReferenceException - https://github.com/fsprojects/Paket/issues/1307
* BUGFIX: Check that cached NuGet package belongs to requested package
* BUGFIX: NuGet packages with FrameworkAssembly nodes did not work - https://github.com/fsprojects/Paket/issues/1306
* Paket install did an unnecessary update when framework restriction were present - https://github.com/fsprojects/Paket/issues/1305
* COSMETICS: No need to show cache warnings

#### 2.36.0 - 10.12.2015
* Getting assembly metadata without loading the assembly - https://github.com/fsprojects/Paket/pull/1293

#### 2.35.0 - 09.12.2015
* "redirects off" skips binding redirects completely  - https://github.com/fsprojects/Paket/pull/1299

#### 2.34.0 - 07.12.2015
* BootStrapper uses named temp files - https://github.com/fsprojects/Paket/pull/1296
* Making user prompts work with stdin - https://github.com/fsprojects/Paket/pull/1292

#### 2.33.0 - 04.12.2015
* Option to force a binding redirects - https://github.com/fsprojects/Paket/pull/1290
* Use GetCustomAttributesData instead of GetCustomAttributes - https://github.com/fsprojects/Paket/issues/1289
* Don't touch app.config if we don't logically change it - https://github.com/fsprojects/Paket/issues/1248
* Normalize versions in lock file for nuget.org - https://github.com/fsprojects/Paket/issues/1282
* Using AssemblyTitle if no title is specified in a project template - https://github.com/fsprojects/Paket/pull/1285
* Binding redirects should work with multiple groups - https://github.com/fsprojects/Paket/issues/1284 
* Resolver is more tolerant with prereleases - https://github.com/fsprojects/Paket/issues/1280

#### 2.32.0 - 02.12.2015
* Provided more user-friendly messages for bootstrapper - https://github.com/fsprojects/Paket/pull/1278
* EXPERIMENTAL: Added ability to create symbol/source packages - https://github.com/fsprojects/Paket/pull/1275
* BUGFIX: Fixed coreProps root element in generated nuspec - https://github.com/fsprojects/Paket/pull/1276

#### 2.31.0 - 01.12.2015
* Add options to force Nuget source and use local file paths with bootstrapper - https://github.com/fsprojects/Paket/pull/1268
* Implement exclude parameter for pack - https://github.com/fsprojects/Paket/pull/1274
* Handle different platforms in ProjectFile.GetOutputPath - https://github.com/fsprojects/Paket/pull/1269
* Support local read-only .nupkg-files - https://github.com/fsprojects/Paket/pull/1272

#### 2.30.0 - 01.12.2015
* Switched to using Chessie Nuget package - https://github.com/fsprojects/Paket/pull/1266
* Adding .NET 4.6.1 support - https://github.com/fsprojects/Paket/issues/1270

#### 2.29.0 - 27.11.2015
* Allow specifying Nuget Source and provide option to specify parameters with config file in bootstrapper - https://github.com/fsprojects/Paket/pull/1261
* BUGFIX: Do not normalize versions since it might break Klondike - https://github.com/fsprojects/Paket/issues/1257
* COSMETICS: Better error message when lock file doesn't contain version pin - https://github.com/fsprojects/Paket/issues/1256
* COSMETICS: Show a warning when the resolver selects an unlisted version - https://github.com/fsprojects/Paket/pull/1258

#### 2.28.0 - 25.11.2015
* Reuse more of the NuGet v3 API for protocol selection
* Using new NuGet v3 protocol to retrieve unlisted packages - https://github.com/fsprojects/Paket/issues/1254
* Created installer demo - https://github.com/fsprojects/Paket/issues/1251
* Adding monoandroid41 framework moniker - https://github.com/fsprojects/Paket/pull/1245
* BUGFIX: Specifying prereleases did not work with pessimistic version constraint - https://github.com/fsprojects/Paket/issues/1252
* BUGFIX: Unlisted property get properly filled from NuGet v3 API - https://github.com/fsprojects/Paket/issues/1242
* BUGFIX: Bootstrapper compares version per SemVer - https://github.com/fsprojects/Paket/pull/1236
* PERFORMANCE: Avoid requests to teamcity that lead to server error
* USABILITY: If parsing of lock file fails Paket reports the lock file filename - https://github.com/fsprojects/Paket/issues/1247

#### 2.27.0 - 19.11.2015
* Binding redirects get cleaned during install - https://github.com/fsprojects/Paket/pull/1235
* BUGFIX: Bootstrapper compares version per SemVer - https://github.com/fsprojects/Paket/pull/1236
* BUGFIX: Do not print feed password to output - https://github.com/fsprojects/Paket/pull/1238
* USABILITY: Always write non-version into lock file to keep ProGet happy - https://github.com/fsprojects/Paket/issues/1239

#### 2.26.0 - 18.11.2015
* BUGFIX: Better parsing of framework restrictions - https://github.com/fsprojects/Paket/issues/1232
* BUGFIX: Fix props files - https://github.com/fsprojects/Paket/issues/1233
* BUGFIX: Detect AssemblyName from project file name if empty - https://github.com/fsprojects/Paket/issues/1234
* BUGFIX: Fixed issue with V3 feeds doing api requests even when the paket.lock is fully specified - https://github.com/fsprojects/Paket/pull/1231
* BUGFIX: Update ProjectFile.GetTargetProfile to work with conditional nodes - https://github.com/fsprojects/Paket/pull/1227
* BUGFIX: Putting .targets import on correct location in project files - https://github.com/fsprojects/Paket/issues/1226
* BUGFIX: Putting braces around OData conditions to work around ProGet issues - https://github.com/fsprojects/Paket/issues/1225
* USABILITY: Always write nomalized version into lock file to keep the lockfile as stable as possible
* USABILITY: Always try 3 times to download and extract a package
* USABILITY: Sets default resolver strategy for convert from nuget to None - https://github.com/fsprojects/Paket/pull/1228

#### 2.25.0 - 13.11.2015
* Unified cache implementation for V2 and V3 - https://github.com/fsprojects/Paket/pull/1222
* BUGFIX: Putting .props and .targets import on correct location in project files - https://github.com/fsprojects/Paket/issues/1219
* BUGFIX: Propagate framework restriction correctly - https://github.com/fsprojects/Paket/issues/1213
* BUGFIX: Match auth - https://github.com/fsprojects/Paket/issues/1210
* BUGFIX: Better error message when something goes wrong during package download

#### 2.24.0 - 11.11.2015
* Support for feeds that only provide NuGet v3 API - https://github.com/fsprojects/Paket/pull/1205
* BUGFIX: Made PublicAPI.ListTemplateFiles more robust - https://github.com/fsprojects/Paket/pull/1209
* BUGFIX: Allow to specify empty file patterns in paket.template
* BUGFIX: Filter excluded dependencies in template files - https://github.com/fsprojects/Paket/issues/1208
* BUGFIX: Framework dependencies were handled too strict - https://github.com/fsprojects/Paket/issues/1206

#### 2.23.0 - 09.11.2015
* Allow to exclude dependencies in template files - https://github.com/fsprojects/Paket/issues/1199
* Exposed TemplateFile types and Dependencies member - https://github.com/fsprojects/Paket/pull/1203
* Paket uses lock free version of Async.Choice
* Paket generates and parses strategy option in lock file - https://github.com/fsprojects/Paket/pull/1196
* BUGFIX: Fixed version requirement parse issue noticed in FsBlog
* USABILITY: Paket shows parsing errors in app.config files - https://github.com/fsprojects/Paket/issues/1195

#### 2.22.0 - 05.11.2015
* Paket adds binding redirect only for applicable assemblies - https://github.com/fsprojects/Paket/issues/1187
* BUGFIX: Add missing transitive dependencies after paket update - https://github.com/fsprojects/Paket/issues/1190
* BUGFIX: Work around issue with # in file names on mono - https://github.com/fsprojects/Paket/issues/1189
* USABILITY: Better error reporting when prereleases are involved - https://github.com/fsprojects/Paket/issues/1186

#### 2.21.0 - 01.11.2015
* Adding LOCKEDVERSION placeholder to templatefile - https://github.com/fsprojects/Paket/issues/1183

#### 2.20.0 - 30.10.2015
* Allow filtered updates of packages matching a regex - https://github.com/fsprojects/Paket/pull/1178
* Search for paket.references in startup directory (auto-restore feature) - https://github.com/fsprojects/Paket/pull/1179
* BUGFIX: Framework filtering for transisitve packages - https://github.com/fsprojects/Paket/issues/1182

#### 2.19.0 - 29.10.2015
* Resolver changed to breadth first search to escape more quickly from conflict situations - https://github.com/fsprojects/Paket/issues/1174
* Paket init downloads stable version of bootstraper - https://github.com/fsprojects/Paket/issues/1040
* BUGFIX: SemVer updates were broken

#### 2.18.0 - 28.10.2015
* Use branch and bound strategy to escape quickly from conflict situations - https://github.com/fsprojects/Paket/issues/1169
* Queries all feeds in parallel for package details
* New moniker monoandroid50 - https://github.com/fsprojects/Paket/pull/1171
* Reintroduced missing public API functions for docs
* USABILITY: Improved paket's conflict reporting during resolution time - https://github.com/fsprojects/Paket/pull/1168

#### 2.17.0 - 24.10.2015
* Global "oldest matching version" resolver strategy option - http://fsprojects.github.io/Paket/dependencies-file.html#Strategy-option
* Convert-from-nuget and simplify commands simplify framework restrictions if possible - https://github.com/fsprojects/Paket/pull/1159
* BUGFIX: Queries every NuGet feed in parallel and combines the results - https://github.com/fsprojects/Paket/pull/1163
* USABILITY: Give better error message when a file can't be found on a github repo - https://github.com/fsprojects/Paket/issues/1162

#### 2.16.0 - 21.10.2015
* Check that download http status code was 200
* Try to report better error when file is blocked by Firewall - https://github.com/fsprojects/Paket/pull/1155
* BUGFIX: Fixed loading of Project files on mono - https://github.com/fsprojects/Paket/pull/1149
* PERFORMANCE: Caching proxy scheme - https://github.com/fsprojects/Paket/pull/1153
* USABILITY: If caching fails Paket should recover - https://github.com/fsprojects/Paket/issues/1152

#### 2.15.1 - 17.10.2015
* BUGFIX: Fixed framework restriction filter - https://github.com/fsprojects/Paket/pull/1146
* BUGFIX: Fixed parsing of framework restrictions in lock file - https://github.com/fsprojects/Paket/pull/1144
* BUGFIX: Add monoandroid403 to be matched as Some MonoAndroid - https://github.com/fsprojects/Paket/pull/1140
* PERFORMANCE: Use locked version as prefered version when resolver strategy is min - https://github.com/fsprojects/Paket/pull/1141
* COSMETICS: Better error messages when resolver finds no matching version.
* COSMETICS: Fix error message when resolver already resolved to GlobalOverride - https://github.com/fsprojects/Paket/issues/1142

#### 2.14.0 - 15.10.2015
* BUGFIX: Handle silverlight framework identifiers comparison - https://github.com/fsprojects/Paket/pull/1138

#### 2.13.0 - 14.10.2015
* Show-Groups command - http://fsprojects.github.io/Paket/paket-show-groups.html
* BUGFIX: Fixed combine operation for framework restrictions - https://github.com/fsprojects/Paket/issues/1137
* BUGFIX: Lockfile-Parser did not to parse framework restrictions and therefore paket install could lead to wrong lock file - https://github.com/fsprojects/Paket/issues/1135
* USABILITY: Non-SemVer InformationalVersion are now allowed for paket pack - https://github.com/fsprojects/Paket/issues/1134
* USABILITY: Dependencies file parser should detects comma between install settings - https://github.com/fsprojects/Paket/issues/1129
* COSMETICS: Don't show the pin notice if dependency is transitive
* COSMETICS: Don't allow negative numbers in SemVer

#### 2.12.0 - 12.10.2015
* Better SemVer update by adding --keep-major, --keep-minor, --keep-patch to the CLI
* EXPERIMENTAL: Support for WiX installer projects

#### 2.11.0 - 09.10.2015
* Skip unchanged groups during install

#### 2.10.0 - 08.10.2015
* Make resolver to evaluate versions lazily
* BUGFIX: Paket.Pack was broken on filesystems with forward slash seperator - https://github.com/fsprojects/Paket/issues/1119
* BUGFIX: Wrong paket ProjectRefences name causes incorrect packaging - https://github.com/fsprojects/Paket/issues/1113

#### 2.9.0 - 05.10.2015
* Allow to use GitHub tokens to access GitHub files - http://fsprojects.github.io/Paket/paket-config.html
* Allow to update a single group
* BUGFIX: Resolver needs to consider Microsoft.Bcl.Build

#### 2.8.0 - 03.10.2015
* BUGFIX: Selective update needs to consider remote files
* BUGFIX: Ignore disabled upstream feeds - https://github.com/fsprojects/Paket/pull/1105
* BUGFIX: Don't forget to add settings from root dependencies
* COSMETICS: Do not write unnecessary framework restrictions into paket.lock

#### 2.7.0 - 02.10.2015
* Support for private GitHub repos - http://fsprojects.github.io/Paket/github-dependencies.html#Referencing-a-private-github-repository
* BUGFIX: Find the mono binary on OSX 10.11 - https://github.com/fsprojects/Paket/pull/1103

#### 2.6.0 - 01.10.2015
* Allow "content:once" as a package setting - http://fsprojects.github.io/Paket/nuget-dependencies.html#No-content-option
* BUGFIX: Don't add -prerelease to nuspec dependency nodes for project references - https://github.com/fsprojects/Paket/issues/1102
* BUGFIX: Do not create prerelease identifiers for transitive dependencies - https://github.com/fsprojects/Paket/issues/1099
* PERFORMANCE: Do not parse remote dependencies file twice - https://github.com/fsprojects/Paket/issues/1101
* PERFORMANCE: Check if we already downloaded paket.dependencies file for remote files in order to reduce stress on API limit - https://github.com/fsprojects/Paket/issues/1101
* PERFORMANCE: Run all calls against different NuGet protocols in parallel and take the fastest - https://github.com/fsprojects/Paket/issues/1085
* PERFORMANCE: Exclude duplicate NuGet feeds - https://github.com/fsprojects/Paket/issues/1085
* COSMETICS: Cache calls to GitHub in order to reduce stress on API limit - https://github.com/fsprojects/Paket/issues/1101

#### 2.5.0 - 29.09.2015
* Remove all Paket entries from projects which have no paket.references - https://github.com/fsprojects/Paket/issues/1097
* Allow to format VersionRequirements in NuGet syntax
* BUGFIX: Fix KeyNotFoundException when project is net4.0-client - https://github.com/fsprojects/Paket/issues/1095
* BUGFIX: Put prerelease requirement into NuSpec during paket pack - https://github.com/fsprojects/Paket/issues/1088
* BUGFIX: Inconsistent framework exclusion in paket.dependencies - https://github.com/fsprojects/Paket/issues/1093
* BUGFIX: Commands add/remove stripped link:false from file references - https://github.com/fsprojects/Paket/issues/1089
* BUGFIX: Do not create double prerelease identifiers - https://github.com/fsprojects/Paket/issues/1099
* COSMETICS: Only fixup dates in zip archive under Mono - https://github.com/fsprojects/Paket/pull/1094
* PERFORMANCE: Skip asking for versions if only a specific version is requested
* PERFORMANCE: Check if a feed supports a protocol and never retry if not - https://github.com/fsprojects/Paket/issues/1085

#### 2.4.0 - 28.09.2015
* BUGFIX: Paket does not touch config files when the list of binding redirects to add is empty - https://github.com/fsprojects/Paket/pull/1092
* BUGFIX: Fix unsupported https scheme in web proxy - https://github.com/fsprojects/Paket/pull/1080
* BUGFIX: Ignore DotNET 5.0 framework when TargetFramework 4 is specified - https://github.com/fsprojects/Paket/issues/1066
* BUGFIX: Paket failed with: The input sequence was empty - https://github.com/fsprojects/Paket/issues/1071
* BUGFIX: NullReferenceException in applyBindingRedirects during "update nuget package" - https://github.com/fsprojects/Paket/issues/1074
* COSMETICS: Improve error message for bootstrapper if download of Paket.exe fails - https://github.com/fsprojects/Paket/pull/1091

#### 2.3.0 - 21.09.2015
* Binding redirects from target platform only - https://github.com/fsprojects/Paket/pull/1070
* Allow to enable redirects per package - http://fsprojects.github.io/Paket/nuget-dependencies.html#redirects-settings
* BUGFIX: Install command without a lockfile failed when using groups - https://github.com/fsprojects/Paket/issues/1067
* BUGFIX: Only create packages.config entries for referenced packages - https://github.com/fsprojects/Paket/issues/1065
* BUGFIX: Paket update added an app.config to every project - https://github.com/fsprojects/Paket/issues/1068
* BUGFIX: Use commit w/gist download in RemoteDownload.downloadRemoteFiles - https://github.com/fsprojects/Paket/pull/1069

#### 2.1.0 - 16.09.2015
* Added support for custom internet proxy credentials with env vars - https://github.com/fsprojects/Paket/pull/1061
* Removed microsoft.bcl.build.targets from backlist and instead changed "import_targets" default for that package
* Fix handling of packages.config

#### 2.0.0 - 15.09.2015
* Support for `Dependency groups` in paket.dependencies files - http://fsprojects.github.io/Paket/groups.html
* Support for Roslyn-based analyzers - http://fsprojects.github.io/Paket/analyzers.html
* Support for reference conditions - https://github.com/fsprojects/Paket/issues/1026

#### 1.39.10 - 13.09.2015
* Fixed a bug where install and restore use different paths when specifying a project spec on a HTTP link - https://github.com/fsprojects/Paket/pull/1054
* Fix parsing of output path when condition has no spaces - https://github.com/fsprojects/Paket/pull/1058

#### 1.39.1 - 08.09.2015
* Eagerly create app.config files and add to all projects - https://github.com/fsprojects/Paket/pull/1044

#### 1.39.0 - 08.09.2015
* New Bootstrapper with better handling of Paket prereleases

#### 1.37.0 - 07.09.2015
* Support for authentication and complex hosts for HTTP dependencies - https://github.com/fsprojects/Paket/pull/1052
* Always redirect to the Redirect.Version - https://github.com/fsprojects/Paket/pull/1023
* Improvements in the BootStrapper - https://github.com/fsprojects/Paket/pull/1022

#### 1.34.0 - 27.08.2015
* Paket warns about pinned packages only when a new version is available - https://github.com/fsprojects/Paket/pull/1014
* Trace NuGet package URL if download fails
* Fallback to NuGet v2 feed if no version is found in v3

#### 1.33.0 - 23.08.2015
* Paket handles dynamic OutputPath - https://github.com/fsprojects/Paket/pull/942
* Paket warns when package is pinned - https://github.com/fsprojects/Paket/pull/999

#### 1.32.0 - 19.08.2015
* BUGFIX: Fixed compatibility issues with Klondike NuGet server - https://github.com/fsprojects/Paket/pull/997
* BUGFIX: Escape file names in a NuGet compatible way - https://github.com/fsprojects/Paket/pull/996
* BUGFIX: Paket now fails if an update of a nonexistent package is requested - https://github.com/fsprojects/Paket/pull/995

#### 1.31.0 - 18.08.2015
* BUGFIX: Delete old nodes from proj files - https://github.com/fsprojects/Paket/issues/992
* COSMETICS: Better conflict reporting - https://github.com/fsprojects/Paket/pull/994

#### 1.30.0 - 18.08.2015
* BUGFIX: Include prereleases when using NuGet3 - https://github.com/fsprojects/Paket/issues/988
* paket.template allows comments with # or // - https://github.com/fsprojects/Paket/pull/991

#### 1.29.0 - 17.08.2015
* Xamarin iOS + Mac Support - https://github.com/fsprojects/Paket/pull/980
* Handling fallbacks mainly for Xamarin against PCLs - https://github.com/fsprojects/Paket/pull/980
* Removed supported platforms for MonoTouch and MonoAndroid - https://github.com/fsprojects/Paket/pull/980
* Paket only creates requirements from lock file when updating a single package - https://github.com/fsprojects/Paket/pull/985

#### 1.28.0 - 13.08.2015
* Selective update shows better error message on conflict - https://github.com/fsprojects/Paket/pull/980
* Paket init adds default feed - https://github.com/fsprojects/Paket/pull/981
* Show better error message on conflict - https://github.com/fsprojects/Paket/issues/534
* Make option names for paket find-package-versions consistent with the other commands - https://github.com/fsprojects/Paket/issues/890
* Update specifying version does not pin version in paket.dependencies - https://github.com/fsprojects/Paket/pull/979

#### 1.27.0 - 13.08.2015
* Version range semantics changed for `>= x.y.z prerelease` - https://github.com/fsprojects/Paket/issues/976
* BUGFIX: Version trace got lost - https://twitter.com/indy9000/status/631201649219010561
* BUGFIX: copy_local behaviour was broken - https://github.com/fsprojects/Paket/issues/972

#### 1.26.0 - 10.08.2015
* BUGFIX: Paket mixed responses and downloads - https://github.com/fsprojects/Paket/issues/966

#### 1.25.0 - 10.08.2015
* Fix case-sensitivity of boostrapper on mono
* Reactive NuGet v3
* Check for conflicts in selective update - https://github.com/fsprojects/Paket/pull/964
* BUGFIX: Escape file names - https://github.com/fsprojects/Paket/pull/960

#### 1.23.0 - 04.08.2015
* BUGFIX: Selective update resolves the graph for selected package - https://github.com/fsprojects/Paket/pull/957

#### 1.22.0 - 31.07.2015
* Use FSharp.Core 4.0
* Fix build exe path which includes whitespace - https://github.com/fsprojects/ProjectScaffold/pull/185
* Preserve encoding upon saving solution - https://github.com/fsprojects/Paket/pull/940
* BUGFIX: If we specify a templatefile in paket pack it still packs all templates - https://github.com/fsprojects/Paket/pull/944
* BUGFIX: If we specify a type project templatefile in paket pack it should find the project - https://github.com/fsprojects/Paket/issues/945
* BUGFIX: Paket pack succeeded even when there're missing files - https://github.com/fsprojects/Paket/issues/948
* BUGFIX: FindAllFiles should handle paths that are longer than 260 characters - https://github.com/fsprojects/Paket/issues/949

#### 1.21.0 - 23.07.2015
* Allow NuGet packages to put version in the path - https://github.com/fsprojects/Paket/pull/928

#### 1.20.0 - 21.07.2015
* Allow to get version requirements from paket.lock instead of paket.dependencies - https://github.com/fsprojects/Paket/pull/924
* Add new ASP.NET 5.0 monikers - https://github.com/fsprojects/Paket/issues/921
* BUGFIX: Paket crashed with Null Ref Exception for MBrace - https://github.com/fsprojects/Paket/issues/923
* BUGFIX: Exclude submodules from processing - https://github.com/fsprojects/Paket/issues/918

#### 1.19.0 - 13.07.2015
* Support Odata query fallback for package details with /odata prefix - https://github.com/fsprojects/Paket/pull/922
* Establish beta-level comatibility with Klondike nuget server - https://github.com/fsprojects/Paket/pull/907
* BUGFIX: Improved SemVer parser - https://github.com/fsprojects/Paket/pull/920
* BUGFIX: Added fix for windows-style network source-paths in dependencies parser - https://github.com/fsprojects/Paket/pull/903
* BUGFIX: Settings for dependent packages are now respected - https://github.com/fsprojects/Paket/pull/919
* BUGFIX: `--force` option is working for install/update/restore remote files too
* BUGFIX: Delete cached errors if all sources fail - https://github.com/fsprojects/Paket/issues/908
* BUGFIX: Use updated globbing for paket.template
* COSMETICS: Better error message when package doesn't exist
* COSMETICS: Show better error message when a package is used in `paket.references` but not in `paket.lock`

#### 1.18.0 - 22.06.2015
* Exclusion syntax for paket.template files - https://github.com/fsprojects/Paket/pull/882
* BUGFIX: Issue with `paket pack` and multiple paket.template files fixed - https://github.com/fsprojects/Paket/issues/893

#### 1.17.0 - 22.06.2015
* Tab completion for installed packages in Paket.PowerShell - https://github.com/fsprojects/Paket/pull/892
* BUGFIX: Find-package-versions did not work - https://github.com/fsprojects/Paket/issues/886
* BUGFIX: Find-packages did not work - https://github.com/fsprojects/Paket/issues/888 https://github.com/fsprojects/Paket/issues/889
* COSMETICS: Improved the documentation for the commands - https://github.com/fsprojects/Paket/pull/891

#### 1.16.0 - 21.06.2015
* Make sure retrieved versions are ordered by version with latest version first - https://github.com/fsprojects/Paket/issues/886
* PowerShell argument tab completion for Paket-Add - https://github.com/fsprojects/Paket/pull/887
* Detection of DNX and DNXCore frameworks
* BUGFIX: Exceptions were not logged to command line - https://github.com/fsprojects/Paket/pull/885

#### 1.15.0 - 18.06.2015
* Paket.PowerShell support for Package Manager Console - https://github.com/fsprojects/Paket/pull/875
* Fix download of outdated files - https://github.com/fsprojects/Paket/issues/876

#### 1.14.0 - 14.06.2015
* Chocolatey support for Paket.PowerShell - https://github.com/fsprojects/Paket/pull/872
* BUGFIX: Single version in deps file created invalid dependend package- https://github.com/fsprojects/Paket/issues/871

#### 1.13.0 - 12.06.2015
* Paket.PowerShell support - https://github.com/fsprojects/Paket/pull/839
* EXPERIMENTAL: Allow link:false settings for file references in `paket.references` files
* BUGFIX: `paket update` did not pick latest prerelease version of indirect dependency - https://github.com/fsprojects/Paket/issues/866

#### 1.12.0 - 09.06.2015
* BUGFIX: Paket add should not update the package if it's already there
* BUGFIX: "copy_local" was not respected for indirect dependencies - https://github.com/fsprojects/Paket/issues/856
* BUGFIX: Suggest only packages from the installed sources - https://github.com/fsprojects/Paket.VisualStudio/issues/57
* BUGFIX: Trace license warning only in verbose mode - https://github.com/fsprojects/Paket/issues/862
* BUGFIX: Fix ./ issues during pack
* BUGFIX: Serialize != operator correctly - https://github.com/fsprojects/Paket/issues/857
* COSMETICS: Don't save the `paket.lock` file if it didn't changed

#### 1.11.0 - 08.06.2015
* Support for cancelling bootstrapper - https://github.com/fsprojects/Paket/pull/860
* Increase timeout for restricted access mode - https://github.com/fsprojects/Paket/issues/858

#### 1.10.0 - 02.06.2015
* `paket init` puts Paket binaries into the project path - https://github.com/fsprojects/Paket/pull/853
* Do not duplicate files in the nupkg - https://github.com/fsprojects/Paket/issues/851
* Pack command reuses project version if directly given - https://github.com/fsprojects/Paket/issues/837
* BUGFIX: `paket install` was not respecting `content:none` - https://github.com/fsprojects/Paket/issues/854

#### 1.9.0 - 30.05.2015
* Paket pack allows to specify current nuget version as dependency - https://github.com/fsprojects/Paket/issues/837
* BUGFIX: Fix long version of --silent flag - https://github.com/fsprojects/Paket/pull/849

#### 1.8.0 - 28.05.2015
* Implement --no-install and --redirects for "paket update" - https://github.com/fsprojects/Paket/pull/847
* BUGFIX: Fix inconsistent parameter names - https://github.com/fsprojects/Paket/pull/846

#### 1.7.2 - 28.05.2015
* New `--only-referenced` parameter for restore - https://github.com/fsprojects/Paket/pull/843
* Make the output path relative to the dependencies file - https://github.com/fsprojects/Paket/issues/829
* Analyze content files with case insensitive setting - https://github.com/fsprojects/Paket/issues/816
* BUGFIX: Parse NuGet package prerelease versions containing "-" - https://github.com/fsprojects/Paket/issues/841

#### 1.6.0 - 26.05.2015
* Paket init - init dependencies file with default NuGet source
* Allow to init paket in given directory
* Automatically query all package feeds in "Find packages"
* Allow to override install settings in 'paket.dependencies' with values from 'paket.references' - https://github.com/fsprojects/Paket/issues/836
* BUGFIX: `paket install` fails if package version doesn't match .nupkg file - https://github.com/fsprojects/Paket/issues/834
* BUGFIX: Try to work around issue with mono zip functions - https://github.com/fsharp/FAKE/issues/810

#### 1.5.0 - 21.05.2015
* Property tests for dependencies files parser - https://github.com/fsprojects/Paket/pull/807
* EXPERIMENTAL: Query NuGet feeds in parallel
* Allow to specify the directory for `convert-to-nuget` in PublicAPI
* Expose project Guids from project files
* Allow simplify on concrete dependencies file
* Allow to specify a concrete template file for `paket pack`
* Add overload in PublicAPI for default Restore
* Better tracing during "update package"
* Allow to register trace functions
* Allow to specify a source feed for Find-Packages and Find-Package-Versions command
* BUGFIX: Fix dates in local nuget packages
* BUGFIX: NullReferenceException in `convert-from-nuget` - https://github.com/fsprojects/Paket/pull/831
* BUGFIX: `Convert-from-nuget` quotes source feeds - https://github.com/fsprojects/Paket/pull/833
* BUGFIX: Observable.ofAsync fires OnCompleted - https://github.com/fsprojects/Paket/pull/835
* BUGFIX: Work around issue with CustomAssemblyAttributes during `paket pack` - https://github.com/fsprojects/Paket/issues/827
* BUGFIX: Fix dates after creating a package
* BUGFIX: Always trim package names from command line
* BUGFIX: Always show default nuget stream in completion

#### 1.4.0 - 08.05.2015
* EXPERIMENTAL: Find-Packages command - http://fsprojects.github.io/Paket/paket-find-packages.html
* EXPERIMENTAL: Find-Package-Versions command - http://fsprojects.github.io/Paket/paket-find-package-versions.html
* EXPERIMENTAL: Show-Installed-Packages command - http://fsprojects.github.io/Paket/paket-show-installed-packages.html
* Expose GetDefinedNuGetFeeds in Public API
* Expose GetSources in Public API
* BUGFIX: NuGet Convert works with empty version strings - https://github.com/fsprojects/Paket/pull/821
* BUGFIX: Don't shortcut conflicting addition
* BUGFIX: Better pin down behaviour during "Smart Update""
* BUGFIX: Only replace nuget package during add if the old one had no version
* BUGFIX: Put fixed packages to the end - https://github.com/fsprojects/Paket/issues/814
* BUGFIX: Fix `paket add` if package is already there - https://github.com/fsprojects/Paket/issues/814
* BUGFIX: Fix `paket add` for very first dependency - https://github.com/fsprojects/Paket/issues/814
* BUGFIX: Paket pack had issues with \ in subfolders - https://github.com/fsprojects/Paket/issues/812
* BZGFIX: Use https://api.nuget.org/v3/index.json for Autocomplete
* BUGFIX: Set exit code to 1 if the command line parser finds error
* BUGFIX: Windows restrictions were not parsed from lockfile - https://github.com/fsprojects/Paket/issues/810
* BUGFIX: Paket tries to keep the alphabetical order when using `paket add`
* BUGFIX: Do not generate entries for empty extensions in nupkg
* BUGFIX: Portable framework restrictions were not parsed from lockfile - https://github.com/fsprojects/Paket/issues/810
* COSMETICS: "Done" message in bootstrapper
* COSMETICS: -s parameter for Bootstrapper
* COSMETICS: Don't perform unnecessary installs during `paket add`
* COSMETICS: Always print the command on command parser error

#### 1.3.0 - 30.04.2015
* Paket keeps paket.dependencies as stable as possible during edits - https://github.com/fsprojects/Paket/pull/802
* `paket push` doesn't need a dependencies file any more - https://github.com/fsprojects/Paket/issues/800
* Added `--self` for self update of bootstrapper - https://github.com/fsprojects/Paket/issues/791
* BUGFIX: `convert-from-nuget` doen`t duplicate sources anymore - https://github.com/fsprojects/Paket/pull/804

#### 1.2.0 - 24.04.2015
* Add Paket.BootStrapper NuGet package - https://github.com/fsprojects/Paket/issues/790

#### 1.1.3 - 24.04.2015
* Fix StackOverflowException when using local path - https://github.com/fsprojects/Paket/issues/795

#### 1.1.2 - 24.04.2015
* `paket add` should not change dependencies file if the package is misspelled - https://github.com/fsprojects/Paket/issues/798

#### 1.1.1 - 24.04.2015
* Support developmentDependency nuget dependencies - https://github.com/fsprojects/Paket/issues/796

#### 1.1.0 - 23.04.2015
* Pack command is able to detect portable frameworks - https://github.com/fsprojects/Paket/issues/797

#### 1.0.2 - 23.04.2015
* `Convert-from-nuget` removes custom import and targets - https://github.com/fsprojects/Paket/pull/792

#### 1.0.1 - 20.04.2015
* New bootstrapper protects paket.exe from incomplete github downloads - https://github.com/fsprojects/Paket/pull/788

#### 1.0.0 - 17.04.2015
* Big release from fsharpex

#### 0.42.1 - 17.04.2015
* BUGFIX: Smart Install is no longer adding dependencies to paket.dependencies if specified in paket.references but not in paket.dependencies - https://github.com/fsprojects/Paket/issues/779
* BUGFIX: Fix smart install when we add a pinned version - https://github.com/fsprojects/Paket/issues/777
* Trace NuGet server response in verbose mode - https://github.com/fsprojects/Paket/issues/775
* BUGFIX: Fixing wrong local path detection with `paket install` - https://github.com/fsprojects/Paket/pull/773
* BUGFIX: Fixed zip opening on mono - https://github.com/fsprojects/Paket/pull/774

#### 0.41.0 - 13.04.2015
* New Testimonials page - http://fsprojects.github.io/Paket/testimonials.html
* New `PAKET.VERSION` environment variable for bootstraper - https://github.com/fsprojects/Paket/pull/771
* `convert-from-nuget` aggregates target framework from packages.config files - https://github.com/fsprojects/Paket/pull/768
* Improved config file formatting with indented binding redirects - https://github.com/fsprojects/Paket/pull/769
* BUGFIX: Fixed home path detection - https://github.com/fsprojects/Paket/pull/770
* COSMETICS: Better error message when `paket.dependencies` is missing - https://github.com/fsprojects/Paket/issues/764

#### 0.40.0 - 09.04.2015
* Try to fix dates in Nuget packages - https://github.com/fsprojects/Paket/issues/761
* `convert-from-nuget` reads target framework from packages.config files - https://github.com/fsprojects/Paket/pull/760
* Allow . in target file names for pack - https://github.com/fsprojects/Paket/issues/756

#### 0.39.0 - 08.04.2015
* Upgrading to .NET 4.5
* Removing DotNetZip and using the .NET 4.5 Zip APIs instead - https://github.com/fsprojects/Paket/pull/732
* Boostrapper download without `nuget.exe` - https://github.com/fsprojects/Paket/pull/734
* Added frameworkAssemblies to nuspec templating - https://github.com/fsprojects/Paket/issues/740
* BUGFIX: Only pick up project output files for pack that exactly match assembly filename - https://github.com/fsprojects/Paket/issues/752
* BUGFIX: Detect Silverlight version in csproj files - https://github.com/fsprojects/Paket/issues/751
* BUGFIX: Fix mono timeout during license download - https://github.com/fsprojects/Paket/issues/746
* BUGFIX: Detect `sl` as Silverlight - https://github.com/fsprojects/Paket/issues/744

#### 0.38.0 - 30.03.2015
* The restore process downloads package licenses automatically - https://github.com/fsprojects/Paket/pull/737

#### 0.37.0 - 28.03.2015
* Fallback to NuGet.exe if the bootstrapper fails to download from GitHub - https://github.com/fsprojects/Paket/pull/733
* COSMETICS: Display the file name if Paket crashes on some invalid file - https://github.com/fsprojects/Paket/pull/730

#### 0.36.0 - 27.03.2015
* Allow to add references section to paket.template file - https://github.com/fsprojects/Paket/issues/721
* Allow to compute libraries for specific framework - https://github.com/fsprojects/Paket/issues/723
* Detect .NET 4.6 - https://github.com/fsprojects/Paket/issues/727
* SemVer allows "number + build metadata" format - https://github.com/fsprojects/Paket/issues/704
* `paket push` shows status information - https://github.com/fsprojects/Paket/pull/695
* BUGFIX: Maintain order of content file items - https://github.com/fsprojects/Paket/pull/722
* BUGFIX: `Convert-from-nuget` ignores disabled NuGet feeds - https://github.com/fsprojects/Paket/pull/720
* BUGFIX: Smart install should not remove sources from `paket.dependencies` - https://github.com/fsprojects/Paket/pull/726
* BUGFIX: Smart install should create paket.lock if we have references files - https://github.com/fsprojects/Paket/pull/725
* COSMETICS: better tracing of intermediate resolution conflicts

#### 0.34.0 - 12.03.2015
* `paket pack` pretty-prints it's nuspec - https://github.com/fsprojects/Paket/issues/691
* Paket packs .MDBs docs into the nupkg - https://github.com/fsprojects/Paket/issues/693
* paket pack / paket.template support wildcard patterns - https://github.com/fsprojects/Paket/issues/690
* Allow empty lines in `paket.template` and report file name if parser fails - https://github.com/fsprojects/Paket/issues/692
* BUGFIX: paket.template - file type respects dir without slash at the end - https://github.com/fsprojects/Paket/issues/698
* BUGFIX: paket-files folder is alwaays relative to `paket.dependencies` - https://github.com/fsprojects/Paket/issues/564
* BUGFIX: `paket install` respects manual paket nodes - https://github.com/fsprojects/Paket/issues/679

#### 0.33.0 - 10.03.2015
* Paket packs XML docs into the nupkg - https://github.com/fsprojects/Paket/issues/689
* BUGFIX: Install settings from `paket.dependencies` should override package settings - https://github.com/fsprojects/Paket/issues/688

#### 0.32.0 - 09.03.2015
* PERFORMANCE: If resolver runs into conflict then use Warnsdorff's rule - https://github.com/fsprojects/Paket/pull/684
* BUGFIX: Fixed Linux install scripts - https://github.com/fsprojects/Paket/pull/681
* Support for WinExe output type - https://github.com/fsprojects/Paket/pull/675
* BUGFIX: Fix Nuget compat issue with leading zeros - https://github.com/fsprojects/Paket/pull/672
* BUGFIX: Detect inter project dependencies without matching package id - https://github.com/fsprojects/Paket/pull/671
* BUGFIX: Parse prerelease numbers into bigint since ints might overflow - https://github.com/fsprojects/Paket/pull/667
* BUGFIX: Optional fields in template files are read correctly - https://github.com/fsprojects/Paket/pull/666
* BUGFIX: Better url and endpoint handling in `paket push` - https://github.com/fsprojects/Paket/pull/663
* COSMETICS: Better tracing when resolver runs into conflict - https://github.com/fsprojects/Paket/pull/684
* COSMETICS: Better error message when a package is listed twice in `paket.references` - https://github.com/fsprojects/Paket/pull/686
* COSMETICS: Use Chessie for ROP - https://github.com/fsprojects/Chessie

#### 0.31.2 - 26.02.2015
* BUGFIX: Robust and much faster template file parser - https://github.com/fsprojects/Paket/pull/660

#### 0.31.1 - 25.02.2015
* Use latest FAKE tasks

#### 0.31.0 - 25.02.2015
* BUGFIX: Fix help for init command - https://github.com/fsprojects/Paket/pull/654
* BUGFIX: Allow non-standard API endpoint for push - https://github.com/fsprojects/Paket/pull/652
* BUGFIX: Special case nuget.org
* BUGFIX: paket add/remove with just project name - https://github.com/fsprojects/Paket/pull/650
* BUGFIX: Uploading packages as multiform content type - https://github.com/fsprojects/Paket/pull/651
* BUGFIX: Handle transient dependencies better in pack command - https://github.com/fsprojects/Paket/pull/649
* BUGFIX: Only load custom attributes if not given in TemplateFile or cmd parameter
* BUGFIX: Detect .NET 4.5.1 - https://github.com/fsprojects/Paket/pull/647

#### 0.30.0 - 23.02.2015
* New command: `paket pack` - http://fsprojects.github.io/Paket/paket-pack.html
* New command: `paket push` - http://fsprojects.github.io/Paket/paket-push.html
* Improved command line help - https://github.com/fsprojects/Paket/pull/639
* BUGFIX: fix no_auto_restore option parsing  - https://github.com/fsprojects/Paket/issues/632

#### 0.29.0 - 18.02.2015
* Allow local NuGet sources with spaces in `paket.dependencies` - https://github.com/fsprojects/Paket/issues/616
* Streamlined install options in `paket.dependencies` and `paket.references` - https://github.com/fsprojects/Paket/issues/587
* Allow to opt-out of targets import - https://github.com/fsprojects/Paket/issues/587
* New option to add/remove packages for a single project - https://github.com/fsprojects/Paket/pull/610
* BUGFIX: Blacklisted Microsoft.Bcl.Build.targets - https://github.com/fsprojects/Paket/issues/618
* BUGFIX: Selective update doesn't add package twice from `paket.references` anymore
* BUGFIX: `paket install` installs GitHub source files
* COSMETICS: Respect home directories on mono - https://github.com/fsprojects/Paket/issues/612
* COSMETICS: `paket add` inserts the new package in alphabetical position - https://github.com/fsprojects/Paket/issues/596

#### 0.28.0 - 16.02.2015
* Add a simple API which allows to retrieve NuGet v3 autocomplete
* Allow unix-style comments in `paket.dependencies` file
* BUGFIX: `paket restore` does not fail on missing `paket.version` files - https://github.com/fsprojects/Paket/issues/600
* BUGFIX: Parsing of conditional dependencies should detect portable case - https://github.com/fsprojects/Paket/issues/594
* BUGFIX: Prerelease requirements in `paket.dependencies` should override package dependencies - https://github.com/fsprojects/Paket/issues/607
* BUGFIX: Try to ease the pain with mono bug in Process class - https://github.com/fsprojects/Paket/issues/599
* BUGFIX: `paket restore` does not re-download http references - https://github.com/fsprojects/Paket/issues/592
* BUGFIX: Make DeletePaketNodes more robust - https://github.com/fsprojects/Paket/issues/591
* BUGFIX: Install content files on mono - https://github.com/fsprojects/Paket/issues/561
* BUGFIX: Install process doesn't duplicate Imports of targets files any more - https://github.com/fsprojects/Paket/issues/588
* BUGFIX: Don't remove comments from `paket.dependencies` file - https://github.com/fsprojects/Paket/issues/584
* COSMETICS: Paket should not reformat app/web.config files while changing assembly redirects - https://github.com/fsprojects/Paket/issues/597

#### 0.27.0 - 07.02.2015
* Install process will reference `.props` and `.targets` files from NuGet packages - https://github.com/fsprojects/Paket/issues/516
* Don't internalize in paket.exe during ILMerge
* Allow to download from pre-authenticated MyGet feed - https://github.com/fsprojects/Paket/issues/466
* BUGFIX: Fix `paket install --hard` for FSharp.Core - https://github.com/fsprojects/Paket/issues/579
* BUGFIX: `paket convert-from-nuget` ignores casing when looking for nuget.targets - https://github.com/fsprojects/Paket/issues/580
* BUGFIX: `paket install` correctly parses HTTP references - https://github.com/fsprojects/Paket/pull/571
* BUGFIX: `paket.dependencies` parser now fails if tokens are not valid
* COSMETICS: Prerelease strings are checked that they don't contain operators
* COSMETICS: Create an install function in the API which takes a `paket.dependencies` file as text - https://github.com/fsprojects/Paket/issues/576

#### 0.26.0 - 31.01.2015
* Allow to opt-out of old frameworks in `paket.dependencies` - http://fsprojects.github.io/Paket/nuget-dependencies.html#Framework-restrictions
* Allow `copy_local` settings in `paket.references` - http://fsprojects.github.io/Paket/references-files.html#copy_local-settings
* COSMETICS: `paket.lock` beautification for HTTP specs - https://github.com/fsprojects/Paket/pull/571

#### 0.25.0 - 25.01.2015
* BUGFIX: If more than one TargetFramework-specific dependency to the same package exist, we take the latest one - https://github.com/fsprojects/Paket/pull/567
* BUGFIX: Removes interactive-shell-check on `add auth` - https://github.com/fsprojects/Paket/pull/565
* BUGFIX: Can parse open NuGet ranges in brackets - https://github.com/fsprojects/Paket/issues/560
* BUGFIX: Detect `net35-client` - https://github.com/fsprojects/Paket/issues/559
* BUGFIX: Show help for `auto-restore` command - https://github.com/fsprojects/Paket/pull/558

#### 0.24.0 - 19.01.2015
* Allow to disable Visual Studio NuGet package restore - http://fsprojects.github.io/Paket/paket-auto-restore.html
* BUGFIX: Probe for unnormalized and normalized versions in local NuGet feeds - https://github.com/fsprojects/Paket/issues/556

#### 0.23.0 - 15.01.2015
* Refactored `init` & `init auto restore` to Railway Oriented Programming - https://github.com/fsprojects/Paket/pull/533
* Refactored FindRefs to Railway Oriented Programming - https://github.com/fsprojects/Paket/pull/529
* BUGFIX: paket.bootstrapper.exe and paket.exe use better proxy detection - https://github.com/fsprojects/Paket/pull/552
* BUGFIX: `paket add` offered to add dependencies even when they are already added - https://github.com/fsprojects/Paket/issues/550
* BUGFIX: Detect `Net20-client` - https://github.com/fsprojects/Paket/issues/547
* BUGFIX: Give better error message when package is not found in a local feed - https://github.com/fsprojects/Paket/issues/545
* BUGFIX: Don't download gists that are up-to-date - https://github.com/fsprojects/Paket/issues/513
* BUGFIX: fix parsing of longer http links - https://github.com/fsprojects/Paket/pull/536
* BUGFIX: Detect correct `paket.references` filenames during convert-from-nuget
* BUGFIX: If no package source is found during convert-from-nuget we use the default NuGet feed
* COSMETICS: Config file is only saved when needed
* COSMETICS: Ignore completely empty lib folders
* COSMETICS: `paket convert-from-nuget` warns if it can't find a NuGet feed - https://github.com/fsprojects/Paket/issues/548
* COSMETICS: Remove icon from bootstrapper to make file size much smaller

#### 0.22.0 - 05.01.2015
* Bootstrapper avoids github API - https://github.com/fsprojects/Paket/issues/510
* Refactoring to Railwal Oriented Programming - http://fsharpforfunandprofit.com/rop/
* Always trim line end in lockfile
* Improved binding redirects detection - https://github.com/fsprojects/Paket/pull/507
* Don't catch NullReferenceExceptions for now - https://github.com/fsprojects/Paket/issues/505
* BUGFIX: Paket update nuget X doesn't work - https://github.com/fsprojects/Paket/issues/512

#### 0.21.0 - 02.01.2015
* New `--log-file` parameter allows to trace into logfile - https://github.com/fsprojects/Paket/pull/502
* Trace stacktrace on all NullReferenceExceptions - https://github.com/fsprojects/Paket/issues/500
* Paket.locked file has 2 minute timeout
* BUGFIX: Detect the version of a GitHub gist correctly - https://github.com/fsprojects/Paket/issues/499
* BUGFIX: Dependencies file saves http and gist links correctly - https://github.com/fsprojects/Paket/issues/498
* BUGFIX: Don't relax "OverrideAll" conditions during `paket install`
* BUGFIX: fix priority of parsing atom nuget feed for package Id - https://github.com/fsprojects/Paket/issues/494
* BUGFIX: fix JSON deserializer and reactivate cache - https://github.com/fsprojects/Paket/pull/495
* BUGFIX: Make the file search for app.config and web.config case insensitive - https://github.com/fsprojects/Paket/issues/493
* BUGFIX: Don't add duplicate lines in `packet.dependencies` - https://github.com/fsprojects/Paket/issues/492
* BUGFIX: Keep framework restrictions in `paket install`- https://github.com/fsprojects/Paket/issues/486
* WORKAROUND: Do not fail on BadCrcException during unzip and only show a warning - https://github.com/fsprojects/Paket/issues/484
* WORKAROUND: Disable NuGet v3 feed for now - seems to be unreliable.
* PERFORMANCE: Don't parse project files twice - https://github.com/fsprojects/Paket/issues/487
* PERFORMANCE: Cache platform penalty calculation - https://github.com/fsprojects/Paket/issues/487
* PERFORMANCE: Use StringBuilder for path replacement - https://github.com/fsprojects/Paket/issues/487
* PERFORMANCE: Cache feed errors - https://github.com/fsprojects/Paket/issues/487
* PERFORMANCE: Put feed url into cache filename - https://github.com/fsprojects/Paket/issues/487
* PERFORMANCE: Relax prerelease requirements for pinned versions - https://github.com/fsprojects/Paket/issues/487
* PERFORMANCE: Don't enumerate all files, since we only need lib files - https://github.com/fsprojects/Paket/issues/487
* PERFORMANCE: Pin sourcefile dependencies - https://github.com/fsprojects/Paket/issues/487
* PERFORMANCE: Cache path penalty calculation - https://github.com/fsprojects/Paket/issues/487
* PERFORMANCE: Cache path extraction - https://github.com/fsprojects/Paket/issues/487

#### 0.20.1 - 30.12.2014
* COSMETICS: Trim end of line in lockfile.

#### 0.20.0 - 29.12.2014
* `paket install` performs a selective update based on the changes in the dependencies file - http://fsprojects.github.io/Paket/lock-file.html#Performing-updates
* Paket.exe acquires a lock for all write processes - https://github.com/fsprojects/Paket/pull/469
* New command to add credentials - http://fsprojects.github.io/Paket/paket-config-file.html#Add-credentials
* Smarter conditional NuGet dependencies - https://github.com/fsprojects/Paket/pull/462
* If environment auth variables are empty a fallback to the config is used- https://github.com/fsprojects/Paket/pull/459
* Better handling for multiple files from same GitHub repository - https://github.com/fsprojects/Paket/pull/451
* Extend Public API for plugin
* BUGFIX: Remove parsing of invalid child element of ProjectReference - https://github.com/fsprojects/Paket/pull/453
* BUGFIX: Don't add NuGet packages twice to a references file - https://github.com/fsprojects/Paket/pull/460
* BUGFIX: Use Max strategy for `paket outdated --ingore-constraints` - https://github.com/fsprojects/Paket/pull/463
* BUGFIX: Don't delete downloaded github zip file
* BUGFIX: Cannot install nuget packages from local TeamCity feeds due to proxy - https://github.com/fsprojects/Paket/pull/482
* BUGFIX: Don't touch framework assemblies if not needed
* BUGFIX: Check versions file synchronously
* BUGFIX: Restore console color after handling exception - https://github.com/fsprojects/Paket/pull/467
* COSMETICS: `>= 0` version range simplified to empty string - https://github.com/fsprojects/Paket/pull/449
* COSMETICS: Paket.exe and paket.bootstrapper.exe have a logo - https://github.com/fsprojects/Paket/pull/473

#### 0.18.0 - 09.12.2014
* Show command help on `--help` - https://github.com/fsprojects/Paket/pull/437
* Allow to opt in to BindingRedirects - https://github.com/fsprojects/Paket/pull/436
* Don't run simplify in strict mode - https://github.com/fsprojects/Paket/pull/443
* Allow to remove NuGet packages in interactive mode - https://github.com/fsprojects/Paket/pull/432
* Added auto-unzip of downloaded archives - https://github.com/fsprojects/Paket/pull/430
* Allow to reference binary files via http reference - https://github.com/fsprojects/Paket/pull/427
* Faster BindingRedirects - https://github.com/fsprojects/Paket/pull/414
* Using a different FSharp.Core NuGet package - https://github.com/fsprojects/Paket/pull/416
* Find the paket.references file in upper directories - https://github.com/fsprojects/Paket/pull/409
* Allow `paket.references` files in upper directories - https://github.com/fsprojects/Paket/pull/403
* Clear failure message for `paket simplify`, when lock file is outdated - https://github.com/fsprojects/Paket/pull/403
* BUGFIX: `Selective update` updates only dependent packages - https://github.com/fsprojects/Paket/pull/410
* BUGFIX: If there are only prereleases we should just take these
* BUGFIX: `paket update nuget <name>` fails if <name> was not found in lockfile - https://github.com/fsprojects/Paket/issues/404
* BUGFIX: Unescape library filename - https://github.com/fsprojects/Paket/pull/412
* BUGFIX: Allow to reference multiple files from same repository directory - https://github.com/fsprojects/Paket/pull/445
* BUGFIX: Don't reference satellite assemblies - https://github.com/fsprojects/Paket/pull/444
* BUGFIX: Binding redirect version is picked from highest library version - https://github.com/fsprojects/Paket/pull/422
* BUGFIX: Handle numeric part of PreRelease identifiers correctly - https://github.com/fsprojects/Paket/pull/426
* BUGFIX: Fixed casing issue in selective update - https://github.com/fsprojects/Paket/pull/434
* BUGFIX: Parse http links from lockfile
* BUGFIX: Calculate dependencies file name for http resources - https://github.com/fsprojects/Paket/pull/428

#### 0.17.0 - 29.11.2014
* FrameworkHandling: Support more portable profiles and reduce the impact in the XML file
* FrameworkHandling: support extracting Silverlight5.0 and NetCore4.5 - https://github.com/fsprojects/Paket/pull/389
* New command `paket init` - http://fsprojects.github.io/Paket/paket-init.html
* Better error message for missing files in paket.lock file - https://github.com/fsprojects/Paket/pull/402
* BUGFIX: Crash on 'install' when input seq was empty - https://github.com/fsprojects/Paket/pull/395
* BUGFIX: Handle multiple version results from NuGet - https://github.com/fsprojects/Paket/pull/393

#### 0.16.0 - 23.11.2014
* Integrate BindingRedirects into Paket install process - https://github.com/fsprojects/Paket/pull/383
* BUGFIX: Download of GitHub files should clean it's own directory - https://github.com/fsprojects/Paket/issues/385
* BUGFIX: Don't remove custom framework references - https://github.com/fsprojects/Paket/issues/376
* BUGFIX: Path to dependencies file is now relative after `convert-from-nuget` - https://github.com/fsprojects/Paket/pull/379
* BUGFIX: Restore command in targets file didn't work with spaces in paths - https://github.com/fsprojects/Paket/issues/375
* BUGFIX: Detect FrameworkReferences without restrictions in nuspec file and install these
* BUGFIX: Read sources even if we don't find packages - https://github.com/fsprojects/Paket/issues/372

#### 0.15.0 - 19.11.2014
* Allow to use basic framework restrictions in NuGet packages - https://github.com/fsprojects/Paket/issues/307
* Support feeds that don't support NormalizedVersion - https://github.com/fsprojects/Paket/issues/361
* BUGFIX: Use Nuget v2 as fallback
* BUGFIX: Accept and normalize versions like 6.0.1302.0-Preview - https://github.com/fsprojects/Paket/issues/364
* BUGFIX: Fixed handling of package dependencies containing string "nuget" - https://github.com/fsprojects/Paket/pull/363

#### 0.14.0 - 14.11.2014
* Uses Nuget v3 API, which enables much faster resolver
* BUGFIX: Keep project file order similar to VS order
* Support unlisted dependencies if nothing else fits - https://github.com/fsprojects/Paket/issues/327

#### 0.13.0 - 11.11.2014
* New support for general HTTP dependencies - http://fsprojects.github.io/Paket/http-dependencies.html
* New F# Interactive support - http://fsprojects.github.io/Paket/reference-from-repl.html
* New `paket find-refs` command - http://fsprojects.github.io/Paket/paket-find-refs.html
* Migration of NuGet source credentials during `paket convert-from-nuget` - http://fsprojects.github.io/Paket/paket-convert-from-nuget.html#Migrating-NuGet-source-credentials
* Bootstrapper uses .NET 4.0 - https://github.com/fsprojects/Paket/pull/355
* Adding --ignore-constraints to `paket outdated` - https://github.com/fsprojects/Paket/issues/308
* PERFORMANCE: If `paket add` doesn't change the `paket.dependencies` file then the resolver process will be skipped
* BUGFIX: `paket update nuget [PACKAGENAME]` should use the same update strategy as `paket add` - https://github.com/fsprojects/Paket/issues/330
* BUGFIX: Trailing whitespace is ignored in `paket.references`

#### 0.12.0 - 07.11.2014
* New global paket.config file - http://fsprojects.github.io/Paket/paket-config-file.html
* Trace warning when we replace NuGet.exe with NuGet.CommandLine - https://github.com/fsprojects/Paket/issues/320
* Allow to parse relative NuGet folders - https://github.com/fsprojects/Paket/issues/317
* When paket skips a framework install because of custom nodes it shows a warning - https://github.com/fsprojects/Paket/issues/316
* Remove the namespaces from the nuspec parser - https://github.com/fsprojects/Paket/pull/315
* New function which extracts the TargetFramework of a given projectfile.
* New function which calculates dependencies for a given projectfile.
* Project output type can be detected from a project file
* Allow to retrieve inter project dependencies from a project file
* BUGFIX: Exclude unlisted NuGet packages in Resolver - https://github.com/fsprojects/Paket/issues/327
* BUGFIX: Detect Lib vs. lib folder on Linux - https://github.com/fsprojects/Paket/issues/332
* BUGFIX: Paket stopwatch was incorrect - https://github.com/fsprojects/Paket/issues/326
* BUGFIX: Paket failed on generating lockfile for LessThan version requirement - https://github.com/fsprojects/Paket/pull/314
* BUGFIX: Don't match suffixes in local NuGet packages - https://github.com/fsprojects/Paket/issues/317
* BUGFIX: Don't fail with NullReferenceException when analyzing nuget.config - https://github.com/fsprojects/Paket/issues/319

#### 0.11.0 - 29.10.2014
* Build a merged install model with all packages - https://github.com/fsprojects/Paket/issues/297
* `paket update` command allows to set a version - http://fsprojects.github.io/Paket/paket-update.html#Updating-a-single-package
* `paket.targets` is compatible with specific references files - https://github.com/fsprojects/Paket/issues/301
* BUGFIX: Paket no longer leaves transitive dependencies in lockfile after remove command - https://github.com/fsprojects/Paket/pull/306
* BUGFIX: Don't use "global override" for selective update process - https://github.com/fsprojects/Paket/issues/310
* BUGFIX: Allow spaces in quoted parameter parsing - https://github.com/fsprojects/Paket/pull/311

#### 0.10.0 - 24.10.2014
* Initial version of `paket remove` command - http://fsprojects.github.io/Paket/paket-remove.html
* Paket add doesn't fail on second attempt - https://github.com/fsprojects/Paket/issues/295
* Report full paths when access is denied - https://github.com/fsprojects/Paket/issues/242
* Visual Studio restore only restores for the current project
* BUGFIX: Selective update keeps all other versions
* BUGFIX: Install process accepts filenames with `lib`
* BUGFIX: Fix !~> resolver
* BUGFIX: Use normal 4.0 framework libs when we only specify net40
* BUGFIX: Fix timing issue with paket install --hard - https://github.com/fsprojects/Paket/issues/293
* BUGFIX: Fix namespace handling in nuspec files
* BUGFIX: Add default nuget source to dependencies file if original project has no source

#### 0.9.0 - 22.10.2014
* Allow to restore packages from paket.references files - http://fsprojects.github.io/Paket/paket-restore.html
* Detect local nuspec with old XML namespace - https://github.com/fsprojects/Paket/issues/283
* `paket add` command tries to keep all other packages stable.
* Added another profile mapping for Profile136 - https://github.com/fsprojects/Paket/pull/262
* More portable profiles - https://github.com/fsprojects/Paket/issues/281
* Added net11 to framework handling - https://github.com/fsprojects/Paket/pull/269
* Create references for Win8 - https://github.com/fsprojects/Paket/issues/280
* Detect VS automatic nuget restore and create paket restore - http://fsprojects.github.io/Paket/paket-convert-from-nuget.html#Automated-process
* `paket convert-from-nuget` doesn't duplicate paket solution items - https://github.com/fsprojects/Paket/pull/286
* BUGFIX: Paket removes old framework references if during install - https://github.com/fsprojects/Paket/issues/274
* BUGFIX: Don't let the bootstrapper fail if we already have a paket.exe
* BUGFIX: Use the Id property when NuGet package name and id are different - https://github.com/fsprojects/Paket/issues/265

#### 0.8.0 - 15.10.2014
* Smarter install in project files
* Paket handles .NET 4.5.2 and .NET 4.5.3 projects - https://github.com/fsprojects/Paket/issues/260
* New command: `paket update nuget <package id>` - http://fsprojects.github.io/Paket/paket-update.html#Updating-a-single-package
* BUGFIX: Do not expand auth when serializing dependencies file - https://github.com/fsprojects/Paket/pull/259
* BUGFIX: Create catch all case for unknown portable frameworks

#### 0.7.0 - 14.10.2014
* Initial support for referencing full github projects - http://fsprojects.github.io/Paket/http-dependencies.html#Referencing-a-GitHub-repository
* Allow to use all branches in GitHub sources - https://github.com/fsprojects/Paket/pull/249
* Initial support for frameworkAssemblies from nuspec - https://github.com/fsprojects/Paket/issues/241
* Download github source files with correct encoding - https://github.com/fsprojects/Paket/pull/248
* Add FSharp.Core.Microsoft.Signed as dependency
* Install model uses portable versions for net40 and net45 when package doesn't contain special versions
* Install command displays existing versions if constraint does not match any version
* Restore command doesn't calc install model.
* Use https in DefaultNugetStream - https://github.com/fsprojects/Paket/pull/251
* BUGFIX: Paket only deletes files which will are downloaded by init-auto-restore process - https://github.com/fsprojects/Paket/pull/254
* BUGFIX: Paket convert-from-nuget failed when package source keys contain invalid XML element chars  - https://github.com/fsprojects/Paket/issues/253

#### 0.6.0 - 11.10.2014
* New restore command - http://fsprojects.github.io/Paket/paket-restore.html
* Report if we can't find packages for top level dependencies.
* Faster resolver
* Try /FindPackagesById before /Packages for nuget package version no. retrieval
* New Paket.Core package on NuGet - https://www.nuget.org/packages/Paket.Core/
* BUGFIX: Prefer full platform builds over portable builds

#### 0.5.0 - 09.10.2014
* Bootstrapper will only download stable releases by default - http://fsprojects.github.io/Paket/bootstrapper.html
* New installer model allows better compatibility with NuGet and should be much faster
* Supporting dot for references file - http://fsprojects.github.io/Paket/http-dependencies.html
* Supporting pagination for long NuGet feeds - https://github.com/fsprojects/Paket/issues/223
* Create a "use exactly this version" operator in order to override package conflicts - http://fsprojects.github.io/Paket/nuget-dependencies.html#Use-exactly-this-version-constraint
* New `content none` mode in paket.dependencies - http://fsprojects.github.io/Paket/dependencies-file.html#No-content-option
* Allow source files in content folder of NuGet packages
* No -D needed for Linux installer - https://github.com/fsprojects/Paket/pull/210
* Content files like `_._`, `*.transform` and `*.pp` are ignored - https://github.com/fsprojects/Paket/issues/207
* The `convert-from-nuget` command adds .paket folder to the sln - https://github.com/fsprojects/Paket/issues/206
* Removed duplicate transitive dependencies from lock file - https://github.com/fsprojects/Paket/issues/200
* If the package download failed Paket retries with force flag
* The `convert-from-nuget` commands sorts the dependencies file
* Use credentials from nuget.config on paket convert-from-nuget - https://github.com/fsprojects/Paket/issues/198
* Deploy fixed targets file - https://github.com/fsprojects/Paket/issues/172
* New [--pre] and [--strict] modes for paket outdated - http://fsprojects.github.io/Paket/paket-outdated.html
* New --no-auto-restore option for `convert-from-nuget` command - http://fsprojects.github.io/Paket/paket-convert-from-nuget.html#Automated-process
* Adding support for new portable profiles
* paket.exe is now signed
* Allow to reference .exe files from NuGet packages
* Use default proxy in paket.exe and bootstrapper.exe - https://github.com/fsprojects/Paket/issues/226
* Keep order of sources in paket.dependencies - https://github.com/fsprojects/Paket/issues/233
* BREAKING CHANGE: Removed --dependencies-file option - from now on it's always paket.dependencies
* BUGFIX: Bootstrapper will not throw NullReferenceException on broken paket.exe downloads
* BUGFIX: Authentication information will not be put in cache
* BUGFIX: Fixes cache issue when using multiple NuGet sources
* BUGFIX: Fixes potential casing issue on Windows
* BUGFIX: paket-files need to go to the top of a project file
* BUGFIX: Do not look for MinimalVisualStudioVersion when adding paket folder to solution - https://github.com/fsprojects/Paket/pull/221
* COSMETICS: Throw better error message if we don't get any versions from NuGet source

#### 0.4.0 - 28.09.2014
* Resolve dependencies for github modules - http://fsprojects.github.io/Paket/http-dependencies.html#Remote-dependencies
* New [--interactive] mode for paket simplify - http://fsprojects.github.io/Paket/paket-simplify.html
* Don't use version in path for github files.
* Better error message when a package resolution conflict arises.

#### 0.3.0 - 25.09.2014
* New command: paket add [--interactive] - http://fsprojects.github.io/Paket/paket-add.html
* New command: paket simplify - http://fsprojects.github.io/Paket/paket-simplify.html
* Better Visual Studio integration by using paket.targets file - http://fsprojects.github.io/Paket/paket-init-auto-restore.html
* Support for NuGet prereleases - http://fsprojects.github.io/Paket/nuget-dependencies.html#PreReleases
* Support for private NuGet feeds - http://fsprojects.github.io/Paket/nuget-dependencies.html#NuGet-feeds
* New NuGet package version constraints - http://fsprojects.github.io/Paket/nuget-dependencies.html#Further-version-constraints
* Respect case sensitivity for package paths for Linux - https://github.com/fsprojects/Paket/pull/137
* Improved convert-from-nuget command - http://fsprojects.github.io/Paket/paket-convert-from-nuget.html
* New paket.bootstrapper.exe (7KB) allows to download paket.exe from github.com - http://fsprojects.github.io/Paket/paket-init-auto-restore.html
* New package resolver algorithm
* Better verbose mode - use -v flag
* Version info is shown at paket.exe start
* paket.lock file is sorted alphabetical (case-insensitive)
* Linked source files now all go underneath a "paket-files" folder.
* BUGFIX: Ensure the NuGet cache folder exists
* BUGFIX: Async download fixed on mono

#### 0.2.0 - 17.09.2014
* Allow to directly link GitHub files - http://fsprojects.github.io/Paket/http-dependencies.html
* Automatic NuGet conversion - http://fsprojects.github.io/Paket/paket-convert-from-nuget.html
* Cleaner syntax in paket.dependencies - https://github.com/fsprojects/Paket/pull/95
* Strict mode - https://github.com/fsprojects/Paket/pull/104
* Detecting portable profiles
* Support content files from nuget - https://github.com/fsprojects/Paket/pull/84
* Package names in Dependencies file are no longer case-sensitive - https://github.com/fsprojects/Paket/pull/108

#### 0.1.4 - 16.09.2014
* Only vbproj, csproj and fsproj files are handled

#### 0.1.3 - 15.09.2014
* Detect FSharpx.Core in packages

#### 0.1.2 - 15.09.2014
* --hard parameter allows better transition from NuGet.exe

#### 0.1.0 - 12.09.2014
* We are live - yay!<|MERGE_RESOLUTION|>--- conflicted
+++ resolved
@@ -1,5 +1,4 @@
-<<<<<<< HEAD
-#### 3.0.0-beta051 - 19.05.2016
+#### 3.0.0-beta052 - 23.05.2016
 * Allow to reference git repositories - http://fsprojects.github.io/Paket/git-dependencies.html
 * Allow to run build commands on git repositories - http://fsprojects.github.io/Paket/git-dependencies.html#Running-a-build-in-git-repositories
 * Allow to use git repositories as NuGet source - http://fsprojects.github.io/Paket/git-dependencies.html#Using-Git-repositories-as-NuGet-source
@@ -16,14 +15,11 @@
     - Paket threads all commands as if --hard would have been set - https://github.com/fsprojects/Paket/pull/1567
     - For the --hard use in the binding redirects there is a new parameter --clean-redirects - https://github.com/fsprojects/Paket/pull/1692 
 
-#### 2.65.2 - 19.05.2016
-=======
 #### 2.66.2 - 23.05.2016
 * BUGFIX: Update with any of the --keep-major flag didn't honour content:none in paket.dependencies - https://github.com/fsprojects/Paket/issues/1701
 
 #### 2.66.0 - 23.05.2016
 * Package groups be excluded in a paket.template file - https://github.com/fsprojects/Paket/pull/1696
->>>>>>> 62b98d23
 * BUGFIX: Fallback from portable to net45 must be conversative - https://github.com/fsprojects/Paket/issues/1117
 
 #### 2.65.0 - 18.05.2016
