<<<<<<< HEAD
#### Unreleased 5.0.0-rc005 - 11.06.2017
* Internals: Started proper dotnetcore integration (disabled by default, can be enabled via setting `PAKET_DISABLE_RUNTIME_RESOLUTION` to `false`):
  * Paket now properly understands runtime and reference assemblies
  * Paket now understands the runtime graph and restores runtime dependencies
  * New API `InstallModel.GetRuntimeAssemblies` and `InstallModel.GetRuntimeLibraries` can be used to retrieve the correct assets for a particular RID and TFM
* New command `paket generate-nuspec`
* New Command: `FixNuspecs` - Can fix a list of nuspec files now
* New restriction system (https://github.com/fsprojects/Paket/pull/2336):
  * Paket is now more accurate in calculating restrictions and referencing libraries
  * Paket will convert (lock-)files to a new syntax (but still understands the old syntax)
  * This should fix a bunch of edge cases and invalid behavior in combination with portable profiles and netstandard
  * Add support for net403 (required for some portable profiles)
* PERFORMANCE: Improved performance by pre-loading requests (https://github.com/fsprojects/Paket/pull/2336)
* PERFORMANCE: Report performance in a more detailed way (https://github.com/fsprojects/Paket/pull/2336)
* BREAKING CHANGE: Paket simplify no longer support simplifying restrictions (https://github.com/fsprojects/Paket/pull/2336)
* BREAKING CHANGE: Paket.PowerShell is no longer supported
* BREAKING CHANGE: `InstallModel` API changed and Paket.Core.dll users might need to adapt
* DEPRECATED: `FixNuspec` function is now obsolete, use `FixNuspecs` instead
* PERFORMANCE: Improved performance for some edge case - https://github.com/fsprojects/Paket/pull/2299
* PERFORMANCE: Limit the number of concurrent requests to 7 (https://github.com/fsprojects/Paket/pull/2362)
* PERFORMANCE: Report how often the pre-loading feature worked (https://github.com/fsprojects/Paket/pull/2362)
* PERFORMANCE: Request queue can now re-prioritize on-demand (https://github.com/fsprojects/Paket/pull/2362)
* PERFOMANCE: Much faster paket pack https://github.com/fsprojects/Paket/pull/2409
* BUGFIX: Better hash checks in bootstrapper - https://github.com/fsprojects/Paket/pull/2368
* BUGFIX: Improved C++ support
* BUGFIX: Fix Conditional Group Dependencies not working as expected - https://github.com/fsprojects/Paket/pull/2335
* BUGFIX: Treat runtime dependencies as transitive deps - https://github.com/fsprojects/Paket/issues/2334
* BUGFIX: Sort dependencies on obj/references files - https://github.com/fsprojects/Paket/issues/2310
* BUGFIX: Support .NET moniker ">= monoandroid" - https://github.com/fsprojects/Paket/issues/2246
* BUGFIX: Better dependencies file parser errors
* BUGFIX: "Dotnet restore" failed on .netstandard projects under 1.6 - https://github.com/fsprojects/Paket/issues/2243
* BUGFIX: Paket now accepts multiple nuspec files in fix-nuspec - https://github.com/fsprojects/Paket/pull/2296
* BUGFIX: Fixed pinning of .NETSTANDARD 1.6 packages - https://github.com/fsprojects/Paket/pull/2307
* BUGFIX: Fixed bug with ignored argument of getPackageDetails - https://github.com/fsprojects/Paket/pull/2293
* BUGFIX: HTTP dependency - strip query string to detect a file name - https://github.com/fsprojects/Paket/pull/2295
* BUGFIX: Proper encoding "+" in package download url - https://github.com/fsprojects/Paket/pull/2288
* BUGFIX: Paket failed when group is removed (or renamed) - https://github.com/fsprojects/Paket/pull/2281
* BUGFIX: Filter .targets / .props earlier - https://github.com/fsprojects/Paket/pull/2286
* BUGFIX: Downgrade to tooling 1.0 (https://github.com/fsprojects/Paket/pull/2380)
* BUGFIX: Paket added too many targets and props (https://github.com/fsprojects/Paket/pull/2388)
* BOOTSTRAPPER: Don't crash in DownloadHashFile (https://github.com/fsprojects/Paket/pull/2376)
* BOOTSTRAPPER: Search harder for the paket.dependencies file (https://github.com/fsprojects/Paket/pull/2384)
* USABILITY: Don't let build continue when paket failed - https://github.com/fsprojects/Paket/pull/2302
* make xamarin stuff work with netstandard (https://github.com/fsprojects/Paket/pull/2396).
* BUGFIX: Paket failed with: String cannot be of zero length (https://github.com/fsprojects/Paket/pull/2407)
* Cleanup https://github.com/fsprojects/Paket/pull/2412 https://github.com/fsprojects/Paket/pull/2410

#### 4.8.7 - 02.06.2017
=======
#### 4.8.8 - 11.06.2017
>>>>>>> bd7e24b5
* paket adds too many targets and props (https://github.com/fsprojects/Paket/pull/2388)

#### 4.8.6 - 23.05.2017
* USABILITY: Better error reporting - https://github.com/fsprojects/Paket/pull/2349

#### 4.8.5 - 08.05.2017
* BUGFIX: Support .NET moniker ">= monoandroid" - https://github.com/fsprojects/Paket/issues/2246

#### 4.8.4 - 26.04.2017
* BUGFIX: Proper encoding "+" in package download url  - https://github.com/fsprojects/Paket/pull/2288

#### 4.8.3 - 26.04.2017
* BUGFIX: Paket failed when group is removed (or renamed) - https://github.com/fsprojects/Paket/pull/2281

#### 4.8.2 - 26.04.2017
* BUGFIX: Filter .targets / .props earlier - https://github.com/fsprojects/Paket/pull/2286

#### 4.8.1 - 25.04.2017
* BREAKING CHANGE: Made pushing changes from Git dependency repositories easier - https://github.com/fsprojects/Paket/pull/2226
    - Paket now clones git dependencies as bare repositories and configures clones under `paket-files` differently. Because of these incompatible changes, it is necessary to manually clear Paket local temp directory (under `%USERPROFILE%\.paket\git\db`) and respective `paket-files` directories after upgrading.

#### 4.7.0 - 25.04.2017
* Bootstrapper: Support NugetSource app-setting key - https://github.com/fsprojects/Paket/pull/2229
* Unity3d support - https://github.com/fsprojects/Paket/pull/2268

#### 4.6.1 - 24.04.2017
* Support for SourceLink v2 - https://github.com/fsprojects/Paket/pull/2200
* BUGFIX: Framework restriction was lost for global build folder - https://github.com/fsprojects/Paket/pull/2272
* BUGFIX: Fixed error when parsing version="*" - https://github.com/fsprojects/Paket/issues/2266

#### 4.5.0 - 20.04.2017
* Support Netstandard 2.0, Netframework 4.7, Netcore 2.0
* Encode '+' in Urls
* BUGFIX: Fix nuspec version attributes so that nuget.org is happy

#### 4.4.0 - 12.04.2017
* BUGFIX: Import .props/.targets better - https://github.com/fsprojects/Paket/pull/2234
* BUGFIX: Don't download boostrapper in auto-restore magic mode - https://github.com/fsprojects/Paket/pull/2235
* BUGFIX: Only include dlls in analyzers - https://github.com/fsprojects/Paket/pull/2236
* USABILITY: Fix rotating app.config entries when generating redirects - https://github.com/fsprojects/Paket/pull/2230

#### 4.3.0 - 10.04.2017
* BUGFIX: Check if a references file exists on disk - https://github.com/fsprojects/Paket/pull/2224

#### 4.2.0 - 09.04.2017
* BUGFIX: Improved output of the outdated warning and fix underlying bug - https://github.com/fsprojects/Paket/pull/2223
* BUGFIX: Make Paket.Restore.targets be called in more situations
* BUGFIX: Fix to handle weird malformed portable-only libraries - https://github.com/fsprojects/Paket/pull/2215
* BUGFIX: Detect changes in redirects settings
* BUGFIX: Workaround for TFS dependency resolution - https://github.com/fsprojects/Paket/pull/2214

#### 4.1.3 - 30.03.2017
* Support for dotnet pack
* BUGFIX: Handle empty references files for .NET Core
* BUGFIX: Better framework node detection
* BUGFIX: Better redirects for project dependent references files
* BUGFIX: Out-of-Sync check should work with auto-detection of framework settings
* BUGFIX: Convert from nuget with wildcard version - https://github.com/fsprojects/Paket/issues/2185
* BUGFIX: Support load script generation in restore
* BUGFIX: framework: auto-detect didn't work with Paket 4 - https://github.com/fsprojects/Paket/issues/2188
* USABILITY: Convert packages that do not have version specified
* COSMETICS: Use latest FSharp.Core

#### 4.0.0 - 15.03.2017
* Make Paket compatible with DotNet SDK / MSBuild 15 / Visual Sudio 2017
* Tail Recursive Package Resolution - https://github.com/fsprojects/Paket/pull/2066
* Reorganized resolver - https://github.com/fsprojects/Paket/pull/2039
* USABILITY: Added option to have paket restore fail on check failure - https://github.com/fsprojects/Paket/pull/1963
* USABILITY: Collect multiple install errors before failing  - https://github.com/fsprojects/Paket/pull/2177
* Generate load scripts on install abidding to new paket.dependencies option - https://fsprojects.github.io/Paket/dependencies-file.html#Generate-load-scripts

#### 3.37.0 - 15.03.2017
* BUGFIX: auto-detect no longer causes Out of sync warning - https://github.com/fsprojects/Paket/issues/2096
* BUGFIX: Allow to add package when sources are splitted - https://github.com/fsprojects/Paket.VisualStudio/issues/137
* USABILITY: Remove confusing yellow diagnostics in pack - https://github.com/fsprojects/Paket/issues/2164
* USABILITY: Support TLS > 1.0 - https://github.com/fsprojects/Paket/issues/2174
* USABILITY: old bootstrapper did not work

#### 3.36.0 - 25.02.2017
* BUGFIX: Lower case group folder name - https://github.com/fsprojects/Paket/pull/2150
* BUGFIX: Fix resolver for Strategy.Min - https://github.com/fsprojects/Paket/issues/2148
* BUGFIX: Fix TFS-on-premise - https://github.com/fsprojects/Paket/pull/2147
* BUGFIX: Add a workaround for https://github.com/fsprojects/Paket/issues/2145
* BUGFIX: Ignore unknown frameworks - https://github.com/fsprojects/Paket/pull/2132
* COSMETICS: Do not spam "unlisted" - https://github.com/fsprojects/Paket/issues/2149
* USABILITY: Link to documentation on how to resolve a conflict - https://github.com/fsprojects/Paket/pull/2155

#### 3.35.0 - 30.01.2017
* Added "netcoreapp1.1" support - https://github.com/fsprojects/Paket/pull/2129
* BUGFIX: Ensures that boostrapper --help always work - https://github.com/fsprojects/Paket/pull/2128
* USABILITY: Reports broken project dependencies properly - https://github.com/fsprojects/Paket/pull/2131
* USABILITY: Added details for "clear-cache" in --verbose mode - https://github.com/fsprojects/Paket/pull/2130

#### 3.34.0 - 29.01.2017
* BUGFIX: Support GitHub dependencies with spaces - https://github.com/fsprojects/Paket/pull/2127
* BUGFIX: Convert from nuget: Local package source gave false error - https://github.com/fsprojects/Paket/pull/2112
* BUGFIX: Make config writer use XmlWriter for disk write - https://github.com/fsprojects/Paket/pull/2110
* BUGFIX: Ensure case when getting packages from nuget feed - https://github.com/fsprojects/Paket/pull/2106
* BUGFIX: Ensure stable ordering of references

#### 3.33.0 - 06.01.2017
* USABILITY: Ensure stable ordering of references in the same ItemGroup - https://github.com/fsprojects/Paket/pull/2105
* BUGFIX: Template with multiparagraph description was not working with LF line endings - https://github.com/fsprojects/Paket/issues/2104

#### 3.32.0 - 02.01.2017
* paket outdated: group -parameter added - https://github.com/fsprojects/Paket/pull/2097
* BUGFIX: Fix "directory doesn't exist" in NuGet v2 - https://github.com/fsprojects/Paket/pull/2102
* BUGFIX: Correctly escape no_proxy domains for bootstraper - https://github.com/fsprojects/Paket/pull/2100
* BUGFIX: Don't print incorrect warning in bootstraper - https://github.com/fsprojects/Paket/pull/2098
* BUGFIX: Update Argu to 3.6.1
* BUGFIX: Revert argu update
* BUGFIX: If we have ref and lib files then we prefer lib
* BUGFIX: Don't remove group with only remote files - https://github.com/fsprojects/Paket/pull/2089
* BUGFIX: Fix displayed package name for packages found in another group - https://github.com/fsprojects/Paket/pull/2088
* BUGFIX: Avoid infinite recursive calls in followODataLink - https://github.com/fsprojects/Paket/pull/2081 
* BUGFIX: One of the file writes was missing a Directory.Create() - https://github.com/fsprojects/Paket/pull/2080
* BUGFIX: NuGetV2-OData: retrieve versions in descending order for artifactory - https://github.com/fsprojects/Paket/pull/2073
* BUGFIX: Default address of NuGet v3 stream points to https - https://github.com/fsprojects/Paket/pull/2071
 
#### 3.31.0 - 04.12.2016
* Added monoandroid70 moniker (Android 7 Nougat) - https://github.com/fsprojects/Paket/pull/2065
* BUGFIX: Package names are compared using non-linguistic Ordinal comparison - https://github.com/fsprojects/Paket/pull/2067
* BUGFIX: Fixed Git dependency change detection - https://github.com/fsprojects/Paket/pull/2061
* BUGFIX: Relax prerelease condition for --keep-patch - https://github.com/fsprojects/Paket/issues/2048
* BUGFIX: Allow specify auto-detect in specific groups - https://github.com/fsprojects/Paket/issues/2011

#### 3.30.0 - 22.11.2016
* Allow override of NuGetCacheFolder location through environment variable - https://github.com/fsprojects/Paket/pull/2035
* BUGFIX: Add authorization headers to Paket Push - https://github.com/fsprojects/Paket/pull/2034
* BUGFIX: Fix package name displayed when package is found in different group - https://github.com/fsprojects/Paket/issues/2031
* BUGFIX: Report which nuspec file is invalid when the nuspec cannot be loaded - https://github.com/fsprojects/Paket/issues/2026

#### 3.29.0 - 18.11.2016
* BUGFIX: Paket adds stricter prerelease dependencies to make NuGet happy - https://github.com/fsprojects/Paket/issues/2024

#### 3.28.0 - 17.11.2016
* BUGFIX: Optimize deps to make #2020 work - https://github.com/fsprojects/Paket/pull/2020
* BUGFIX: Added missing tolower() - https://github.com/fsprojects/Paket/pull/2023
* BUGFIX: Fix broken condition in WhenNode - https://github.com/fsprojects/Paket/pull/2022
* REVERT: NuGetV2-OData: retrieve versions in descending order - https://github.com/fsprojects/Paket/pull/2008
* BUGFIX: Git Dependency failed to install when space exists in User Folder name - https://github.com/fsprojects/Paket/pull/2015

#### 3.27.0 - 09.11.2016
* Verbose bootstrapper - https://github.com/fsprojects/Paket/pull/2007 
* BUGFIX: NuGetV2-OData: retrieve versions in descending order - https://github.com/fsprojects/Paket/pull/2008
* BUGFIX: Paket doesn't reference libs for UWP apps - https://github.com/fsprojects/Paket/issues/2001
* BUGFIX: Version constraint was missing on referenced projects packed separately - https://github.com/fsprojects/Paket/issues/1976
* BUGFIX: Make download loop to terminate in max N=5 iterations - https://github.com/fsprojects/Paket/pull/1999

#### 3.26.0 - 31.10.2016
* New Command: paket why - http://theimowski.com/blog/2016/10-30-paket-why-command/index.html
* BUGFIX: Do not remove main group - https://github.com/fsprojects/Paket/issues/1950
* BUGFIX: Fix out-of-date-check
* BUGFIX: Be more conservative during paket add and paket remove - https://github.com/fsprojects/Paket/issues/1652

#### 3.25.0 - 28.10.2016
* Allow to put required paket version into the paket.dependencies file - https://github.com/fsprojects/Paket/pull/1983
* BUGFIX: Custom print for NugetSourceAuthentication types - https://github.com/fsprojects/Paket/pull/1985
* BUGFIX: DependenciesFileParser now tracks inner exceptions for package sources - https://github.com/fsprojects/Paket/pull/1987

#### 3.24.1 - 25.10.2016
* USABILITY: New magic mode bootstrapper - https://github.com/fsprojects/Paket/pull/1961
* USABILITY: Specify Chessie version - https://github.com/fsprojects/Paket/issues/1958
* REVERT: Support long paths for NTFS - https://github.com/fsprojects/Paket/pull/1944

#### 3.23.0 - 10.10.2016
* BUGFIX: Support long paths for NTFS - https://github.com/fsprojects/Paket/pull/1944

#### 3.22.0 - 10.10.2016
* BUGFIX: generate-include-scripts: don't check dll order when it can be skipped - https://github.com/fsprojects/Paket/pull/1945
* BUGFIX: generate-include-script doesn't not #r FSharp.Core.dll anymore - https://github.com/fsprojects/Paket/pull/1946
* BUGFIX: Paket failed to get packages from feed with credentials - https://github.com/fsprojects/Paket/pull/1947
* BUGFIX: Fix public API
* BUGFIX: Set network credentials - https://github.com/fsprojects/Paket/issues/1941
* BUGFIX: Swapped parameters of FindVersionsForPackage
* BUGFIX: Transforming wildcard syntax to regex, which is used by WebProxy for NoProxy bypassing - https://github.com/fsprojects/Paket/pull/1939
* BUGFIX: Work around dependencies issue in VSTS - https://github.com/fsprojects/Paket/issues/1798
* COSMETICS: XML paket.config is now beautified - https://github.com/fsprojects/Paket/pull/1954

#### 3.21.0 - 04.10.2016
* Added MsBuild reserved properties - https://github.com/fsprojects/Paket/pull/1934
* BUGFIX: Make VisualStudio.com nuget feed behave like nuget.org - https://github.com/fsprojects/Paket/issues/1798
* BUGFIX: Generate binding redirect that covers entire range of possible assembly versions - https://github.com/fsprojects/Paket/pull/1932
* COSMETICS: Paket shows context for missing references - https://github.com/fsprojects/Paket/issues/1936

#### 3.20.2 - 29.09.2016
* BUGFIX: Fix dependency compression issue - https://github.com/fsprojects/Paket/issues/1929
* BUGFIX: Calling `Paket.Dependencies.GetInstalledPackageModel` with wrong casing on mono failed - https://github.com/fsprojects/Paket/issues/1928
* BUGFIX: Convert from nuget with analyzers - https://github.com/fsprojects/Paket/pull/1922
* BUGFIX: Don't fail on restore - https://github.com/fsprojects/Paket/pull/1923
* BUGFIX: Fix double space encoding during pack - https://github.com/fsprojects/Paket/issues/1837
* BUGFIX: Try to resolve "$(TargetFrameworkIdentifier) == 'true'" issue
* BUGFIX: Push correct Paket.Core - https://github.com/fsprojects/Paket/pull/1911

#### 3.19.0 - 04.09.2016
* NEW Dotnetcore build for Paket.Core - https://github.com/fsprojects/Paket/pull/1785
* BUGFIX: Allow to overwrite copy_local settings for ref files
* BUGFIX: Fixed invalid Cache Folder when Current Directory is different - https://github.com/fsprojects/Paket/issues/1910

#### 3.18.0 - 02.09.2016
* BUGFIX: Fixed issues around .NET Standard resolution
* BUGFIX: Fixed toLower > tolower for odata url parameter  - https://github.com/fsprojects/Paket/pull/1906
* BUGFIX: Fix deduplication condition
* Revert fix for #1898

#### 3.17.0 - 29.08.2016
* Added Add MonoAndroid44 moniker - https://github.com/fsprojects/Paket/pull/1897
* Notified about missing libs will only be shown on direct packages (too many false positives)
* Fixed props import for fsproj/cspro - https://github.com/fsprojects/Paket/issues/1898
* BUGFIX: Do not copy ref files to output dir - https://github.com/fsprojects/Paket/issues/1895
* BUGFIX: Scan group folder for packages
* BUGFIX: Better NuGet V3 API and async caching - https://github.com/fsprojects/Paket/pull/1892
* BUGFIX: Resolving .net standard depedencies for net46 - https://github.com/fsprojects/Paket/issues/1883
* BUGFIX: Change project file condition handling to be case-insensitive - https://github.com/fsprojects/Paket/pull/1890

#### 3.16.3 - 25.08.2016
* BUGFIX: Don't remove non-duplicate framework dependencies - https://github.com/fsprojects/Paket/pull/1888

#### 3.16.2 - 25.08.2016
* BUGFIX: Fixed lowest_matching constraint - https://github.com/fsprojects/Paket/pull/1882

#### 3.16.1 - 25.08.2016
* Allow printing of version number through command-line option - https://github.com/fsprojects/Paket/pull/1878
* BUGFIX: Async cache fix in multi-thread-environment for GitHub downloads - https://github.com/fsprojects/Paket/pull/1880

#### 3.16.0 - 24.08.2016
* Allow to use github access token from environment variable for github dependencies - http://fsprojects.github.io/Paket/github-dependencies.html#Using-a-GitHub-auth-key-from-environment-variable
* BUGFIX: Look for OutDir in .vcxproj - https://github.com/fsprojects/Paket/issues/1870
* USABILITY: Skip invalid meta-data in cpp projects - https://github.com/fsprojects/Paket/issues/1870
* USABILITY: Add better tracing during resolve - https://github.com/fsprojects/Paket/issues/1871
* USABILITY: Use .dll as default during pack - https://github.com/fsprojects/Paket/issues/1870

#### 3.15.0 - 23.08.2016
* When converting from Nuget Paket removes NuGetPackageImportStamp - https://github.com/fsprojects/Paket/pull/1865
* BUGFIX: Fixed strange issue during directory cleanup
* BUGFIX: Fallback to LocalApplicationData if we don't have UserProfile avaulable - https://github.com/fsprojects/Paket/issues/1863
* BUGFIX: Fixed octokit parsing - https://github.com/fsprojects/Paket/issues/1867
* BUGFIX: Faulty conditions were generated when using condition attributes - https://github.com/fsprojects/Paket/issues/1860

#### 3.14.0 - 22.08.2016
* Show message when a package version is not installed because it is unlisted
* BUGFIX: Bootstrapper had issues with partial download - https://github.com/fsprojects/Paket/pull/1859
* BUGFIX: Use ConcurrentDictionary correctly - https://github.com/fsprojects/Paket/pull/1853

#### 3.13.0 - 12.08.2016
* Allow to pack referenced projects by setting paket.template switch - https://github.com/fsprojects/Paket/issues/1851

#### 3.12.0 - 12.08.2016
* BUGFIX: Paket doesn't add duplicate references to framework assemblies anymore - https://github.com/fsprojects/Paket/issues/1333
* BUGFIX: Run resolver after convert
* BUGFIX: Selective paket update doesn't ignore paket.dependencies rules anymore - https://github.com/fsprojects/Paket/issues/1841
* BUGFIX: Update with any of the --keep-?? flags didn't honour redirects:on in paket.dependencies - https://github.com/fsprojects/Paket/issues/1844

#### 3.11.0 - 04.08.2016
* Allow Pack to pin only project references - https://github.com/fsprojects/Paket/issues/1649

#### 3.10.0 - 03.08.2016
* Allow to specify nupkg version for source override in paket.local file - https://github.com/fsprojects/Paket/issues/1803
* BUGFIX: Allow "auto-restore on" to be done twice - https://github.com/fsprojects/Paket/issues/1836
* BUGFIX: be careful with distinction between .NET 4.0 client and .NET 4.0 full profile - https://github.com/fsprojects/Paket/issues/1830
* BUGFIX: Don't allow empty string as description in template file - https://github.com/fsprojects/Paket/pull/1831
* BUGFIX: Respect comments in dependencies file

#### 3.9.0 - 22.07.2016
* Don't create runtime references for CoreClr anymore - new concept coming soon 
* BUGFIX: Allow to install packages that have "native" in package name - https://github.com/fsprojects/Paket/issues/1829
* PERFORMANCE: Much faster computation of the InstallModel

#### 3.8.0 - 18.07.2016
* Paket automatically packs localized assemblies - https://github.com/fsprojects/Paket/pull/1816
* BUGFIX: Fix possible null ref when processing a vcxproj file - https://github.com/fsprojects/Paket/issues/1814
* BUGFIX: Changing NuGet uri from http to https in paket.dependencies don't causes error any more - https://github.com/fsprojects/Paket/issues/1820
* BUGFIX: Paket 'pack' should exclude 'project' template files correctly - https://github.com/fsprojects/Paket/issues/1818
* PERFORMANCE: Do not scan node_modules path for project files - https://github.com/fsprojects/Paket/issues/1782
* Exposed license url in public namespace - https://github.com/fsprojects/Paket/pull/1811

#### 3.7.0 - 14.07.2016
* Paket automatically packs localized assemblies - https://github.com/fsprojects/Paket/pull/1807
* BUGFIX: Fixed incorrect CopyRuntimeDependencies.ProjectFile causing 'Could not find paket.dependencies' - https://github.com/fsprojects/Paket/pull/1802

#### 3.6.0 - 12.07.2016
* Generate include script for each group - https://github.com/fsprojects/Paket/pull/1787
* USABILITY: Improve error messages for dependency groups - https://github.com/fsprojects/Paket/pull/1797

#### 3.5.0 - 12.07.2016
* Support for .NET 4.6.3 and .NET Standard 1.6
* Using Argu 3 
* Support groups in paket.local - https://github.com/fsprojects/Paket/pull/1788
* Paket config can be run from everywhere - https://github.com/fsprojects/Paket/pull/1781
* BUGFIX: Install older frameworks if things don't work out - https://github.com/fsprojects/Paket/issues/1779
* BUGFIX: Fixed detection of framework version with spaces - https://github.com/fsprojects/Paket/pull/1791
* BUGFIX: Fixed error with local sources and run convert-from-nuget - https://github.com/fsprojects/Paket/pull/1795
 
#### 3.4.0 - 30.06.2016
* Inaccessible caches are excluded for the duration of running a command - https://github.com/fsprojects/Paket/pull/1770
* BUGFIX: NuGet OData search is now case-insensitive - https://github.com/fsprojects/Paket/issues/1775
* BUGFIX: Allows to use colons in git build argument - https://github.com/fsprojects/Paket/issues/1773
* BUGFIX: auto-restore on fixes old targets file references - https://github.com/fsprojects/Paket/issues/1768
* BUGFIX: Added handling for cache not being accessible - https://github.com/fsprojects/Paket/pull/1764
* BUGFIX: Fixed out-of-date check for remote files - https://github.com/fsprojects/Paket/issues/1760, https://github.com/fsprojects/Paket/issues/1762, https://github.com/fsprojects/Paket/issues/1766
* BUGFIX: Using network cache with invalid credentials should not fail restore - https://github.com/fsprojects/Paket/issues/1758
* BUGFIX: Make the copy task more robust if we can't parse target framework - https://github.com/fsprojects/Paket/issues/1756
* BUGFIX: Paket warns on dependencies file that has same package twice in same group - https://github.com/fsprojects/Paket/issues/1757
* USABILITY: Show out-of-sync warning message if paket.lock is not matching paket.dependencies - https://github.com/fsprojects/Paket/issues/1750
* COSMETICS: Don't trace download of remote files twice

#### 3.3.0 - 25.06.2016
* Paket fails on dependencies file that has same package twice in same group - https://github.com/fsprojects/Paket/issues/1757
* Paket.SemVer.Parse is now in PublicAPI.fs - https://github.com/fsprojects/Paket/pull/1754
* BUGFIX: Automatic repair of broken file paths in NuGet packages - https://github.com/fsprojects/Paket/issues/1755
* BUGFIX: Fixed out-of-date check for auto-detection of frameworks - https://github.com/fsprojects/Paket/issues/1750

#### 3.2.0 - 24.06.2016
* Show out-of-sync error message if paket.lock is not matching paket.dependencies - https://github.com/fsprojects/Paket/issues/1750
* BUGFIX: Dependency resolution for .NETFramework4.5 and .NETPortable0.0-wp8+netcore45+net45+wp81+wpa81 fixed - https://github.com/fsprojects/Paket/issues/1753
* BUGFIX: Don't report warnings for packages that are not installed for current target framework - https://github.com/fsprojects/Paket/issues/1693
* BUGFIX: Runtime deps are copied based on TargetFramework - https://github.com/fsprojects/Paket/issues/1751
* BUGFIX: Do not take over control over manual nodes - https://github.com/fsprojects/Paket/issues/1746
* BUGFIX: Better error message when log file is missing - https://github.com/fsprojects/Paket/issues/1743
* BUGFIX: Create folder if needed during package extraction - https://github.com/fsprojects/Paket/issues/1741
* BUGFIX: Simplify works with auto-detected target frameworks - https://github.com/fsprojects/Paket/pull/1740
* BUGFIX: Make sure Guid in project reference is parsed well - https://github.com/fsprojects/Paket/pull/1738
* BUGFIX: Added a username and password option scripting - https://github.com/fsprojects/Paket/pull/1736
* BUGFIX: Trailing slash will be removed from credentials - https://github.com/fsprojects/Paket/pull/1735
* COSMETICS: Add condition to AfterBuild target to unbreak nCrunch - https://github.com/fsprojects/Paket/pull/1734
* BUGFIX: Ignore case in aliases dll names - https://github.com/fsprojects/Paket/pull/1733

#### 3.1.0 - 16.06.2016
* Paket pack doesn't allow empty string as authors and description metadata - https://github.com/fsprojects/Paket/pull/1728
* Made Name and Guid in ProjectRefrence optional - https://github.com/fsprojects/Paket/issues/1729
* BUGFIX: Prerelease version range are working with ~> again
* BUGFIX: Filter empty When conditions - https://github.com/fsprojects/Paket/issues/1727
* BUGFIX: Do not garbage collect packages with version in path

#### 3.0.0 - 15.06.2016
* Allow to reference git repositories - http://fsprojects.github.io/Paket/git-dependencies.html
* Allow to run build commands on git repositories - http://fsprojects.github.io/Paket/git-dependencies.html#Running-a-build-in-git-repositories
* Allow to use git repositories as NuGet source - http://fsprojects.github.io/Paket/git-dependencies.html#Using-Git-repositories-as-NuGet-source
* Allow to override package sources in paket.local - http://fsprojects.github.io/Paket/local-file.html http://theimowski.com/blog/2016/05-19-paket-workflow-for-testing-new-nuget-package-before-release/index.html
* NEW COMMAND: "paket generate-include-scripts" creates package include scripts for F# Interactive - http://fsprojects.github.io/Paket/paket-generate-include-scripts.html
* Additional local caches - http://fsprojects.github.io/Paket/caches.html
* Garbage collection in packages folder - https://github.com/fsprojects/Paket/pull/1491
* Allows to exclude dll references from a NuGet package - http://fsprojects.github.io/Paket/references-files.html#Excluding-libraries
* Allows to use aliases for libraries - http://fsprojects.github.io/Paket/references-files.html#Library-aliases
* Create Choose nodes for .NET Standard
* Remove command removes empty group when removing last dependency - https://github.com/fsprojects/Paket/pull/1706
* New bootstrapper option --max-file-age - http://fsprojects.github.io/Paket/bootstrapper.html 
* USABILITY: Removed "specs:" from paket.lock since it was copied from Bundler and had no meaning in Paket - https://github.com/fsprojects/Paket/pull/1608
* BREAKING CHANGE: "lib", "runtimes" are not allowed as group names
* BREAKING CHANGE: Removed --hard parameter from all commands. 
    - Paket threads all commands as if --hard would have been set - https://github.com/fsprojects/Paket/pull/1567
    - For the --hard use in the binding redirects there is a new parameter --clean-redirects - https://github.com/fsprojects/Paket/pull/1692 

#### 2.66.10 - 15.06.2016
* BUGFIX: Paket update failed on silverlight projects - https://github.com/fsprojects/Paket/pull/1719

#### 2.66.9 - 03.06.2016
* BUGFIX: Automatic prerelease expansion should not be done if explicit prereleases are requested - https://github.com/fsprojects/Paket/issues/1716 https://github.com/fsprojects/Paket/issues/1714

#### 2.66.6 - 31.05.2016
* BUGFIX: Groups with different sources should not resolve to wrong packages - https://github.com/fsprojects/Paket/issues/1711

#### 2.66.5 - 30.05.2016
* BUGFIX: Don't remove trailing zero if version is in package path - https://github.com/fsprojects/Paket/issues/1708

#### 2.66.4 - 26.05.2016
* BUGFIX: Optimization of local dependencies - https://github.com/fsprojects/Paket/issues/1703

#### 2.66.3 - 24.05.2016
* BUGFIX: Use utf-8 to download strings - https://github.com/fsprojects/Paket/pull/1702

#### 2.66.2 - 23.05.2016
* BUGFIX: Update with any of the --keep-major flag didn't honour content:none in paket.dependencies - https://github.com/fsprojects/Paket/issues/1701

#### 2.66.0 - 23.05.2016
* Package groups be excluded in a paket.template file - https://github.com/fsprojects/Paket/pull/1696
* BUGFIX: Fallback from portable to net45 must be conversative - https://github.com/fsprojects/Paket/issues/1117

#### 2.65.0 - 18.05.2016
* BUGFIX: Fixed compatibility issues with nuget.org and myget - https://github.com/fsprojects/Paket/pull/1694
* BUGFIX: DateTime in package should not be in the future
* BUGFIX: Don't push non existing files - https://github.com/fsprojects/Paket/pull/1688
* BUGFIX: Paket should imports build targets from packages in build dependency groups - https://github.com/fsprojects/Paket/pull/1674
* BUGFIX: Framework resolution strategy for Google.Apis.Oauth2.v2 - https://github.com/fsprojects/Paket/issues/1663
* BUGFIX: Blacklisting install.xdt and uninstall.xdt files - https://github.com/fsprojects/Paket/pull/1667

#### 2.64.0 - 05.05.2016
* Implemented support for NativeReference - https://github.com/fsprojects/Paket/issues/1658
* Added monoandroid60 to be matched as Some MonoAndroid - https://github.com/fsprojects/Paket/pull/1659
* BUGFIX: Understand InterprojectDependencies without Name - https://github.com/fsprojects/Paket/issues/1657
* BUGFIX: Fix path issue on linux - https://github.com/fsprojects/Paket/pull/1644/files
* BUGFIX: Don't pack template files in packages or paket-files

#### 2.63.0 - 22.04.2016
* Added monoandroid43 to be matched as Some MonoAndroid - https://github.com/fsprojects/Paket/pull/1631
* Added support for MonoAndroid22 and MonoAndroid23 - https://github.com/fsprojects/Paket/pull/1628
* BUGFIX: allow directory names with + in paket.template
* BUGFIX: Generates binding redirect for references targeting different profiles - https://github.com/fsprojects/Paket/pull/1634
* EXPERIMENTAL: paket resolves runtime dependency libs - https://github.com/fsprojects/Paket/pull/1626
* USABILITY: remove command restricts install to the specified group only - https://github.com/fsprojects/Paket/pull/1612

#### 2.62.0 - 17.04.2016
* Refactoring Bootstrapper to introduce better coverage and testing - https://github.com/fsprojects/Paket/pull/1603

#### 2.61.0 - 17.04.2016
* Support .NET platform standard packages - https://github.com/fsprojects/Paket/issues/1614
* Support .NET 4.6.2 - https://github.com/fsprojects/Paket/issues/1614
* BUGFIX: Don't set CopyToOutputDirectory for Compile items - https://github.com/fsprojects/Paket/issues/1592
* BUGFIX: Allow to pack packages with ReflectedDefinition - https://github.com/fsprojects/Paket/pull/1602

#### 2.60.0 - 12.04.2016
* Various performance optimizations - https://github.com/fsprojects/Paket/pull/1599
* BUGFIX: Fix CleanDir function - https://github.com/fsprojects/Paket/commit/1c2250ed5fae51a5f086325347fecefe16bba27a#commitcomment-17064085
* BUGFIX: Detect net30 moniker

#### 2.59.0 - 12.04.2016
* BUGFIX: Remove process should remove packages from specified groups - https://github.com/fsprojects/Paket/issues/1596
* BUGFIX: Compare full filename for pack with template file - https://github.com/fsprojects/Paket/issues/1594
* BUGFIX: Dependencies file should not take shortened versions - https://github.com/fsprojects/Paket/issues/1591
* BUGFIX: Breaking some parallism and trying to prevent race conditions - https://github.com/fsprojects/Paket/issues/1589
* BUGFIX: "paket.exe pack" with "include-referenced-projects" and "minimum-from-lock-file" did not work when project references have a paket.template file - https://github.com/fsprojects/Paket/issues/1586
* BUGFIX: Property Definitions are placed after FSharp Targets - https://github.com/fsprojects/Paket/issues/1585
* BUGFIX: Redirects for assemblies in the GAC were removed - https://github.com/fsprojects/Paket/issues/1574
* BUGFIX: Paket.dependency with version ranges failed when package has pinned dependency and that version is unlisted - https://github.com/fsprojects/Paket/issues/1579
* BUGFIX: Github dependencies reference transitive NuGet packages to projects - https://github.com/fsprojects/Paket/issues/1578
* BUGFIX: Add "*.fsi" files as <Compile> by default - https://github.com/fsprojects/Paket/pull/1573
* BUGFIX: Touch feature disabled by default in Add, Update, Install; enabled with --touch-affected-refs - https://github.com/fsprojects/Paket/pull/1571
* BUGFIX: Property Definitions: placed after csharp targets - https://github.com/fsprojects/Paket/pull/1522
* BUGFIX: Create folder for all source file dependencies
* USABILITY: Using saved api key credentials for the push operation - https://github.com/fsprojects/Paket/pull/1570
* USABILITY: Paket update supports combining filter with specific version - https://github.com/fsprojects/Paket/pull/1580

#### 2.57.0 - 30.03.2016
* BUGFIX: Property Definitions: placed after non-paket imports if they directly follow the top property groups - https://github.com/fsprojects/Paket/pull/1561
* BUGFIX: Fixed inconsistent condition generation in paket.lock file - https://github.com/fsprojects/Paket/issues/1552
* BUGFIX: Removing transitive dependencies from dependencies list during pack - https://github.com/fsprojects/Paket/pull/1547
* USABILITY: Better WPF support - https://github.com/fsprojects/Paket/pull/1550

#### 2.56.0 - 24.03.2016
* BUGFIX: Move props definitions further up in project files - https://github.com/fsprojects/Paket/issues/1537
* BUGFIX: Fixed missing src files when packing with symbols on Linux - https://github.com/fsprojects/Paket/pull/1545
* BUGFIX: Ensuring that dependent dll's are not included in the package when usng include-referenced-projects - https://github.com/fsprojects/Paket/pull/1543
* BUGFIX: Global redirects:false is not disabling everything below anymore - https://github.com/fsprojects/Paket/issues/1544

#### 2.55.0 - 23.03.2016
* Correct src folder structure for packing with symbols - https://github.com/fsprojects/Paket/pull/1538
* Fix resolver bug spotted by property based testing - https://github.com/fsprojects/Paket/issues/1524

#### 2.54.0 - 21.03.2016
* It's possible to influence the CopyToOutputDirectory property for content references in project files - http://fsprojects.github.io/Paket/nuget-dependencies.html#CopyToOutputDirectory-settings
* BUGFIX: Fix regression where paket skipped packages with name ending in lib - https://github.com/fsprojects/Paket/issues/1531
* USABILITY: Unknown package settings are now reported
* USABILITY: Improve warning text on conflict - https://github.com/fsprojects/Paket/pull/1530

#### 2.53.0 - 19.03.2016
* Allow to restore recursively from remote dependencies file - https://github.com/fsprojects/Paket/issues/1507
* BUGFIX: Fix mixed mode solutions with Native - https://github.com/fsprojects/Paket/issues/1523
* BUGFIX: Do not generate useless true conditions for Native - https://github.com/fsprojects/Paket/issues/1523
* BUGFIX: Native settings are filtered correctly - https://github.com/fsprojects/Paket/issues/1523
* BUGFIX: Force resolver to look into deeper levels - https://github.com/fsprojects/Paket/issues/1520
* COSMETICS: Emit net40-full moniker instead of net-40
* COSMETICS: Simplify single when conditions with single true statement
* USABILITY: Improved error message when paket.dependencies can't be found - https://github.com/fsprojects/Paket/pull/1519
* USABILITY: Automatically retry with force flag if we can't get package details for a given version - https://github.com/fsprojects/Paket/issues/1526
* USABILITY: Better error message when paket.lock an paket.dependencies are out of sync.
* USABILITY: Content:once doesn't add paket flags to the csproj file in order to make Orleans tools happy - https://github.com/fsprojects/Paket/issues/1513
* USABILITY: Be more robust in paket.references files - https://github.com/fsprojects/Paket/issues/1514
* USABILITY: Improved stability in lock acquiring process - https://github.com/fsprojects/Paket/issues/858

#### 2.52.0 - 10.03.2016
* Allow to restore dll from remote dependencies file - https://github.com/fsprojects/Paket/issues/1507
* Prevent paket holding locks on assemblies during binding redirects - https://github.com/fsprojects/Paket/pull/1492
* ProjectFile.save with forceTouch to only modify the last write time without content if unchanged - https://github.com/fsprojects/Paket/pull/1493
* BUGFIX: Don't accept "Unsupported0.0" as full framework - https://github.com/fsprojects/Paket/issues/1494
* BUGFIX: Revert 1487 - https://github.com/fsprojects/Paket/issues/1487
* BUGFIX: Fall back to v2 for VSTS - https://github.com/fsprojects/Paket/issues/1496
* BUGFIX: Fixed duplicate frameworks during auto-detection - https://github.com/fsprojects/Paket/issues/1500
* BUGFIX: Fixed conditional references created for group dependencies - https://github.com/fsprojects/Paket/issues/1505
* BUGFIX: Fixed parsing error in lock file parser - https://github.com/fsprojects/Paket/issues/1500
* BUGFIX: Merge Chessie into PowerShell package - https://github.com/fsprojects/Paket/issues/1499
* BUGFIX: Make v3 API more robust
* BUGFIX: Do not install packages with same version from different groups twice - https://github.com/fsprojects/Paket/issues/1458
* BUGFIX: When adding framework specification to paket.dependencies .props include was moved to the bottom of csproj file - https://github.com/fsprojects/Paket/issues/1487
* BUGFIX: Allow to use LOCKEDVERSION with packages that are not in main group - https://github.com/fsprojects/Paket/issues/1483
* USABILITY: only complain about missing references if there are references at all

#### 2.51.0 - 29.02.2016
* Experimental Visual C++ support in binding redirects - https://github.com/fsprojects/Paket/issues/1467
* Restore: optional --touch-affected-refs to touch refs affected by a restore - https://github.com/fsprojects/Paket/pull/1485
* BUGFIX: fixed group transitive dependency checking - https://github.com/fsprojects/Paket/pull/1479
* BUGFIX: Do not try to pack output folder - https://github.com/fsprojects/Paket/issues/1473
* BUGFIX: Fix StackOverflow from https://github.com/fsprojects/Paket/issues/1432
* BUGFIX: Do not pack absolute paths - https://github.com/fsprojects/Paket/issues/1472
* BUGFIX: Keep Auth from dependencies file for fast path - https://github.com/fsprojects/Paket/issues/1469
* BUGFIX: Fix Platform matching bug in CPP projects - https://github.com/fsprojects/Paket/issues/1467
* USABILITY: Touch project files when paket.lock changed in order to support incremental builds with MsBuild  - https://github.com/fsprojects/Paket/issues/1471 
* USABILITY: Prevent paket holding locks on assemblies during binding redirects
* USABILITY: Don't fail when we can't turn on auto-restote during convert

#### 2.50.0 - 09.02.2016
* Experimental Visual C++ support - https://github.com/fsprojects/Paket/issues/1467
* BUGFIX: Install packages that end in .dll - https://github.com/fsprojects/Paket/issues/1466
* BUGFIX: Prevent race condition - https://github.com/fsprojects/Paket/issues/1460
* BUGFIX: Download of HTTP dependencies should delete folder before we unzip
* BUGFIX: Do not touch project files in packages folder - https://github.com/fsprojects/Paket/issues/1455
* BUGFIX: Keep versions locked for dependencies during pack - https://github.com/fsprojects/Paket/issues/1457
* BUGFIX: Do not fail on auth check for remote dependencies file - https://github.com/fsprojects/Paket/issues/1456
* WORKAROUND: Don't use v3 getPackageDetails on nuget.org or myget

#### 2.49.0 - 03.02.2016
* Added paket pack switch minimum-from-lock-file - http://fsprojects.github.io/Paket/paket-pack.html#Version-ranges
* Automatic framework detection - http://fsprojects.github.io/Paket/dependencies-file.html#Automatic-framework-detection
* BUGFIX: Work around auth issues with VSTS feed - https://github.com/fsprojects/Paket/issues/1453
* USABILITY: Show warning if a dependency is installed for wrong target framework - https://github.com/fsprojects/Paket/pull/1445

#### 2.48.0 - 28.01.2016
* New lowest_matching option that allows to use lowest matching version of direct dependencies - http://fsprojects.github.io/Paket/dependencies-file.html#Lowest-matching-option
* BUGFIX: Fix convert-from-nuget command - https://github.com/fsprojects/Paket/pull/1437
* BUGFIX: paket pack with enabled include-referenced-projects flag doesn't throwh NRE - https://github.com/fsprojects/Paket/issues/1434
* BUGFIX: Fixed pack package dependencies for dependent projects - https://github.com/fsprojects/Paket/issues/1429
* BUGFIX: Fixed pack package dependencies for dependent projects - https://github.com/fsprojects/Paket/pull/1417
* BUGFIX: Pack with concrete template file should work for type project - https://github.com/fsprojects/Paket/issues/1414
* BUGFIX: Don't use symbol packages when using filesystem source with symbol package - https://github.com/fsprojects/Paket/issues/1413

#### 2.46.0 - 19.01.2016
* BootStrapper caches paket.exe in NuGet cache - https://github.com/fsprojects/Paket/pull/1400
* Case insensitive autocomplete for NuGet v2 protocol - https://github.com/fsprojects/Paket/pull/1410

#### 2.45.0 - 18.01.2016
* Initial support for autocomplete of private sources - https://github.com/fsprojects/Paket/issues/1298
* Allow to set project url in paket pack
* Added include-pdbs switch in paket.template files - https://github.com/fsprojects/Paket/pull/1403
* BUGFIX: Fixed symbol sources creation on projects that contain linked files - https://github.com/fsprojects/Paket/pull/1402
* BUGFIX: Fixed inter project dependencies
* BUGFIX: Reduce pressure from call stack - https://github.com/fsprojects/Paket/issues/1392
* BUGFIX: Symbols package fix for projects that contained linked files - https://github.com/fsprojects/Paket/pull/1390

#### 2.44.0 - 14.01.2016
* Paket pack for symbols packages allows for pulling in referenced projects. - https://github.com/fsprojects/Paket/pull/1383

#### 2.43.0 - 14.01.2016
* BUGFIX: Use registration data from normalized NuGet version - https://github.com/fsprojects/Paket/issues/1387
* BUGFIX: $(SolutionDir) in ProjectReference include attribute will be parsed - https://github.com/fsprojects/Paket/issues/1377
* BUGFIX: Restore groups sequentially - https://github.com/fsprojects/Paket/issues/1371
* PERFORMANCE: Fix issue with bad performance - https://github.com/fsprojects/Paket/issues/1387
* PERFORMANCE: Try relaxed resolver only when there is a chance to succeed
* USABILITY: Fail if credentials are invalid - https://github.com/fsprojects/Paket/issues/1382

#### 2.42.0 - 10.01.2016
* Nemerle projects support
* BUGFIX: Incorrect package dependencies graph resolution with prereleases - https://github.com/fsprojects/Paket/pull/1359
* BUGFIX: NuGetV2: avoid revealing password also if more than one source is defined - https://github.com/fsprojects/Paket/pull/1357

#### 2.41.0 - 07.01.2016
* Allow to reference dlls from HTTP resources - https://github.com/fsprojects/Paket/issues/1341
* BUGFIX: Fixed prerelease comparision - https://github.com/fsprojects/Paket/issues/1316
* BUGFIX: Fixed problem with prerelease versions during pack - https://github.com/fsprojects/Paket/issues/1316
* BUGFIX: Do not copy dlls from paket-files - https://github.com/fsprojects/Paket/issues/1341
* BUGFIX: Fixed problem with @ char in paths during pack - https://github.com/fsprojects/Paket/pull/1351
* BUGFIX: Allow to reference dlls from HTTP resources on mono - https://github.com/fsprojects/Paket/pull/1349
* PERFORMANCE: Don't parse lock file in FullUpdate mode
* WORKAROUND: ConfigFile password encryption did not work on specific machines - https://github.com/fsprojects/Paket/pull/1347
* USABILITY: Show warning when paket.references is used in nupkg content - https://github.com/fsprojects/Paket/issues/1344
* USABILITY: Report group name in download trace - https://github.com/fsprojects/Paket/issues/1337
* USABILITY: Be more robust against flaky NuGet feeds

#### 2.40.0 - 29.12.2015
* BUGFIX: Better packaging of prerelease dependencies - https://github.com/fsprojects/Paket/issues/1316
* BUGFIX: Allow to overwrite versions in template files without id - https://github.com/fsprojects/Paket/issues/1321
* BUGFIX: Accept dotnet54 as moniker
* BUGFIX: Download file:/// to paket-files/localhost
* BUGFIX: Compare normalized Urls
* BUGFIX: Call OnCompleted in Observable.flatten - https://github.com/fsprojects/Paket/pull/1330
* BUGFIX: Allow to restore packages from private feeds - https://github.com/fsprojects/Paket/issues/1326
* PERFORMANCE: Cache which source contains versions in GetVersions - https://github.com/fsprojects/Paket/pull/1327
* PERFORMANCE: Prefer package-versions protocol for nuget.org and myget.org

#### 2.38.0 - 22.12.2015
* Support new NuGet version range for empty restrictions
* USABILITY: Don't use /odata for nuget.org or myget.org
* BUGFIX: paket pack ignored specific-version parameter - https://github.com/fsprojects/Paket/issues/1321
* COSMETICS: Better error messages in GetVersions
* COSMETICS: Normalize NuGet source feeds in lock files
* PERFORMANCE: Keep traffic for GetVersions and GetPackageDetails low

#### 2.37.0 - 21.12.2015
* New "clear-cache" command allows to clear the NuGet cache - http://fsprojects.github.io/Paket/paket-clear-cache.html
* Paket checks PackageDetails only for sources that responded with versions for a package - https://github.com/fsprojects/Paket/issues/1317
* Implemented support for specifying per-template versions in paket pack - https://github.com/fsprojects/Paket/pull/1314
* Added support for relative src link to package content - https://github.com/fsprojects/Paket/pull/1311
* BUGFIX: Fix NullReferenceException - https://github.com/fsprojects/Paket/issues/1307
* BUGFIX: Check that cached NuGet package belongs to requested package
* BUGFIX: NuGet packages with FrameworkAssembly nodes did not work - https://github.com/fsprojects/Paket/issues/1306
* Paket install did an unnecessary update when framework restriction were present - https://github.com/fsprojects/Paket/issues/1305
* COSMETICS: No need to show cache warnings

#### 2.36.0 - 10.12.2015
* Getting assembly metadata without loading the assembly - https://github.com/fsprojects/Paket/pull/1293

#### 2.35.0 - 09.12.2015
* "redirects off" skips binding redirects completely  - https://github.com/fsprojects/Paket/pull/1299

#### 2.34.0 - 07.12.2015
* BootStrapper uses named temp files - https://github.com/fsprojects/Paket/pull/1296
* Making user prompts work with stdin - https://github.com/fsprojects/Paket/pull/1292

#### 2.33.0 - 04.12.2015
* Option to force a binding redirects - https://github.com/fsprojects/Paket/pull/1290
* Use GetCustomAttributesData instead of GetCustomAttributes - https://github.com/fsprojects/Paket/issues/1289
* Don't touch app.config if we don't logically change it - https://github.com/fsprojects/Paket/issues/1248
* Normalize versions in lock file for nuget.org - https://github.com/fsprojects/Paket/issues/1282
* Using AssemblyTitle if no title is specified in a project template - https://github.com/fsprojects/Paket/pull/1285
* Binding redirects should work with multiple groups - https://github.com/fsprojects/Paket/issues/1284 
* Resolver is more tolerant with prereleases - https://github.com/fsprojects/Paket/issues/1280

#### 2.32.0 - 02.12.2015
* Provided more user-friendly messages for bootstrapper - https://github.com/fsprojects/Paket/pull/1278
* EXPERIMENTAL: Added ability to create symbol/source packages - https://github.com/fsprojects/Paket/pull/1275
* BUGFIX: Fixed coreProps root element in generated nuspec - https://github.com/fsprojects/Paket/pull/1276

#### 2.31.0 - 01.12.2015
* Add options to force Nuget source and use local file paths with bootstrapper - https://github.com/fsprojects/Paket/pull/1268
* Implement exclude parameter for pack - https://github.com/fsprojects/Paket/pull/1274
* Handle different platforms in ProjectFile.GetOutputPath - https://github.com/fsprojects/Paket/pull/1269
* Support local read-only .nupkg-files - https://github.com/fsprojects/Paket/pull/1272

#### 2.30.0 - 01.12.2015
* Switched to using Chessie Nuget package - https://github.com/fsprojects/Paket/pull/1266
* Adding .NET 4.6.1 support - https://github.com/fsprojects/Paket/issues/1270

#### 2.29.0 - 27.11.2015
* Allow specifying Nuget Source and provide option to specify parameters with config file in bootstrapper - https://github.com/fsprojects/Paket/pull/1261
* BUGFIX: Do not normalize versions since it might break Klondike - https://github.com/fsprojects/Paket/issues/1257
* COSMETICS: Better error message when lock file doesn't contain version pin - https://github.com/fsprojects/Paket/issues/1256
* COSMETICS: Show a warning when the resolver selects an unlisted version - https://github.com/fsprojects/Paket/pull/1258

#### 2.28.0 - 25.11.2015
* Reuse more of the NuGet v3 API for protocol selection
* Using new NuGet v3 protocol to retrieve unlisted packages - https://github.com/fsprojects/Paket/issues/1254
* Created installer demo - https://github.com/fsprojects/Paket/issues/1251
* Adding monoandroid41 framework moniker - https://github.com/fsprojects/Paket/pull/1245
* BUGFIX: Specifying prereleases did not work with pessimistic version constraint - https://github.com/fsprojects/Paket/issues/1252
* BUGFIX: Unlisted property get properly filled from NuGet v3 API - https://github.com/fsprojects/Paket/issues/1242
* BUGFIX: Bootstrapper compares version per SemVer - https://github.com/fsprojects/Paket/pull/1236
* PERFORMANCE: Avoid requests to teamcity that lead to server error
* USABILITY: If parsing of lock file fails Paket reports the lock file filename - https://github.com/fsprojects/Paket/issues/1247

#### 2.27.0 - 19.11.2015
* Binding redirects get cleaned during install - https://github.com/fsprojects/Paket/pull/1235
* BUGFIX: Bootstrapper compares version per SemVer - https://github.com/fsprojects/Paket/pull/1236
* BUGFIX: Do not print feed password to output - https://github.com/fsprojects/Paket/pull/1238
* USABILITY: Always write non-version into lock file to keep ProGet happy - https://github.com/fsprojects/Paket/issues/1239

#### 2.26.0 - 18.11.2015
* BUGFIX: Better parsing of framework restrictions - https://github.com/fsprojects/Paket/issues/1232
* BUGFIX: Fix props files - https://github.com/fsprojects/Paket/issues/1233
* BUGFIX: Detect AssemblyName from project file name if empty - https://github.com/fsprojects/Paket/issues/1234
* BUGFIX: Fixed issue with V3 feeds doing api requests even when the paket.lock is fully specified - https://github.com/fsprojects/Paket/pull/1231
* BUGFIX: Update ProjectFile.GetTargetProfile to work with conditional nodes - https://github.com/fsprojects/Paket/pull/1227
* BUGFIX: Putting .targets import on correct location in project files - https://github.com/fsprojects/Paket/issues/1226
* BUGFIX: Putting braces around OData conditions to work around ProGet issues - https://github.com/fsprojects/Paket/issues/1225
* USABILITY: Always write nomalized version into lock file to keep the lockfile as stable as possible
* USABILITY: Always try 3 times to download and extract a package
* USABILITY: Sets default resolver strategy for convert from nuget to None - https://github.com/fsprojects/Paket/pull/1228

#### 2.25.0 - 13.11.2015
* Unified cache implementation for V2 and V3 - https://github.com/fsprojects/Paket/pull/1222
* BUGFIX: Putting .props and .targets import on correct location in project files - https://github.com/fsprojects/Paket/issues/1219
* BUGFIX: Propagate framework restriction correctly - https://github.com/fsprojects/Paket/issues/1213
* BUGFIX: Match auth - https://github.com/fsprojects/Paket/issues/1210
* BUGFIX: Better error message when something goes wrong during package download

#### 2.24.0 - 11.11.2015
* Support for feeds that only provide NuGet v3 API - https://github.com/fsprojects/Paket/pull/1205
* BUGFIX: Made PublicAPI.ListTemplateFiles more robust - https://github.com/fsprojects/Paket/pull/1209
* BUGFIX: Allow to specify empty file patterns in paket.template
* BUGFIX: Filter excluded dependencies in template files - https://github.com/fsprojects/Paket/issues/1208
* BUGFIX: Framework dependencies were handled too strict - https://github.com/fsprojects/Paket/issues/1206

#### 2.23.0 - 09.11.2015
* Allow to exclude dependencies in template files - https://github.com/fsprojects/Paket/issues/1199
* Exposed TemplateFile types and Dependencies member - https://github.com/fsprojects/Paket/pull/1203
* Paket uses lock free version of Async.Choice
* Paket generates and parses strategy option in lock file - https://github.com/fsprojects/Paket/pull/1196
* BUGFIX: Fixed version requirement parse issue noticed in FsBlog
* USABILITY: Paket shows parsing errors in app.config files - https://github.com/fsprojects/Paket/issues/1195

#### 2.22.0 - 05.11.2015
* Paket adds binding redirect only for applicable assemblies - https://github.com/fsprojects/Paket/issues/1187
* BUGFIX: Add missing transitive dependencies after paket update - https://github.com/fsprojects/Paket/issues/1190
* BUGFIX: Work around issue with # in file names on mono - https://github.com/fsprojects/Paket/issues/1189
* USABILITY: Better error reporting when prereleases are involved - https://github.com/fsprojects/Paket/issues/1186

#### 2.21.0 - 01.11.2015
* Adding LOCKEDVERSION placeholder to templatefile - https://github.com/fsprojects/Paket/issues/1183

#### 2.20.0 - 30.10.2015
* Allow filtered updates of packages matching a regex - https://github.com/fsprojects/Paket/pull/1178
* Search for paket.references in startup directory (auto-restore feature) - https://github.com/fsprojects/Paket/pull/1179
* BUGFIX: Framework filtering for transisitve packages - https://github.com/fsprojects/Paket/issues/1182

#### 2.19.0 - 29.10.2015
* Resolver changed to breadth first search to escape more quickly from conflict situations - https://github.com/fsprojects/Paket/issues/1174
* Paket init downloads stable version of bootstraper - https://github.com/fsprojects/Paket/issues/1040
* BUGFIX: SemVer updates were broken

#### 2.18.0 - 28.10.2015
* Use branch and bound strategy to escape quickly from conflict situations - https://github.com/fsprojects/Paket/issues/1169
* Queries all feeds in parallel for package details
* New moniker monoandroid50 - https://github.com/fsprojects/Paket/pull/1171
* Reintroduced missing public API functions for docs
* USABILITY: Improved paket's conflict reporting during resolution time - https://github.com/fsprojects/Paket/pull/1168

#### 2.17.0 - 24.10.2015
* Global "oldest matching version" resolver strategy option - http://fsprojects.github.io/Paket/dependencies-file.html#Strategy-option
* Convert-from-nuget and simplify commands simplify framework restrictions if possible - https://github.com/fsprojects/Paket/pull/1159
* BUGFIX: Queries every NuGet feed in parallel and combines the results - https://github.com/fsprojects/Paket/pull/1163
* USABILITY: Give better error message when a file can't be found on a github repo - https://github.com/fsprojects/Paket/issues/1162

#### 2.16.0 - 21.10.2015
* Check that download http status code was 200
* Try to report better error when file is blocked by Firewall - https://github.com/fsprojects/Paket/pull/1155
* BUGFIX: Fixed loading of Project files on mono - https://github.com/fsprojects/Paket/pull/1149
* PERFORMANCE: Caching proxy scheme - https://github.com/fsprojects/Paket/pull/1153
* USABILITY: If caching fails Paket should recover - https://github.com/fsprojects/Paket/issues/1152

#### 2.15.1 - 17.10.2015
* BUGFIX: Fixed framework restriction filter - https://github.com/fsprojects/Paket/pull/1146
* BUGFIX: Fixed parsing of framework restrictions in lock file - https://github.com/fsprojects/Paket/pull/1144
* BUGFIX: Add monoandroid403 to be matched as Some MonoAndroid - https://github.com/fsprojects/Paket/pull/1140
* PERFORMANCE: Use locked version as prefered version when resolver strategy is min - https://github.com/fsprojects/Paket/pull/1141
* COSMETICS: Better error messages when resolver finds no matching version.
* COSMETICS: Fix error message when resolver already resolved to GlobalOverride - https://github.com/fsprojects/Paket/issues/1142

#### 2.14.0 - 15.10.2015
* BUGFIX: Handle silverlight framework identifiers comparison - https://github.com/fsprojects/Paket/pull/1138

#### 2.13.0 - 14.10.2015
* Show-Groups command - http://fsprojects.github.io/Paket/paket-show-groups.html
* BUGFIX: Fixed combine operation for framework restrictions - https://github.com/fsprojects/Paket/issues/1137
* BUGFIX: Lockfile-Parser did not to parse framework restrictions and therefore paket install could lead to wrong lock file - https://github.com/fsprojects/Paket/issues/1135
* USABILITY: Non-SemVer InformationalVersion are now allowed for paket pack - https://github.com/fsprojects/Paket/issues/1134
* USABILITY: Dependencies file parser should detects comma between install settings - https://github.com/fsprojects/Paket/issues/1129
* COSMETICS: Don't show the pin notice if dependency is transitive
* COSMETICS: Don't allow negative numbers in SemVer

#### 2.12.0 - 12.10.2015
* Better SemVer update by adding --keep-major, --keep-minor, --keep-patch to the CLI
* EXPERIMENTAL: Support for WiX installer projects

#### 2.11.0 - 09.10.2015
* Skip unchanged groups during install

#### 2.10.0 - 08.10.2015
* Make resolver to evaluate versions lazily
* BUGFIX: Paket.Pack was broken on filesystems with forward slash seperator - https://github.com/fsprojects/Paket/issues/1119
* BUGFIX: Wrong paket ProjectRefences name causes incorrect packaging - https://github.com/fsprojects/Paket/issues/1113

#### 2.9.0 - 05.10.2015
* Allow to use GitHub tokens to access GitHub files - http://fsprojects.github.io/Paket/paket-config.html
* Allow to update a single group
* BUGFIX: Resolver needs to consider Microsoft.Bcl.Build

#### 2.8.0 - 03.10.2015
* BUGFIX: Selective update needs to consider remote files
* BUGFIX: Ignore disabled upstream feeds - https://github.com/fsprojects/Paket/pull/1105
* BUGFIX: Don't forget to add settings from root dependencies
* COSMETICS: Do not write unnecessary framework restrictions into paket.lock

#### 2.7.0 - 02.10.2015
* Support for private GitHub repos - http://fsprojects.github.io/Paket/github-dependencies.html#Referencing-a-private-github-repository
* BUGFIX: Find the mono binary on OSX 10.11 - https://github.com/fsprojects/Paket/pull/1103

#### 2.6.0 - 01.10.2015
* Allow "content:once" as a package setting - http://fsprojects.github.io/Paket/nuget-dependencies.html#No-content-option
* BUGFIX: Don't add -prerelease to nuspec dependency nodes for project references - https://github.com/fsprojects/Paket/issues/1102
* BUGFIX: Do not create prerelease identifiers for transitive dependencies - https://github.com/fsprojects/Paket/issues/1099
* PERFORMANCE: Do not parse remote dependencies file twice - https://github.com/fsprojects/Paket/issues/1101
* PERFORMANCE: Check if we already downloaded paket.dependencies file for remote files in order to reduce stress on API limit - https://github.com/fsprojects/Paket/issues/1101
* PERFORMANCE: Run all calls against different NuGet protocols in parallel and take the fastest - https://github.com/fsprojects/Paket/issues/1085
* PERFORMANCE: Exclude duplicate NuGet feeds - https://github.com/fsprojects/Paket/issues/1085
* COSMETICS: Cache calls to GitHub in order to reduce stress on API limit - https://github.com/fsprojects/Paket/issues/1101

#### 2.5.0 - 29.09.2015
* Remove all Paket entries from projects which have no paket.references - https://github.com/fsprojects/Paket/issues/1097
* Allow to format VersionRequirements in NuGet syntax
* BUGFIX: Fix KeyNotFoundException when project is net4.0-client - https://github.com/fsprojects/Paket/issues/1095
* BUGFIX: Put prerelease requirement into NuSpec during paket pack - https://github.com/fsprojects/Paket/issues/1088
* BUGFIX: Inconsistent framework exclusion in paket.dependencies - https://github.com/fsprojects/Paket/issues/1093
* BUGFIX: Commands add/remove stripped link:false from file references - https://github.com/fsprojects/Paket/issues/1089
* BUGFIX: Do not create double prerelease identifiers - https://github.com/fsprojects/Paket/issues/1099
* COSMETICS: Only fixup dates in zip archive under Mono - https://github.com/fsprojects/Paket/pull/1094
* PERFORMANCE: Skip asking for versions if only a specific version is requested
* PERFORMANCE: Check if a feed supports a protocol and never retry if not - https://github.com/fsprojects/Paket/issues/1085

#### 2.4.0 - 28.09.2015
* BUGFIX: Paket does not touch config files when the list of binding redirects to add is empty - https://github.com/fsprojects/Paket/pull/1092
* BUGFIX: Fix unsupported https scheme in web proxy - https://github.com/fsprojects/Paket/pull/1080
* BUGFIX: Ignore DotNET 5.0 framework when TargetFramework 4 is specified - https://github.com/fsprojects/Paket/issues/1066
* BUGFIX: Paket failed with: The input sequence was empty - https://github.com/fsprojects/Paket/issues/1071
* BUGFIX: NullReferenceException in applyBindingRedirects during "update nuget package" - https://github.com/fsprojects/Paket/issues/1074
* COSMETICS: Improve error message for bootstrapper if download of Paket.exe fails - https://github.com/fsprojects/Paket/pull/1091

#### 2.3.0 - 21.09.2015
* Binding redirects from target platform only - https://github.com/fsprojects/Paket/pull/1070
* Allow to enable redirects per package - http://fsprojects.github.io/Paket/nuget-dependencies.html#redirects-settings
* BUGFIX: Install command without a lockfile failed when using groups - https://github.com/fsprojects/Paket/issues/1067
* BUGFIX: Only create packages.config entries for referenced packages - https://github.com/fsprojects/Paket/issues/1065
* BUGFIX: Paket update added an app.config to every project - https://github.com/fsprojects/Paket/issues/1068
* BUGFIX: Use commit w/gist download in RemoteDownload.downloadRemoteFiles - https://github.com/fsprojects/Paket/pull/1069

#### 2.1.0 - 16.09.2015
* Added support for custom internet proxy credentials with env vars - https://github.com/fsprojects/Paket/pull/1061
* Removed microsoft.bcl.build.targets from backlist and instead changed "import_targets" default for that package
* Fix handling of packages.config

#### 2.0.0 - 15.09.2015
* Support for `Dependency groups` in paket.dependencies files - http://fsprojects.github.io/Paket/groups.html
* Support for Roslyn-based analyzers - http://fsprojects.github.io/Paket/analyzers.html
* Support for reference conditions - https://github.com/fsprojects/Paket/issues/1026

#### 1.39.10 - 13.09.2015
* Fixed a bug where install and restore use different paths when specifying a project spec on a HTTP link - https://github.com/fsprojects/Paket/pull/1054
* Fix parsing of output path when condition has no spaces - https://github.com/fsprojects/Paket/pull/1058

#### 1.39.1 - 08.09.2015
* Eagerly create app.config files and add to all projects - https://github.com/fsprojects/Paket/pull/1044

#### 1.39.0 - 08.09.2015
* New Bootstrapper with better handling of Paket prereleases

#### 1.37.0 - 07.09.2015
* Support for authentication and complex hosts for HTTP dependencies - https://github.com/fsprojects/Paket/pull/1052
* Always redirect to the Redirect.Version - https://github.com/fsprojects/Paket/pull/1023
* Improvements in the BootStrapper - https://github.com/fsprojects/Paket/pull/1022

#### 1.34.0 - 27.08.2015
* Paket warns about pinned packages only when a new version is available - https://github.com/fsprojects/Paket/pull/1014
* Trace NuGet package URL if download fails
* Fallback to NuGet v2 feed if no version is found in v3

#### 1.33.0 - 23.08.2015
* Paket handles dynamic OutputPath - https://github.com/fsprojects/Paket/pull/942
* Paket warns when package is pinned - https://github.com/fsprojects/Paket/pull/999

#### 1.32.0 - 19.08.2015
* BUGFIX: Fixed compatibility issues with Klondike NuGet server - https://github.com/fsprojects/Paket/pull/997
* BUGFIX: Escape file names in a NuGet compatible way - https://github.com/fsprojects/Paket/pull/996
* BUGFIX: Paket now fails if an update of a nonexistent package is requested - https://github.com/fsprojects/Paket/pull/995

#### 1.31.0 - 18.08.2015
* BUGFIX: Delete old nodes from proj files - https://github.com/fsprojects/Paket/issues/992
* COSMETICS: Better conflict reporting - https://github.com/fsprojects/Paket/pull/994

#### 1.30.0 - 18.08.2015
* BUGFIX: Include prereleases when using NuGet3 - https://github.com/fsprojects/Paket/issues/988
* paket.template allows comments with # or // - https://github.com/fsprojects/Paket/pull/991

#### 1.29.0 - 17.08.2015
* Xamarin iOS + Mac Support - https://github.com/fsprojects/Paket/pull/980
* Handling fallbacks mainly for Xamarin against PCLs - https://github.com/fsprojects/Paket/pull/980
* Removed supported platforms for MonoTouch and MonoAndroid - https://github.com/fsprojects/Paket/pull/980
* Paket only creates requirements from lock file when updating a single package - https://github.com/fsprojects/Paket/pull/985

#### 1.28.0 - 13.08.2015
* Selective update shows better error message on conflict - https://github.com/fsprojects/Paket/pull/980
* Paket init adds default feed - https://github.com/fsprojects/Paket/pull/981
* Show better error message on conflict - https://github.com/fsprojects/Paket/issues/534
* Make option names for paket find-package-versions consistent with the other commands - https://github.com/fsprojects/Paket/issues/890
* Update specifying version does not pin version in paket.dependencies - https://github.com/fsprojects/Paket/pull/979

#### 1.27.0 - 13.08.2015
* Version range semantics changed for `>= x.y.z prerelease` - https://github.com/fsprojects/Paket/issues/976
* BUGFIX: Version trace got lost - https://twitter.com/indy9000/status/631201649219010561
* BUGFIX: copy_local behaviour was broken - https://github.com/fsprojects/Paket/issues/972

#### 1.26.0 - 10.08.2015
* BUGFIX: Paket mixed responses and downloads - https://github.com/fsprojects/Paket/issues/966

#### 1.25.0 - 10.08.2015
* Fix case-sensitivity of boostrapper on mono
* Reactive NuGet v3
* Check for conflicts in selective update - https://github.com/fsprojects/Paket/pull/964
* BUGFIX: Escape file names - https://github.com/fsprojects/Paket/pull/960

#### 1.23.0 - 04.08.2015
* BUGFIX: Selective update resolves the graph for selected package - https://github.com/fsprojects/Paket/pull/957

#### 1.22.0 - 31.07.2015
* Use FSharp.Core 4.0
* Fix build exe path which includes whitespace - https://github.com/fsprojects/ProjectScaffold/pull/185
* Preserve encoding upon saving solution - https://github.com/fsprojects/Paket/pull/940
* BUGFIX: If we specify a templatefile in paket pack it still packs all templates - https://github.com/fsprojects/Paket/pull/944
* BUGFIX: If we specify a type project templatefile in paket pack it should find the project - https://github.com/fsprojects/Paket/issues/945
* BUGFIX: Paket pack succeeded even when there're missing files - https://github.com/fsprojects/Paket/issues/948
* BUGFIX: FindAllFiles should handle paths that are longer than 260 characters - https://github.com/fsprojects/Paket/issues/949

#### 1.21.0 - 23.07.2015
* Allow NuGet packages to put version in the path - https://github.com/fsprojects/Paket/pull/928

#### 1.20.0 - 21.07.2015
* Allow to get version requirements from paket.lock instead of paket.dependencies - https://github.com/fsprojects/Paket/pull/924
* Add new ASP.NET 5.0 monikers - https://github.com/fsprojects/Paket/issues/921
* BUGFIX: Paket crashed with Null Ref Exception for MBrace - https://github.com/fsprojects/Paket/issues/923
* BUGFIX: Exclude submodules from processing - https://github.com/fsprojects/Paket/issues/918

#### 1.19.0 - 13.07.2015
* Support Odata query fallback for package details with /odata prefix - https://github.com/fsprojects/Paket/pull/922
* Establish beta-level comatibility with Klondike nuget server - https://github.com/fsprojects/Paket/pull/907
* BUGFIX: Improved SemVer parser - https://github.com/fsprojects/Paket/pull/920
* BUGFIX: Added fix for windows-style network source-paths in dependencies parser - https://github.com/fsprojects/Paket/pull/903
* BUGFIX: Settings for dependent packages are now respected - https://github.com/fsprojects/Paket/pull/919
* BUGFIX: `--force` option is working for install/update/restore remote files too
* BUGFIX: Delete cached errors if all sources fail - https://github.com/fsprojects/Paket/issues/908
* BUGFIX: Use updated globbing for paket.template
* COSMETICS: Better error message when package doesn't exist
* COSMETICS: Show better error message when a package is used in `paket.references` but not in `paket.lock`

#### 1.18.0 - 22.06.2015
* Exclusion syntax for paket.template files - https://github.com/fsprojects/Paket/pull/882
* BUGFIX: Issue with `paket pack` and multiple paket.template files fixed - https://github.com/fsprojects/Paket/issues/893

#### 1.17.0 - 22.06.2015
* Tab completion for installed packages in Paket.PowerShell - https://github.com/fsprojects/Paket/pull/892
* BUGFIX: Find-package-versions did not work - https://github.com/fsprojects/Paket/issues/886
* BUGFIX: Find-packages did not work - https://github.com/fsprojects/Paket/issues/888 https://github.com/fsprojects/Paket/issues/889
* COSMETICS: Improved the documentation for the commands - https://github.com/fsprojects/Paket/pull/891

#### 1.16.0 - 21.06.2015
* Make sure retrieved versions are ordered by version with latest version first - https://github.com/fsprojects/Paket/issues/886
* PowerShell argument tab completion for Paket-Add - https://github.com/fsprojects/Paket/pull/887
* Detection of DNX and DNXCore frameworks
* BUGFIX: Exceptions were not logged to command line - https://github.com/fsprojects/Paket/pull/885

#### 1.15.0 - 18.06.2015
* Paket.PowerShell support for Package Manager Console - https://github.com/fsprojects/Paket/pull/875
* Fix download of outdated files - https://github.com/fsprojects/Paket/issues/876

#### 1.14.0 - 14.06.2015
* Chocolatey support for Paket.PowerShell - https://github.com/fsprojects/Paket/pull/872
* BUGFIX: Single version in deps file created invalid dependend package- https://github.com/fsprojects/Paket/issues/871

#### 1.13.0 - 12.06.2015
* Paket.PowerShell support - https://github.com/fsprojects/Paket/pull/839
* EXPERIMENTAL: Allow link:false settings for file references in `paket.references` files
* BUGFIX: `paket update` did not pick latest prerelease version of indirect dependency - https://github.com/fsprojects/Paket/issues/866

#### 1.12.0 - 09.06.2015
* BUGFIX: Paket add should not update the package if it's already there
* BUGFIX: "copy_local" was not respected for indirect dependencies - https://github.com/fsprojects/Paket/issues/856
* BUGFIX: Suggest only packages from the installed sources - https://github.com/fsprojects/Paket.VisualStudio/issues/57
* BUGFIX: Trace license warning only in verbose mode - https://github.com/fsprojects/Paket/issues/862
* BUGFIX: Fix ./ issues during pack
* BUGFIX: Serialize != operator correctly - https://github.com/fsprojects/Paket/issues/857
* COSMETICS: Don't save the `paket.lock` file if it didn't changed

#### 1.11.0 - 08.06.2015
* Support for cancelling bootstrapper - https://github.com/fsprojects/Paket/pull/860
* Increase timeout for restricted access mode - https://github.com/fsprojects/Paket/issues/858

#### 1.10.0 - 02.06.2015
* `paket init` puts Paket binaries into the project path - https://github.com/fsprojects/Paket/pull/853
* Do not duplicate files in the nupkg - https://github.com/fsprojects/Paket/issues/851
* Pack command reuses project version if directly given - https://github.com/fsprojects/Paket/issues/837
* BUGFIX: `paket install` was not respecting `content:none` - https://github.com/fsprojects/Paket/issues/854

#### 1.9.0 - 30.05.2015
* Paket pack allows to specify current nuget version as dependency - https://github.com/fsprojects/Paket/issues/837
* BUGFIX: Fix long version of --silent flag - https://github.com/fsprojects/Paket/pull/849

#### 1.8.0 - 28.05.2015
* Implement --no-install and --redirects for "paket update" - https://github.com/fsprojects/Paket/pull/847
* BUGFIX: Fix inconsistent parameter names - https://github.com/fsprojects/Paket/pull/846

#### 1.7.2 - 28.05.2015
* New `--only-referenced` parameter for restore - https://github.com/fsprojects/Paket/pull/843
* Make the output path relative to the dependencies file - https://github.com/fsprojects/Paket/issues/829
* Analyze content files with case insensitive setting - https://github.com/fsprojects/Paket/issues/816
* BUGFIX: Parse NuGet package prerelease versions containing "-" - https://github.com/fsprojects/Paket/issues/841

#### 1.6.0 - 26.05.2015
* Paket init - init dependencies file with default NuGet source
* Allow to init paket in given directory
* Automatically query all package feeds in "Find packages"
* Allow to override install settings in 'paket.dependencies' with values from 'paket.references' - https://github.com/fsprojects/Paket/issues/836
* BUGFIX: `paket install` fails if package version doesn't match .nupkg file - https://github.com/fsprojects/Paket/issues/834
* BUGFIX: Try to work around issue with mono zip functions - https://github.com/fsharp/FAKE/issues/810

#### 1.5.0 - 21.05.2015
* Property tests for dependencies files parser - https://github.com/fsprojects/Paket/pull/807
* EXPERIMENTAL: Query NuGet feeds in parallel
* Allow to specify the directory for `convert-to-nuget` in PublicAPI
* Expose project Guids from project files
* Allow simplify on concrete dependencies file
* Allow to specify a concrete template file for `paket pack`
* Add overload in PublicAPI for default Restore
* Better tracing during "update package"
* Allow to register trace functions
* Allow to specify a source feed for Find-Packages and Find-Package-Versions command
* BUGFIX: Fix dates in local nuget packages
* BUGFIX: NullReferenceException in `convert-from-nuget` - https://github.com/fsprojects/Paket/pull/831
* BUGFIX: `Convert-from-nuget` quotes source feeds - https://github.com/fsprojects/Paket/pull/833
* BUGFIX: Observable.ofAsync fires OnCompleted - https://github.com/fsprojects/Paket/pull/835
* BUGFIX: Work around issue with CustomAssemblyAttributes during `paket pack` - https://github.com/fsprojects/Paket/issues/827
* BUGFIX: Fix dates after creating a package
* BUGFIX: Always trim package names from command line
* BUGFIX: Always show default nuget stream in completion

#### 1.4.0 - 08.05.2015
* EXPERIMENTAL: Find-Packages command - http://fsprojects.github.io/Paket/paket-find-packages.html
* EXPERIMENTAL: Find-Package-Versions command - http://fsprojects.github.io/Paket/paket-find-package-versions.html
* EXPERIMENTAL: Show-Installed-Packages command - http://fsprojects.github.io/Paket/paket-show-installed-packages.html
* Expose GetDefinedNuGetFeeds in Public API
* Expose GetSources in Public API
* BUGFIX: NuGet Convert works with empty version strings - https://github.com/fsprojects/Paket/pull/821
* BUGFIX: Don't shortcut conflicting addition
* BUGFIX: Better pin down behaviour during "Smart Update""
* BUGFIX: Only replace nuget package during add if the old one had no version
* BUGFIX: Put fixed packages to the end - https://github.com/fsprojects/Paket/issues/814
* BUGFIX: Fix `paket add` if package is already there - https://github.com/fsprojects/Paket/issues/814
* BUGFIX: Fix `paket add` for very first dependency - https://github.com/fsprojects/Paket/issues/814
* BUGFIX: Paket pack had issues with \ in subfolders - https://github.com/fsprojects/Paket/issues/812
* BZGFIX: Use https://api.nuget.org/v3/index.json for Autocomplete
* BUGFIX: Set exit code to 1 if the command line parser finds error
* BUGFIX: Windows restrictions were not parsed from lockfile - https://github.com/fsprojects/Paket/issues/810
* BUGFIX: Paket tries to keep the alphabetical order when using `paket add`
* BUGFIX: Do not generate entries for empty extensions in nupkg
* BUGFIX: Portable framework restrictions were not parsed from lockfile - https://github.com/fsprojects/Paket/issues/810
* COSMETICS: "Done" message in bootstrapper
* COSMETICS: -s parameter for Bootstrapper
* COSMETICS: Don't perform unnecessary installs during `paket add`
* COSMETICS: Always print the command on command parser error

#### 1.3.0 - 30.04.2015
* Paket keeps paket.dependencies as stable as possible during edits - https://github.com/fsprojects/Paket/pull/802
* `paket push` doesn't need a dependencies file any more - https://github.com/fsprojects/Paket/issues/800
* Added `--self` for self update of bootstrapper - https://github.com/fsprojects/Paket/issues/791
* BUGFIX: `convert-from-nuget` doen`t duplicate sources anymore - https://github.com/fsprojects/Paket/pull/804

#### 1.2.0 - 24.04.2015
* Add Paket.BootStrapper NuGet package - https://github.com/fsprojects/Paket/issues/790

#### 1.1.3 - 24.04.2015
* Fix StackOverflowException when using local path - https://github.com/fsprojects/Paket/issues/795

#### 1.1.2 - 24.04.2015
* `paket add` should not change dependencies file if the package is misspelled - https://github.com/fsprojects/Paket/issues/798

#### 1.1.1 - 24.04.2015
* Support developmentDependency nuget dependencies - https://github.com/fsprojects/Paket/issues/796

#### 1.1.0 - 23.04.2015
* Pack command is able to detect portable frameworks - https://github.com/fsprojects/Paket/issues/797

#### 1.0.2 - 23.04.2015
* `Convert-from-nuget` removes custom import and targets - https://github.com/fsprojects/Paket/pull/792

#### 1.0.1 - 20.04.2015
* New bootstrapper protects paket.exe from incomplete github downloads - https://github.com/fsprojects/Paket/pull/788

#### 1.0.0 - 17.04.2015
* Big release from fsharpex

#### 0.42.1 - 17.04.2015
* BUGFIX: Smart Install is no longer adding dependencies to paket.dependencies if specified in paket.references but not in paket.dependencies - https://github.com/fsprojects/Paket/issues/779
* BUGFIX: Fix smart install when we add a pinned version - https://github.com/fsprojects/Paket/issues/777
* Trace NuGet server response in verbose mode - https://github.com/fsprojects/Paket/issues/775
* BUGFIX: Fixing wrong local path detection with `paket install` - https://github.com/fsprojects/Paket/pull/773
* BUGFIX: Fixed zip opening on mono - https://github.com/fsprojects/Paket/pull/774

#### 0.41.0 - 13.04.2015
* New Testimonials page - http://fsprojects.github.io/Paket/testimonials.html
* New `PAKET.VERSION` environment variable for bootstraper - https://github.com/fsprojects/Paket/pull/771
* `convert-from-nuget` aggregates target framework from packages.config files - https://github.com/fsprojects/Paket/pull/768
* Improved config file formatting with indented binding redirects - https://github.com/fsprojects/Paket/pull/769
* BUGFIX: Fixed home path detection - https://github.com/fsprojects/Paket/pull/770
* COSMETICS: Better error message when `paket.dependencies` is missing - https://github.com/fsprojects/Paket/issues/764

#### 0.40.0 - 09.04.2015
* Try to fix dates in Nuget packages - https://github.com/fsprojects/Paket/issues/761
* `convert-from-nuget` reads target framework from packages.config files - https://github.com/fsprojects/Paket/pull/760
* Allow . in target file names for pack - https://github.com/fsprojects/Paket/issues/756

#### 0.39.0 - 08.04.2015
* Upgrading to .NET 4.5
* Removing DotNetZip and using the .NET 4.5 Zip APIs instead - https://github.com/fsprojects/Paket/pull/732
* Boostrapper download without `nuget.exe` - https://github.com/fsprojects/Paket/pull/734
* Added frameworkAssemblies to nuspec templating - https://github.com/fsprojects/Paket/issues/740
* BUGFIX: Only pick up project output files for pack that exactly match assembly filename - https://github.com/fsprojects/Paket/issues/752
* BUGFIX: Detect Silverlight version in csproj files - https://github.com/fsprojects/Paket/issues/751
* BUGFIX: Fix mono timeout during license download - https://github.com/fsprojects/Paket/issues/746
* BUGFIX: Detect `sl` as Silverlight - https://github.com/fsprojects/Paket/issues/744

#### 0.38.0 - 30.03.2015
* The restore process downloads package licenses automatically - https://github.com/fsprojects/Paket/pull/737

#### 0.37.0 - 28.03.2015
* Fallback to NuGet.exe if the bootstrapper fails to download from GitHub - https://github.com/fsprojects/Paket/pull/733
* COSMETICS: Display the file name if Paket crashes on some invalid file - https://github.com/fsprojects/Paket/pull/730

#### 0.36.0 - 27.03.2015
* Allow to add references section to paket.template file - https://github.com/fsprojects/Paket/issues/721
* Allow to compute libraries for specific framework - https://github.com/fsprojects/Paket/issues/723
* Detect .NET 4.6 - https://github.com/fsprojects/Paket/issues/727
* SemVer allows "number + build metadata" format - https://github.com/fsprojects/Paket/issues/704
* `paket push` shows status information - https://github.com/fsprojects/Paket/pull/695
* BUGFIX: Maintain order of content file items - https://github.com/fsprojects/Paket/pull/722
* BUGFIX: `Convert-from-nuget` ignores disabled NuGet feeds - https://github.com/fsprojects/Paket/pull/720
* BUGFIX: Smart install should not remove sources from `paket.dependencies` - https://github.com/fsprojects/Paket/pull/726
* BUGFIX: Smart install should create paket.lock if we have references files - https://github.com/fsprojects/Paket/pull/725
* COSMETICS: better tracing of intermediate resolution conflicts

#### 0.34.0 - 12.03.2015
* `paket pack` pretty-prints it's nuspec - https://github.com/fsprojects/Paket/issues/691
* Paket packs .MDBs docs into the nupkg - https://github.com/fsprojects/Paket/issues/693
* paket pack / paket.template support wildcard patterns - https://github.com/fsprojects/Paket/issues/690
* Allow empty lines in `paket.template` and report file name if parser fails - https://github.com/fsprojects/Paket/issues/692
* BUGFIX: paket.template - file type respects dir without slash at the end - https://github.com/fsprojects/Paket/issues/698
* BUGFIX: paket-files folder is alwaays relative to `paket.dependencies` - https://github.com/fsprojects/Paket/issues/564
* BUGFIX: `paket install` respects manual paket nodes - https://github.com/fsprojects/Paket/issues/679

#### 0.33.0 - 10.03.2015
* Paket packs XML docs into the nupkg - https://github.com/fsprojects/Paket/issues/689
* BUGFIX: Install settings from `paket.dependencies` should override package settings - https://github.com/fsprojects/Paket/issues/688

#### 0.32.0 - 09.03.2015
* PERFORMANCE: If resolver runs into conflict then use Warnsdorff's rule - https://github.com/fsprojects/Paket/pull/684
* BUGFIX: Fixed Linux install scripts - https://github.com/fsprojects/Paket/pull/681
* Support for WinExe output type - https://github.com/fsprojects/Paket/pull/675
* BUGFIX: Fix Nuget compat issue with leading zeros - https://github.com/fsprojects/Paket/pull/672
* BUGFIX: Detect inter project dependencies without matching package id - https://github.com/fsprojects/Paket/pull/671
* BUGFIX: Parse prerelease numbers into bigint since ints might overflow - https://github.com/fsprojects/Paket/pull/667
* BUGFIX: Optional fields in template files are read correctly - https://github.com/fsprojects/Paket/pull/666
* BUGFIX: Better url and endpoint handling in `paket push` - https://github.com/fsprojects/Paket/pull/663
* COSMETICS: Better tracing when resolver runs into conflict - https://github.com/fsprojects/Paket/pull/684
* COSMETICS: Better error message when a package is listed twice in `paket.references` - https://github.com/fsprojects/Paket/pull/686
* COSMETICS: Use Chessie for ROP - https://github.com/fsprojects/Chessie

#### 0.31.2 - 26.02.2015
* BUGFIX: Robust and much faster template file parser - https://github.com/fsprojects/Paket/pull/660

#### 0.31.1 - 25.02.2015
* Use latest FAKE tasks

#### 0.31.0 - 25.02.2015
* BUGFIX: Fix help for init command - https://github.com/fsprojects/Paket/pull/654
* BUGFIX: Allow non-standard API endpoint for push - https://github.com/fsprojects/Paket/pull/652
* BUGFIX: Special case nuget.org
* BUGFIX: paket add/remove with just project name - https://github.com/fsprojects/Paket/pull/650
* BUGFIX: Uploading packages as multiform content type - https://github.com/fsprojects/Paket/pull/651
* BUGFIX: Handle transient dependencies better in pack command - https://github.com/fsprojects/Paket/pull/649
* BUGFIX: Only load custom attributes if not given in TemplateFile or cmd parameter
* BUGFIX: Detect .NET 4.5.1 - https://github.com/fsprojects/Paket/pull/647

#### 0.30.0 - 23.02.2015
* New command: `paket pack` - http://fsprojects.github.io/Paket/paket-pack.html
* New command: `paket push` - http://fsprojects.github.io/Paket/paket-push.html
* Improved command line help - https://github.com/fsprojects/Paket/pull/639
* BUGFIX: fix no_auto_restore option parsing  - https://github.com/fsprojects/Paket/issues/632

#### 0.29.0 - 18.02.2015
* Allow local NuGet sources with spaces in `paket.dependencies` - https://github.com/fsprojects/Paket/issues/616
* Streamlined install options in `paket.dependencies` and `paket.references` - https://github.com/fsprojects/Paket/issues/587
* Allow to opt-out of targets import - https://github.com/fsprojects/Paket/issues/587
* New option to add/remove packages for a single project - https://github.com/fsprojects/Paket/pull/610
* BUGFIX: Blacklisted Microsoft.Bcl.Build.targets - https://github.com/fsprojects/Paket/issues/618
* BUGFIX: Selective update doesn't add package twice from `paket.references` anymore
* BUGFIX: `paket install` installs GitHub source files
* COSMETICS: Respect home directories on mono - https://github.com/fsprojects/Paket/issues/612
* COSMETICS: `paket add` inserts the new package in alphabetical position - https://github.com/fsprojects/Paket/issues/596

#### 0.28.0 - 16.02.2015
* Add a simple API which allows to retrieve NuGet v3 autocomplete
* Allow unix-style comments in `paket.dependencies` file
* BUGFIX: `paket restore` does not fail on missing `paket.version` files - https://github.com/fsprojects/Paket/issues/600
* BUGFIX: Parsing of conditional dependencies should detect portable case - https://github.com/fsprojects/Paket/issues/594
* BUGFIX: Prerelease requirements in `paket.dependencies` should override package dependencies - https://github.com/fsprojects/Paket/issues/607
* BUGFIX: Try to ease the pain with mono bug in Process class - https://github.com/fsprojects/Paket/issues/599
* BUGFIX: `paket restore` does not re-download http references - https://github.com/fsprojects/Paket/issues/592
* BUGFIX: Make DeletePaketNodes more robust - https://github.com/fsprojects/Paket/issues/591
* BUGFIX: Install content files on mono - https://github.com/fsprojects/Paket/issues/561
* BUGFIX: Install process doesn't duplicate Imports of targets files any more - https://github.com/fsprojects/Paket/issues/588
* BUGFIX: Don't remove comments from `paket.dependencies` file - https://github.com/fsprojects/Paket/issues/584
* COSMETICS: Paket should not reformat app/web.config files while changing assembly redirects - https://github.com/fsprojects/Paket/issues/597

#### 0.27.0 - 07.02.2015
* Install process will reference `.props` and `.targets` files from NuGet packages - https://github.com/fsprojects/Paket/issues/516
* Don't internalize in paket.exe during ILMerge
* Allow to download from pre-authenticated MyGet feed - https://github.com/fsprojects/Paket/issues/466
* BUGFIX: Fix `paket install --hard` for FSharp.Core - https://github.com/fsprojects/Paket/issues/579
* BUGFIX: `paket convert-from-nuget` ignores casing when looking for nuget.targets - https://github.com/fsprojects/Paket/issues/580
* BUGFIX: `paket install` correctly parses HTTP references - https://github.com/fsprojects/Paket/pull/571
* BUGFIX: `paket.dependencies` parser now fails if tokens are not valid
* COSMETICS: Prerelease strings are checked that they don't contain operators
* COSMETICS: Create an install function in the API which takes a `paket.dependencies` file as text - https://github.com/fsprojects/Paket/issues/576

#### 0.26.0 - 31.01.2015
* Allow to opt-out of old frameworks in `paket.dependencies` - http://fsprojects.github.io/Paket/nuget-dependencies.html#Framework-restrictions
* Allow `copy_local` settings in `paket.references` - http://fsprojects.github.io/Paket/references-files.html#copy_local-settings
* COSMETICS: `paket.lock` beautification for HTTP specs - https://github.com/fsprojects/Paket/pull/571

#### 0.25.0 - 25.01.2015
* BUGFIX: If more than one TargetFramework-specific dependency to the same package exist, we take the latest one - https://github.com/fsprojects/Paket/pull/567
* BUGFIX: Removes interactive-shell-check on `add auth` - https://github.com/fsprojects/Paket/pull/565
* BUGFIX: Can parse open NuGet ranges in brackets - https://github.com/fsprojects/Paket/issues/560
* BUGFIX: Detect `net35-client` - https://github.com/fsprojects/Paket/issues/559
* BUGFIX: Show help for `auto-restore` command - https://github.com/fsprojects/Paket/pull/558

#### 0.24.0 - 19.01.2015
* Allow to disable Visual Studio NuGet package restore - http://fsprojects.github.io/Paket/paket-auto-restore.html
* BUGFIX: Probe for unnormalized and normalized versions in local NuGet feeds - https://github.com/fsprojects/Paket/issues/556

#### 0.23.0 - 15.01.2015
* Refactored `init` & `init auto restore` to Railway Oriented Programming - https://github.com/fsprojects/Paket/pull/533
* Refactored FindRefs to Railway Oriented Programming - https://github.com/fsprojects/Paket/pull/529
* BUGFIX: paket.bootstrapper.exe and paket.exe use better proxy detection - https://github.com/fsprojects/Paket/pull/552
* BUGFIX: `paket add` offered to add dependencies even when they are already added - https://github.com/fsprojects/Paket/issues/550
* BUGFIX: Detect `Net20-client` - https://github.com/fsprojects/Paket/issues/547
* BUGFIX: Give better error message when package is not found in a local feed - https://github.com/fsprojects/Paket/issues/545
* BUGFIX: Don't download gists that are up-to-date - https://github.com/fsprojects/Paket/issues/513
* BUGFIX: fix parsing of longer http links - https://github.com/fsprojects/Paket/pull/536
* BUGFIX: Detect correct `paket.references` filenames during convert-from-nuget
* BUGFIX: If no package source is found during convert-from-nuget we use the default NuGet feed
* COSMETICS: Config file is only saved when needed
* COSMETICS: Ignore completely empty lib folders
* COSMETICS: `paket convert-from-nuget` warns if it can't find a NuGet feed - https://github.com/fsprojects/Paket/issues/548
* COSMETICS: Remove icon from bootstrapper to make file size much smaller

#### 0.22.0 - 05.01.2015
* Bootstrapper avoids github API - https://github.com/fsprojects/Paket/issues/510
* Refactoring to Railwal Oriented Programming - http://fsharpforfunandprofit.com/rop/
* Always trim line end in lockfile
* Improved binding redirects detection - https://github.com/fsprojects/Paket/pull/507
* Don't catch NullReferenceExceptions for now - https://github.com/fsprojects/Paket/issues/505
* BUGFIX: Paket update nuget X doesn't work - https://github.com/fsprojects/Paket/issues/512

#### 0.21.0 - 02.01.2015
* New `--log-file` parameter allows to trace into logfile - https://github.com/fsprojects/Paket/pull/502
* Trace stacktrace on all NullReferenceExceptions - https://github.com/fsprojects/Paket/issues/500
* Paket.locked file has 2 minute timeout
* BUGFIX: Detect the version of a GitHub gist correctly - https://github.com/fsprojects/Paket/issues/499
* BUGFIX: Dependencies file saves http and gist links correctly - https://github.com/fsprojects/Paket/issues/498
* BUGFIX: Don't relax "OverrideAll" conditions during `paket install`
* BUGFIX: fix priority of parsing atom nuget feed for package Id - https://github.com/fsprojects/Paket/issues/494
* BUGFIX: fix JSON deserializer and reactivate cache - https://github.com/fsprojects/Paket/pull/495
* BUGFIX: Make the file search for app.config and web.config case insensitive - https://github.com/fsprojects/Paket/issues/493
* BUGFIX: Don't add duplicate lines in `packet.dependencies` - https://github.com/fsprojects/Paket/issues/492
* BUGFIX: Keep framework restrictions in `paket install`- https://github.com/fsprojects/Paket/issues/486
* WORKAROUND: Do not fail on BadCrcException during unzip and only show a warning - https://github.com/fsprojects/Paket/issues/484
* WORKAROUND: Disable NuGet v3 feed for now - seems to be unreliable.
* PERFORMANCE: Don't parse project files twice - https://github.com/fsprojects/Paket/issues/487
* PERFORMANCE: Cache platform penalty calculation - https://github.com/fsprojects/Paket/issues/487
* PERFORMANCE: Use StringBuilder for path replacement - https://github.com/fsprojects/Paket/issues/487
* PERFORMANCE: Cache feed errors - https://github.com/fsprojects/Paket/issues/487
* PERFORMANCE: Put feed url into cache filename - https://github.com/fsprojects/Paket/issues/487
* PERFORMANCE: Relax prerelease requirements for pinned versions - https://github.com/fsprojects/Paket/issues/487
* PERFORMANCE: Don't enumerate all files, since we only need lib files - https://github.com/fsprojects/Paket/issues/487
* PERFORMANCE: Pin sourcefile dependencies - https://github.com/fsprojects/Paket/issues/487
* PERFORMANCE: Cache path penalty calculation - https://github.com/fsprojects/Paket/issues/487
* PERFORMANCE: Cache path extraction - https://github.com/fsprojects/Paket/issues/487

#### 0.20.1 - 30.12.2014
* COSMETICS: Trim end of line in lockfile.

#### 0.20.0 - 29.12.2014
* `paket install` performs a selective update based on the changes in the dependencies file - http://fsprojects.github.io/Paket/lock-file.html#Performing-updates
* Paket.exe acquires a lock for all write processes - https://github.com/fsprojects/Paket/pull/469
* New command to add credentials - http://fsprojects.github.io/Paket/paket-config-file.html#Add-credentials
* Smarter conditional NuGet dependencies - https://github.com/fsprojects/Paket/pull/462
* If environment auth variables are empty a fallback to the config is used- https://github.com/fsprojects/Paket/pull/459
* Better handling for multiple files from same GitHub repository - https://github.com/fsprojects/Paket/pull/451
* Extend Public API for plugin
* BUGFIX: Remove parsing of invalid child element of ProjectReference - https://github.com/fsprojects/Paket/pull/453
* BUGFIX: Don't add NuGet packages twice to a references file - https://github.com/fsprojects/Paket/pull/460
* BUGFIX: Use Max strategy for `paket outdated --ingore-constraints` - https://github.com/fsprojects/Paket/pull/463
* BUGFIX: Don't delete downloaded github zip file
* BUGFIX: Cannot install nuget packages from local TeamCity feeds due to proxy - https://github.com/fsprojects/Paket/pull/482
* BUGFIX: Don't touch framework assemblies if not needed
* BUGFIX: Check versions file synchronously
* BUGFIX: Restore console color after handling exception - https://github.com/fsprojects/Paket/pull/467
* COSMETICS: `>= 0` version range simplified to empty string - https://github.com/fsprojects/Paket/pull/449
* COSMETICS: Paket.exe and paket.bootstrapper.exe have a logo - https://github.com/fsprojects/Paket/pull/473

#### 0.18.0 - 09.12.2014
* Show command help on `--help` - https://github.com/fsprojects/Paket/pull/437
* Allow to opt in to BindingRedirects - https://github.com/fsprojects/Paket/pull/436
* Don't run simplify in strict mode - https://github.com/fsprojects/Paket/pull/443
* Allow to remove NuGet packages in interactive mode - https://github.com/fsprojects/Paket/pull/432
* Added auto-unzip of downloaded archives - https://github.com/fsprojects/Paket/pull/430
* Allow to reference binary files via http reference - https://github.com/fsprojects/Paket/pull/427
* Faster BindingRedirects - https://github.com/fsprojects/Paket/pull/414
* Using a different FSharp.Core NuGet package - https://github.com/fsprojects/Paket/pull/416
* Find the paket.references file in upper directories - https://github.com/fsprojects/Paket/pull/409
* Allow `paket.references` files in upper directories - https://github.com/fsprojects/Paket/pull/403
* Clear failure message for `paket simplify`, when lock file is outdated - https://github.com/fsprojects/Paket/pull/403
* BUGFIX: `Selective update` updates only dependent packages - https://github.com/fsprojects/Paket/pull/410
* BUGFIX: If there are only prereleases we should just take these
* BUGFIX: `paket update nuget <name>` fails if <name> was not found in lockfile - https://github.com/fsprojects/Paket/issues/404
* BUGFIX: Unescape library filename - https://github.com/fsprojects/Paket/pull/412
* BUGFIX: Allow to reference multiple files from same repository directory - https://github.com/fsprojects/Paket/pull/445
* BUGFIX: Don't reference satellite assemblies - https://github.com/fsprojects/Paket/pull/444
* BUGFIX: Binding redirect version is picked from highest library version - https://github.com/fsprojects/Paket/pull/422
* BUGFIX: Handle numeric part of PreRelease identifiers correctly - https://github.com/fsprojects/Paket/pull/426
* BUGFIX: Fixed casing issue in selective update - https://github.com/fsprojects/Paket/pull/434
* BUGFIX: Parse http links from lockfile
* BUGFIX: Calculate dependencies file name for http resources - https://github.com/fsprojects/Paket/pull/428

#### 0.17.0 - 29.11.2014
* FrameworkHandling: Support more portable profiles and reduce the impact in the XML file
* FrameworkHandling: support extracting Silverlight5.0 and NetCore4.5 - https://github.com/fsprojects/Paket/pull/389
* New command `paket init` - http://fsprojects.github.io/Paket/paket-init.html
* Better error message for missing files in paket.lock file - https://github.com/fsprojects/Paket/pull/402
* BUGFIX: Crash on 'install' when input seq was empty - https://github.com/fsprojects/Paket/pull/395
* BUGFIX: Handle multiple version results from NuGet - https://github.com/fsprojects/Paket/pull/393

#### 0.16.0 - 23.11.2014
* Integrate BindingRedirects into Paket install process - https://github.com/fsprojects/Paket/pull/383
* BUGFIX: Download of GitHub files should clean it's own directory - https://github.com/fsprojects/Paket/issues/385
* BUGFIX: Don't remove custom framework references - https://github.com/fsprojects/Paket/issues/376
* BUGFIX: Path to dependencies file is now relative after `convert-from-nuget` - https://github.com/fsprojects/Paket/pull/379
* BUGFIX: Restore command in targets file didn't work with spaces in paths - https://github.com/fsprojects/Paket/issues/375
* BUGFIX: Detect FrameworkReferences without restrictions in nuspec file and install these
* BUGFIX: Read sources even if we don't find packages - https://github.com/fsprojects/Paket/issues/372

#### 0.15.0 - 19.11.2014
* Allow to use basic framework restrictions in NuGet packages - https://github.com/fsprojects/Paket/issues/307
* Support feeds that don't support NormalizedVersion - https://github.com/fsprojects/Paket/issues/361
* BUGFIX: Use Nuget v2 as fallback
* BUGFIX: Accept and normalize versions like 6.0.1302.0-Preview - https://github.com/fsprojects/Paket/issues/364
* BUGFIX: Fixed handling of package dependencies containing string "nuget" - https://github.com/fsprojects/Paket/pull/363

#### 0.14.0 - 14.11.2014
* Uses Nuget v3 API, which enables much faster resolver
* BUGFIX: Keep project file order similar to VS order
* Support unlisted dependencies if nothing else fits - https://github.com/fsprojects/Paket/issues/327

#### 0.13.0 - 11.11.2014
* New support for general HTTP dependencies - http://fsprojects.github.io/Paket/http-dependencies.html
* New F# Interactive support - http://fsprojects.github.io/Paket/reference-from-repl.html
* New `paket find-refs` command - http://fsprojects.github.io/Paket/paket-find-refs.html
* Migration of NuGet source credentials during `paket convert-from-nuget` - http://fsprojects.github.io/Paket/paket-convert-from-nuget.html#Migrating-NuGet-source-credentials
* Bootstrapper uses .NET 4.0 - https://github.com/fsprojects/Paket/pull/355
* Adding --ignore-constraints to `paket outdated` - https://github.com/fsprojects/Paket/issues/308
* PERFORMANCE: If `paket add` doesn't change the `paket.dependencies` file then the resolver process will be skipped
* BUGFIX: `paket update nuget [PACKAGENAME]` should use the same update strategy as `paket add` - https://github.com/fsprojects/Paket/issues/330
* BUGFIX: Trailing whitespace is ignored in `paket.references`

#### 0.12.0 - 07.11.2014
* New global paket.config file - http://fsprojects.github.io/Paket/paket-config-file.html
* Trace warning when we replace NuGet.exe with NuGet.CommandLine - https://github.com/fsprojects/Paket/issues/320
* Allow to parse relative NuGet folders - https://github.com/fsprojects/Paket/issues/317
* When paket skips a framework install because of custom nodes it shows a warning - https://github.com/fsprojects/Paket/issues/316
* Remove the namespaces from the nuspec parser - https://github.com/fsprojects/Paket/pull/315
* New function which extracts the TargetFramework of a given projectfile.
* New function which calculates dependencies for a given projectfile.
* Project output type can be detected from a project file
* Allow to retrieve inter project dependencies from a project file
* BUGFIX: Exclude unlisted NuGet packages in Resolver - https://github.com/fsprojects/Paket/issues/327
* BUGFIX: Detect Lib vs. lib folder on Linux - https://github.com/fsprojects/Paket/issues/332
* BUGFIX: Paket stopwatch was incorrect - https://github.com/fsprojects/Paket/issues/326
* BUGFIX: Paket failed on generating lockfile for LessThan version requirement - https://github.com/fsprojects/Paket/pull/314
* BUGFIX: Don't match suffixes in local NuGet packages - https://github.com/fsprojects/Paket/issues/317
* BUGFIX: Don't fail with NullReferenceException when analyzing nuget.config - https://github.com/fsprojects/Paket/issues/319

#### 0.11.0 - 29.10.2014
* Build a merged install model with all packages - https://github.com/fsprojects/Paket/issues/297
* `paket update` command allows to set a version - http://fsprojects.github.io/Paket/paket-update.html#Updating-a-single-package
* `paket.targets` is compatible with specific references files - https://github.com/fsprojects/Paket/issues/301
* BUGFIX: Paket no longer leaves transitive dependencies in lockfile after remove command - https://github.com/fsprojects/Paket/pull/306
* BUGFIX: Don't use "global override" for selective update process - https://github.com/fsprojects/Paket/issues/310
* BUGFIX: Allow spaces in quoted parameter parsing - https://github.com/fsprojects/Paket/pull/311

#### 0.10.0 - 24.10.2014
* Initial version of `paket remove` command - http://fsprojects.github.io/Paket/paket-remove.html
* Paket add doesn't fail on second attempt - https://github.com/fsprojects/Paket/issues/295
* Report full paths when access is denied - https://github.com/fsprojects/Paket/issues/242
* Visual Studio restore only restores for the current project
* BUGFIX: Selective update keeps all other versions
* BUGFIX: Install process accepts filenames with `lib`
* BUGFIX: Fix !~> resolver
* BUGFIX: Use normal 4.0 framework libs when we only specify net40
* BUGFIX: Fix timing issue with paket install --hard - https://github.com/fsprojects/Paket/issues/293
* BUGFIX: Fix namespace handling in nuspec files
* BUGFIX: Add default nuget source to dependencies file if original project has no source

#### 0.9.0 - 22.10.2014
* Allow to restore packages from paket.references files - http://fsprojects.github.io/Paket/paket-restore.html
* Detect local nuspec with old XML namespace - https://github.com/fsprojects/Paket/issues/283
* `paket add` command tries to keep all other packages stable.
* Added another profile mapping for Profile136 - https://github.com/fsprojects/Paket/pull/262
* More portable profiles - https://github.com/fsprojects/Paket/issues/281
* Added net11 to framework handling - https://github.com/fsprojects/Paket/pull/269
* Create references for Win8 - https://github.com/fsprojects/Paket/issues/280
* Detect VS automatic nuget restore and create paket restore - http://fsprojects.github.io/Paket/paket-convert-from-nuget.html#Automated-process
* `paket convert-from-nuget` doesn't duplicate paket solution items - https://github.com/fsprojects/Paket/pull/286
* BUGFIX: Paket removes old framework references if during install - https://github.com/fsprojects/Paket/issues/274
* BUGFIX: Don't let the bootstrapper fail if we already have a paket.exe
* BUGFIX: Use the Id property when NuGet package name and id are different - https://github.com/fsprojects/Paket/issues/265

#### 0.8.0 - 15.10.2014
* Smarter install in project files
* Paket handles .NET 4.5.2 and .NET 4.5.3 projects - https://github.com/fsprojects/Paket/issues/260
* New command: `paket update nuget <package id>` - http://fsprojects.github.io/Paket/paket-update.html#Updating-a-single-package
* BUGFIX: Do not expand auth when serializing dependencies file - https://github.com/fsprojects/Paket/pull/259
* BUGFIX: Create catch all case for unknown portable frameworks

#### 0.7.0 - 14.10.2014
* Initial support for referencing full github projects - http://fsprojects.github.io/Paket/http-dependencies.html#Referencing-a-GitHub-repository
* Allow to use all branches in GitHub sources - https://github.com/fsprojects/Paket/pull/249
* Initial support for frameworkAssemblies from nuspec - https://github.com/fsprojects/Paket/issues/241
* Download github source files with correct encoding - https://github.com/fsprojects/Paket/pull/248
* Add FSharp.Core.Microsoft.Signed as dependency
* Install model uses portable versions for net40 and net45 when package doesn't contain special versions
* Install command displays existing versions if constraint does not match any version
* Restore command doesn't calc install model.
* Use https in DefaultNugetStream - https://github.com/fsprojects/Paket/pull/251
* BUGFIX: Paket only deletes files which will are downloaded by init-auto-restore process - https://github.com/fsprojects/Paket/pull/254
* BUGFIX: Paket convert-from-nuget failed when package source keys contain invalid XML element chars  - https://github.com/fsprojects/Paket/issues/253

#### 0.6.0 - 11.10.2014
* New restore command - http://fsprojects.github.io/Paket/paket-restore.html
* Report if we can't find packages for top level dependencies.
* Faster resolver
* Try /FindPackagesById before /Packages for nuget package version no. retrieval
* New Paket.Core package on NuGet - https://www.nuget.org/packages/Paket.Core/
* BUGFIX: Prefer full platform builds over portable builds

#### 0.5.0 - 09.10.2014
* Bootstrapper will only download stable releases by default - http://fsprojects.github.io/Paket/bootstrapper.html
* New installer model allows better compatibility with NuGet and should be much faster
* Supporting dot for references file - http://fsprojects.github.io/Paket/http-dependencies.html
* Supporting pagination for long NuGet feeds - https://github.com/fsprojects/Paket/issues/223
* Create a "use exactly this version" operator in order to override package conflicts - http://fsprojects.github.io/Paket/nuget-dependencies.html#Use-exactly-this-version-constraint
* New `content none` mode in paket.dependencies - http://fsprojects.github.io/Paket/dependencies-file.html#No-content-option
* Allow source files in content folder of NuGet packages
* No -D needed for Linux installer - https://github.com/fsprojects/Paket/pull/210
* Content files like `_._`, `*.transform` and `*.pp` are ignored - https://github.com/fsprojects/Paket/issues/207
* The `convert-from-nuget` command adds .paket folder to the sln - https://github.com/fsprojects/Paket/issues/206
* Removed duplicate transitive dependencies from lock file - https://github.com/fsprojects/Paket/issues/200
* If the package download failed Paket retries with force flag
* The `convert-from-nuget` commands sorts the dependencies file
* Use credentials from nuget.config on paket convert-from-nuget - https://github.com/fsprojects/Paket/issues/198
* Deploy fixed targets file - https://github.com/fsprojects/Paket/issues/172
* New [--pre] and [--strict] modes for paket outdated - http://fsprojects.github.io/Paket/paket-outdated.html
* New --no-auto-restore option for `convert-from-nuget` command - http://fsprojects.github.io/Paket/paket-convert-from-nuget.html#Automated-process
* Adding support for new portable profiles
* paket.exe is now signed
* Allow to reference .exe files from NuGet packages
* Use default proxy in paket.exe and bootstrapper.exe - https://github.com/fsprojects/Paket/issues/226
* Keep order of sources in paket.dependencies - https://github.com/fsprojects/Paket/issues/233
* BREAKING CHANGE: Removed --dependencies-file option - from now on it's always paket.dependencies
* BUGFIX: Bootstrapper will not throw NullReferenceException on broken paket.exe downloads
* BUGFIX: Authentication information will not be put in cache
* BUGFIX: Fixes cache issue when using multiple NuGet sources
* BUGFIX: Fixes potential casing issue on Windows
* BUGFIX: paket-files need to go to the top of a project file
* BUGFIX: Do not look for MinimalVisualStudioVersion when adding paket folder to solution - https://github.com/fsprojects/Paket/pull/221
* COSMETICS: Throw better error message if we don't get any versions from NuGet source

#### 0.4.0 - 28.09.2014
* Resolve dependencies for github modules - http://fsprojects.github.io/Paket/http-dependencies.html#Remote-dependencies
* New [--interactive] mode for paket simplify - http://fsprojects.github.io/Paket/paket-simplify.html
* Don't use version in path for github files.
* Better error message when a package resolution conflict arises.

#### 0.3.0 - 25.09.2014
* New command: paket add [--interactive] - http://fsprojects.github.io/Paket/paket-add.html
* New command: paket simplify - http://fsprojects.github.io/Paket/paket-simplify.html
* Better Visual Studio integration by using paket.targets file - http://fsprojects.github.io/Paket/paket-init-auto-restore.html
* Support for NuGet prereleases - http://fsprojects.github.io/Paket/nuget-dependencies.html#PreReleases
* Support for private NuGet feeds - http://fsprojects.github.io/Paket/nuget-dependencies.html#NuGet-feeds
* New NuGet package version constraints - http://fsprojects.github.io/Paket/nuget-dependencies.html#Further-version-constraints
* Respect case sensitivity for package paths for Linux - https://github.com/fsprojects/Paket/pull/137
* Improved convert-from-nuget command - http://fsprojects.github.io/Paket/paket-convert-from-nuget.html
* New paket.bootstrapper.exe (7KB) allows to download paket.exe from github.com - http://fsprojects.github.io/Paket/paket-init-auto-restore.html
* New package resolver algorithm
* Better verbose mode - use -v flag
* Version info is shown at paket.exe start
* paket.lock file is sorted alphabetical (case-insensitive)
* Linked source files now all go underneath a "paket-files" folder.
* BUGFIX: Ensure the NuGet cache folder exists
* BUGFIX: Async download fixed on mono

#### 0.2.0 - 17.09.2014
* Allow to directly link GitHub files - http://fsprojects.github.io/Paket/http-dependencies.html
* Automatic NuGet conversion - http://fsprojects.github.io/Paket/paket-convert-from-nuget.html
* Cleaner syntax in paket.dependencies - https://github.com/fsprojects/Paket/pull/95
* Strict mode - https://github.com/fsprojects/Paket/pull/104
* Detecting portable profiles
* Support content files from nuget - https://github.com/fsprojects/Paket/pull/84
* Package names in Dependencies file are no longer case-sensitive - https://github.com/fsprojects/Paket/pull/108

#### 0.1.4 - 16.09.2014
* Only vbproj, csproj and fsproj files are handled

#### 0.1.3 - 15.09.2014
* Detect FSharpx.Core in packages

#### 0.1.2 - 15.09.2014
* --hard parameter allows better transition from NuGet.exe

#### 0.1.0 - 12.09.2014
* We are live - yay!<|MERGE_RESOLUTION|>--- conflicted
+++ resolved
@@ -1,5 +1,4 @@
-<<<<<<< HEAD
-#### Unreleased 5.0.0-rc005 - 11.06.2017
+#### 5.0.0-rc005 - 11.06.2017
 * Internals: Started proper dotnetcore integration (disabled by default, can be enabled via setting `PAKET_DISABLE_RUNTIME_RESOLUTION` to `false`):
   * Paket now properly understands runtime and reference assemblies
   * Paket now understands the runtime graph and restores runtime dependencies
@@ -46,10 +45,7 @@
 * BUGFIX: Paket failed with: String cannot be of zero length (https://github.com/fsprojects/Paket/pull/2407)
 * Cleanup https://github.com/fsprojects/Paket/pull/2412 https://github.com/fsprojects/Paket/pull/2410
 
-#### 4.8.7 - 02.06.2017
-=======
 #### 4.8.8 - 11.06.2017
->>>>>>> bd7e24b5
 * paket adds too many targets and props (https://github.com/fsprojects/Paket/pull/2388)
 
 #### 4.8.6 - 23.05.2017
